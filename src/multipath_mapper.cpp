//
//  multipath_mapper.cpp
//  
//
//

//#define debug_multipath_mapper
//#define debug_validate_multipath_alignments

#include "multipath_mapper.hpp"

namespace vg {
    
    MultipathMapper::MultipathMapper(xg::XG* xg_index, gcsa::GCSA* gcsa_index, gcsa::LCPArray* lcp_array,
                                     SnarlManager* snarl_manager) :
        BaseMapper(xg_index, gcsa_index, lcp_array),
        snarl_manager(snarl_manager)
    {
        // nothing to do
    }
    
    MultipathMapper::~MultipathMapper() {
        
    }
    
    void MultipathMapper::multipath_map(const Alignment& alignment,
                                        vector<MultipathAlignment>& multipath_alns_out,
                                        size_t max_alt_mappings) {
        
#ifdef debug_multipath_mapper
        cerr << "multipath mapping read " << pb2json(alignment) << endl;
        cerr << "querying MEMs..." << endl;
#endif
    
        // query MEMs using GCSA2
        double dummy;
        vector<MaximalExactMatch> mems = find_mems_deep(alignment.sequence().begin(), alignment.sequence().end(),
                                                        dummy, 0, min_mem_length, mem_reseed_length);
        
#ifdef debug_multipath_mapper
        cerr << "obtained MEMs:" << endl;
        for (MaximalExactMatch mem : mems) {
            cerr << "\t" << mem << endl;
        }
        cerr << "clustering MEMs..." << endl;
#endif
        
        // TODO: use the automatic expected MEM length algorithm to restrict the MEMs used for clustering?
        
        // cluster the MEMs
        vector<vector<pair<const MaximalExactMatch*, pos_t>>> clusters;
        if (adjust_alignments_for_base_quality) {
            OrientedDistanceClusterer clusterer(alignment, mems, *qual_adj_aligner, xindex, max_expected_dist_approx_error);
            clusters = clusterer.clusters(max_mapping_quality);
        }
        else {
            OrientedDistanceClusterer clusterer(alignment, mems, *regular_aligner, xindex, max_expected_dist_approx_error);
            clusters = clusterer.clusters(max_mapping_quality);
        }
        
#ifdef debug_multipath_mapper
        cerr << "obtained clusters:" << endl;
        for (int i = 0; i < clusters.size(); i++) {
            cerr << "\tcluster " << i << endl;
            for (pair<const MaximalExactMatch*, pos_t>  hit : clusters[i]) {
                cerr << "\t\t" << hit.second << " " <<  hit.first->sequence() << endl;
            }
        }
        cerr << "extracting subgraphs..." << endl;
#endif
        
        
        // extract graphs around the clusters
        vector<VG*> cluster_graphs;
        unordered_map<VG*, vector<pair<const MaximalExactMatch*, pos_t>>> cluster_graph_mems;
        // TODO: we don't use this data for the single-end case. We don't care which clusters became which graph.
        vector<size_t> merged_into_out; 
        query_cluster_graphs(alignment, mems, clusters, cluster_graphs, merged_into_out, cluster_graph_mems);
        
#ifdef debug_multipath_mapper
        cerr << "sorting subgraphs by read coverage..." << endl;
#endif
        
        // record the sequence coverage of each cluster
        unordered_map<VG*, int64_t> cluster_graph_coverage;
        for (VG* vg : cluster_graphs) {
            cluster_graph_coverage[vg] = read_coverage(cluster_graph_mems[vg]);
        }
        
        
        // sort the cluster graphs descending by unique sequence coverage
        // TODO: figure out relationship between this and the clustering filter
        std::sort(cluster_graphs.begin(), cluster_graphs.end(), [&](VG* g1, VG* g2) {
            return cluster_graph_coverage[g1] > cluster_graph_coverage[g2];
        });
        
#ifdef debug_multipath_mapper
        cerr << "aligning to subgraphs..." << endl;
#endif
      
        // we may need to compute an extra mapping above the one we'll report if we're computing mapping quality
        size_t num_mappings_to_compute = mapping_quality_method != None ? max(max_alt_mappings, (size_t) 2) : max_alt_mappings;
        
        multipath_alns_out.clear();
        multipath_alns_out.reserve(num_mappings_to_compute);
        
        // align to each cluster subgraph
        size_t num_mappings = 0;
        for (VG* vg : cluster_graphs) {
            // if we have a cluster graph with small enough MEM coverage compared to the best one or we've made
            // the maximum number of alignments we stop producing alternate alignments
            if (cluster_graph_coverage[vg] < mem_coverage_min_ratio * cluster_graph_coverage[cluster_graphs[0]]
                || num_mappings >= num_mappings_to_compute) {
                break;
            }
            
#ifdef debug_multipath_mapper
            cerr << "performing alignment to subgraph " << pb2json(vg->graph) << endl;
#endif
            
            vector<pair<const MaximalExactMatch*, pos_t>>& graph_mems = cluster_graph_mems[vg];
            multipath_alns_out.push_back(multipath_align(alignment, vg, graph_mems));
            
            num_mappings++;
        }
        
#ifdef debug_multipath_mapper
        cerr << "topologically ordering " << multipath_alns_out.size() << " multipath alignments" << endl;
#endif
        for (MultipathAlignment& multipath_aln : multipath_alns_out) {
            topologically_order_subpaths(multipath_aln);
        }
        
#ifdef debug_multipath_mapper
        cerr << "computing mapping quality and sorting mappings" << endl;
#endif
        sort_and_compute_mapping_quality(multipath_alns_out);
        
        // if we computed extra alignments to get a mapping quality, remove them
        while (multipath_alns_out.size() > max_alt_mappings) {
            multipath_alns_out.pop_back();
        }
        
        if (strip_bonuses) {
#ifdef debug_multipath_mapper
            cerr << "removing full length bonuses" << endl;
#endif
            for (MultipathAlignment& multipath_aln : multipath_alns_out) {
                strip_full_length_bonuses(multipath_aln);
            }
        }
        
        for (VG* vg : cluster_graphs) {
            delete vg;
        }
        
        // for debugging: an expensive check for invariant validity that can be turned on
        // with a preprocessor flag
#ifdef debug_validate_multipath_alignments
        for (MultipathAlignment& multipath_aln : multipath_alns_out) {
#ifdef debug_multipath_mapper
            cerr << "validating multipath alignment:" << endl;
            cerr << pb2json(multipath_aln) << endl;
#endif
            if (!validate_multipath_alignment(multipath_aln)) {
                cerr << "### WARNING ###" << endl;
                cerr << "multipath alignment of read " << multipath_aln.name() << " failed to validate" << endl;
            }
        }
#endif
    }
    
    void MultipathMapper::multipath_map_paired(const Alignment& alignment1, const Alignment& alignment2,
                                               size_t max_separation,
                                               list<pair<MultipathAlignment, MultipathAlignment>>& multipath_aln_pairs_out,
                                               size_t max_alt_alns) {
    
#ifdef debug_multipath_mapper
        cerr << "multipath mapping reads " << pb2json(alignment1) << " and " << pb2json(alignment2) << endl;
        cerr << "querying MEMs..." << endl;
#endif
    
        // query MEMs using GCSA2
        double dummy;
        vector<MaximalExactMatch> mems1 = find_mems_deep(alignment1.sequence().begin(), alignment1.sequence().end(),
                                                         dummy, 0, min_mem_length, mem_reseed_length);
        vector<MaximalExactMatch> mems2 = find_mems_deep(alignment2.sequence().begin(), alignment2.sequence().end(),
                                                         dummy, 0, min_mem_length, mem_reseed_length);
        
#ifdef debug_multipath_mapper
        cerr << "obtained read1 MEMs:" << endl;
        for (MaximalExactMatch mem : mems1) {
            cerr << "\t" << mem << endl;
        }
        cerr << "obtained read2 MEMs:" << endl;
        for (MaximalExactMatch mem : mems2) {
            cerr << "\t" << mem << endl;
        }
        cerr << "clustering MEMs..." << endl;
#endif
        
        // cluster the MEMs
        OrientedDistanceClusterer clusterer1(alignment1, mems1, *qual_adj_aligner, xindex, max_expected_dist_approx_error);
        OrientedDistanceClusterer clusterer2(alignment2, mems2, *qual_adj_aligner, xindex, max_expected_dist_approx_error);
        
        // Get the two vectors of clusters.
        // Each cluster is a vector of pairs of a MEM pointer and a pos_t where the MEM is.
        auto clusters1 = clusterer1.clusters();
        auto clusters2 = clusterer2.clusters();
        
        // Compute the pairs
        vector<pair<size_t, size_t>> cluster_pairs = OrientedDistanceClusterer::pair_clusters(clusters1,
            clusters2, xindex, max_separation);
        
#ifdef debug_multipath_mapper
        cerr << "obtained cluster pairs:" << endl;
        for (int i = 0; i < cluster_pairs.size(); i++) {
            cerr << "\tpair " << i << endl;
            cerr << "\t\t read 1" << endl;
            for (pair<const MaximalExactMatch*, pos_t>  hit : clusters1[cluster_pairs[i].first]) {
                cerr << "\t\t\t" << hit.second << " " <<  hit.first->sequence() << endl;
            }
            cerr << "\t\t read 2" << endl;
            for (pair<const MaximalExactMatch*, pos_t>  hit : clusters2[cluster_pairs[i].second]) {
                cerr << "\t\t\t" << hit.second << " " <<  hit.first->sequence() << endl;
            }
        }
        cerr << "extracting subgraphs..." << endl;
#endif
        
        // extract graphs around the clusters
        vector<VG*> cluster_graphs1;
        vector<VG*> cluster_graphs2;
        // And track which input clusters went into which resulting graphs (to translate the pairs)
        vector<size_t> merged_into1;
        vector<size_t> merged_into2;
        // And track which mems went where
        unordered_map<VG*, vector<pair<const MaximalExactMatch*, pos_t>>> cluster_graph_mems1;
        unordered_map<VG*, vector<pair<const MaximalExactMatch*, pos_t>>> cluster_graph_mems2;
        // Do the graph extraction and cluster to graph merging
        query_cluster_graphs(alignment1, mems1, clusters1, cluster_graphs1, merged_into1, cluster_graph_mems1);
        query_cluster_graphs(alignment2, mems2, clusters2, cluster_graphs2, merged_into2, cluster_graph_mems2);
        
        // record the sequence coverage of each cluster
        unordered_map<VG*, int64_t> cluster_graph_coverage1;
        unordered_map<VG*, int64_t> cluster_graph_coverage2;
        for (VG* vg : cluster_graphs1) {
            cluster_graph_coverage1[vg] = read_coverage(cluster_graph_mems1[vg]);
        }
        for (VG* vg : cluster_graphs2) {
            cluster_graph_coverage2[vg] = read_coverage(cluster_graph_mems2[vg]);
        }
        
        auto get_read_1_coverage = [&](size_t input_cluster) {
            return cluster_graph_coverage1[cluster_graphs1[merged_into1[input_cluster]]];
        };
        auto get_read_2_coverage = [&](size_t input_cluster) {
            return cluster_graph_coverage2[cluster_graphs2[merged_into2[input_cluster]]];
        };
        
        // sort the pairs descending by total unique sequence coverage
        // TODO: figure out relationship between this and the clustering filter
        std::sort(cluster_pairs.begin(), cluster_pairs.end(), [&](const pair<size_t, size_t>& a, const pair<size_t, size_t>& b) {
            // We need to be able to look up the coverage for the graph an input cluster went into.
            // Compute total coverage following all the redirects and see if
            // it's in the right order.
            return (get_read_1_coverage(a.first) + get_read_2_coverage(a.second) >
                get_read_1_coverage(b.first) + get_read_2_coverage(b.second));
        });
        
#ifdef debug_multipath_mapper
        cerr << "aligning to cluster pairs..." << endl;
#endif
        
        // TODO: some cluster pairs will produce redundant subgraph pairs.
        // We'll end up with redundant pairs being output.
        
        // align to each cluster pair
        size_t num_alns = 0;
        for (const pair<size_t, size_t>& cluster_pair : cluster_pairs) {
            // For each cluster pair
            
            // Look up the graphs it should pair up
            VG* vg1 = cluster_graphs1[merged_into1[cluster_pair.first]];
            VG* vg2 = cluster_graphs2[merged_into2[cluster_pair.second]];

            // What's this pair's total coverage?
            auto pair_coverage = get_read_1_coverage(cluster_pair.first) + get_read_2_coverage(cluster_pair.second);
            // And the best coverage?
            // TODO: move out of loop.
            auto max_coverage = get_read_1_coverage(cluster_pairs[0].first) + get_read_2_coverage(cluster_pairs[0].second);

            // if we have a cluster graph pair with small enough MEM coverage
            // compared to the best one or we've made the maximum number of
            // alignments we stop producing alternate alignments
            if (pair_coverage < mem_coverage_min_ratio * max_coverage
                || num_alns >= max_alt_alns) {
                break;
            }
            
#ifdef debug_multipath_mapper
            cerr << "performing alignments to subgraphs " << pb2json(vg1->graph) << " and " << pb2json(vg2->graph) << endl;
#endif
            
            vector<pair<const MaximalExactMatch*, pos_t>>& graph_mems1 = cluster_graph_mems1[vg1];
            vector<pair<const MaximalExactMatch*, pos_t>>& graph_mems2 = cluster_graph_mems2[vg2];
            // Do the two alignments
            auto multipath_aln1 = multipath_align(alignment1, vg1, graph_mems1);
            auto multipath_aln2 = multipath_align(alignment2, vg2, graph_mems2);
            
            // Stick them in the output vector of pairs
            multipath_aln_pairs_out.emplace_back(multipath_aln1, multipath_aln2);
            
            num_alt_alns++;
        }
        
        for (VG* vg : cluster_graphs1) {
            delete vg;
        }
        for (VG* vg : cluster_graphs2) {
            delete vg;
        }
    }
    
    void MultipathMapper::query_cluster_graphs(const Alignment& alignment,
                                               const vector<MaximalExactMatch>& mems,
                                               const vector<vector<pair<const MaximalExactMatch*, pos_t>>>& clusters,
                                               vector<VG*>& cluster_graphs_out,
<<<<<<< HEAD
                                               unordered_map<VG*, vector<pair<const MaximalExactMatch*, pos_t>>>& cluster_graph_mems_out) {
=======
                                               vector<size_t>& merged_into_out,
                                               unordered_map<VG*, vector<pair<const MaximalExactMatch*, pos_t>>>& cluster_graph_mems_out){
        
        // subgraphs around each cluster
        cluster_graphs_out.reserve(clusters.size());
>>>>>>> 88f2d57c
        
        // We need to keep track of which input clusters merged to form which output graphs.
        UnionFind merged_clusters(clusters.size());
        // And to do that we need a vector, synchronized with cluster_graphs_out, giving an input cluster in each graph.
        vector<size_t> cluster_graph_clusters;
        cluster_graph_clusters.reserve(clusters.size());
        
        // we will ensure that nodes are in only one cluster, use this to record which one
        unordered_map<id_t, size_t> node_id_to_cluster;
        
        // to hold the clusters as they are (possibly) merged
        unordered_map<size_t, VG*> cluster_graphs;
        
        // to keep track of which clusters have been merged
        UnionFind union_find(clusters.size());
        
        for (size_t i = 0; i < clusters.size(); i++) {
            
#ifdef debug_multipath_mapper
            cerr << "extracting subgraph for cluster " << i << endl;
#endif
            
            // gather the parameters for subgraph extraction from the MEM hits
            
            const vector<pair<const MaximalExactMatch*, pos_t>>& cluster = clusters[i];
            vector<pos_t> positions;
            vector<size_t> forward_max_dist;
            vector<size_t> backward_max_dist;
            
            positions.reserve(cluster.size());
            forward_max_dist.reserve(cluster.size());
            backward_max_dist.reserve(cluster.size());
            
            if (adjust_alignments_for_base_quality) {
                for (auto& mem_hit : cluster) {
                    // get the start position of the MEM
                    positions.push_back(mem_hit.second);
                    // search far enough away to get any hit detectable without soft clipping
                    forward_max_dist.push_back(qual_adj_aligner->longest_detectable_gap(alignment, mem_hit.first->end)
                                               + (alignment.sequence().end() - mem_hit.first->begin));
                    backward_max_dist.push_back(qual_adj_aligner->longest_detectable_gap(alignment, mem_hit.first->begin)
                                                + (mem_hit.first->begin - alignment.sequence().begin()));
                }
            }
            else {
                for (auto& mem_hit : cluster) {
                    // get the start position of the MEM
                    positions.push_back(mem_hit.second);
                    // search far enough away to get any hit detectable without soft clipping
                    forward_max_dist.push_back(regular_aligner->longest_detectable_gap(alignment, mem_hit.first->end)
                                               + (alignment.sequence().end() - mem_hit.first->begin));
                    backward_max_dist.push_back(regular_aligner->longest_detectable_gap(alignment, mem_hit.first->begin)
                                                + (mem_hit.first->begin - alignment.sequence().begin()));
                }
            }
            
            
            // TODO: a progressive expansion of the subgraph if the MEM hit is already contained in
            // a cluster graph somewhere?
            
            // extract the subgraph within the search distance
            
            VG* cluster_graph = new VG();
            Graph& graph = cluster_graph->graph;
            
            // extract the protobuf Graph in place in the VG
            algorithms::extract_containing_graph(*xindex, graph, positions, forward_max_dist,
                                                 backward_max_dist, &get_node_cache());
            
            // check if this subgraph overlaps with any previous subgraph (indicates a probable clustering failure where
            // one cluster was split into multiple clusters)
            size_t next_cluster_idx = cluster_graphs_out.size();
            unordered_set<size_t> overlapping_graphs;
            for (size_t j = 0; j < graph.node_size(); j++) {
                id_t node_id = graph.node(j).id();
                if (node_id_to_cluster.count(node_id)) {
                    overlapping_graphs.insert(node_id_to_cluster[node_id]);
                }
                else {
                    node_id_to_cluster[node_id] = next_cluster_idx;
                }
            }
            
            if (overlapping_graphs.empty()) {
                // there is no overlap with any other graph, suggesting a new unique hit
                
#ifdef debug_multipath_mapper
                cerr << "cluster graph does not overlap with any other cluster graphs, adding as cluster " << cluster_graphs_out.size() << endl;
#endif
                cluster_graphs[i] = cluster_graph;
                
                // Record some cluster that fed into that graph
                cluster_graph_clusters.push_back(i);
                
                // now that we know we're going to save the graph, manually trigger the index building since
                // we circumvented the constructors
                cluster_graph->rebuild_indexes();
            }
            else {
                // this graph overlaps at least one other graph, so we merge them into one
                
#ifdef debug_multipath_mapper
                cerr << "cluster graph overlaps with the following graphs:" << endl;
                for (auto idx : overlapping_graphs) {
                    cerr << "\t" << idx << endl;
                }
#endif
                
<<<<<<< HEAD
                // merge the groups and decide one graph to stay in the record
                for (size_t j : overlapping_graphs) {
                    union_find.union_groups(i, j);
                }
                size_t remaining_idx = union_find.find_group(i);
                
                VG* merging_graph;
                if (remaining_idx == i) {
                    // the new graph was chosen to remain, so add it to the record
                    cluster_graphs[i] = cluster_graph;
                    merging_graph = cluster_graph;
                }
                else {
                    // the new graph will be merged into an existing graph
                    merging_graph = cluster_graphs[remaining_idx];
                    merging_graph->extend(graph);
                    delete cluster_graph;
                }
                
                // merge any other chained graphs into the remaining graph
                for (size_t j : overlapping_graphs) {
                    if (j != remaining_idx) {
                        VG* removing_graph = cluster_graphs[j];
                        merging_graph->extend(removing_graph->graph);
                        delete removing_graph;
                        cluster_graphs.erase(j);
                    }
=======
                // Record the merge in the union find
                merged_clusters.union_groups(cluster_graph_clusters[min_idx_cluster], i);
                
                // if this subgraph chains together multiple clusters, merge them and remove them from the list
                overlapping_graphs.erase(min_idx_cluster);
                for (size_t j : overlapping_graphs) {
                    // Move this overlapping graph to the end
                    std::swap(cluster_graphs_out[j], cluster_graphs_out.back());
                    std::swap(cluster_graph_clusters[j], cluster_graph_clusters.back());
                    // Steal its graph contents
                    cluster_graphs_out[min_idx_cluster]->extend(cluster_graphs_out.back()->graph);
                    delete cluster_graphs_out.back();
                    // Union its clusters with the current cluster set.
                    merged_clusters.union_groups(cluster_graph_clusters.back(), i);
                    // Remove it from the lists
                    cluster_graphs_out.pop_back();
                    cluster_graph_clusters.pop_back();
>>>>>>> 88f2d57c
                }
                
                Graph& merged_graph = merging_graph->graph;
                for (size_t j = 0; j < merged_graph.node_size(); j++) {
                    node_id_to_cluster[merged_graph.node(j).id()] = remaining_idx;
                }
            }
        }
        
        // check if any cluster graphs pulled disconnected components (as a result of a clustering failure)
        // and if so split them up
        
        // keeps track of the connected components of any multicomponent graph
        vector<pair<size_t, vector<unordered_set<id_t>>>> multicomponent_graphs;
        
        size_t max_graph_idx = 0;
        for (const pair<size_t, VG*> cluster_graph : cluster_graphs) {
            vector<unordered_set<id_t>> connected_components = cluster_graph.second->weakly_connected_components();
            if (connected_components.size() > 1) {
                multicomponent_graphs.emplace_back(cluster_graph.first, std::move(connected_components));
            }
            max_graph_idx = max(cluster_graph.first, max_graph_idx);
        }
        
        // did we find any graphs that consist of disconnected components?
        for (pair<size_t, vector<unordered_set<id_t>>>& multicomponent_graph : multicomponent_graphs) {
            max_graph_idx++;
            // make a new graph for each of the components
#ifdef debug_multipath_mapper
            cerr << "cluster graph " << multicomponent_graph.first << " has multiple connected components, splitting now" << endl;
            for (size_t i = 0; i < multicomponent_graph.second.size(); i++) {
                cerr << "component " << max_graph_idx + i << ":" << endl;
                
                for (auto node_id : multicomponent_graph.second[i]) {
                    cerr << "\t" << node_id << endl;
                }
            }
#endif
            
            for (size_t i = 0; i < multicomponent_graph.second.size(); i++) {
                cluster_graphs[max_graph_idx + i] = new VG();
            }
            
            Graph& joined_graph = cluster_graphs[multicomponent_graph.first]->graph;
            
            // divvy up the nodes
            for (size_t i = 0; i < joined_graph.node_size(); i++) {
                const Node& node = joined_graph.node(i);
                for (size_t j = 0; j < multicomponent_graph.second.size(); j++) {
                    if (multicomponent_graph.second[j].count(node.id())) {
                        cluster_graphs[max_graph_idx + j]->add_node(node);
                        node_id_to_cluster[node.id()] = max_graph_idx + j;
                        break;
                    }
                }
            }
            
            // divvy up the edges
            for (size_t i = 0; i < joined_graph.edge_size(); i++) {
                const Edge& edge = joined_graph.edge(i);
                for (size_t j = 0; j < multicomponent_graph.second.size(); j++) {
                    if (multicomponent_graph.second[j].count(edge.from())) {
                        cluster_graphs[max_graph_idx + j]->add_edge(edge);
                        break;
                    }
                }
            }
            
#ifdef debug_multipath_mapper
            cerr << "split graphs:" << endl;
            for (size_t i = 0; i < multicomponent_graph.second.size(); i++) {
                cerr << "component " << max_graph_idx + i << ":" << endl;
                cerr << pb2json(cluster_graphs[max_graph_idx + i]->graph) << endl;
            }
#endif
            
            // remove the old graph
            delete cluster_graphs[multicomponent_graph.first];
            cluster_graphs.erase(multicomponent_graph.first);
            
            max_graph_idx += multicomponent_graph.second.size();
        }
        
        // move the pointers to the return vector
        cluster_graphs_out.reserve(cluster_graphs.size());
        unordered_map<size_t, size_t> cluster_to_idx;
        for (const auto& cluster_graph : cluster_graphs) {
            cluster_to_idx[cluster_graph.first] = cluster_graphs_out.size();
            cluster_graphs_out.push_back(cluster_graph.second);
        }
        
#ifdef debug_multipath_mapper
        cerr << "computing MEM assignments to cluster graphs" << endl;
#endif
        
        // which MEMs are in play for which cluster?
        for (const MaximalExactMatch& mem : mems) {
            for (gcsa::node_type hit : mem.nodes) {
                id_t node_id = gcsa::Node::id(hit);
                if (node_id_to_cluster.count(node_id)) {
                    size_t cluster_idx = cluster_to_idx[node_id_to_cluster[node_id]];
                    cluster_graph_mems_out[cluster_graphs_out[cluster_idx]].push_back(make_pair(&mem, make_pos_t(hit)));
                }
            }
        }
        
<<<<<<< HEAD
        // sort MEMs in decreasing order by length within each cluster graph
        for (auto iter = cluster_graph_mems_out.begin(); iter != cluster_graph_mems_out.end(); iter++) {
            vector<pair<const MaximalExactMatch*, pos_t>>& graph_mems = iter->second;
            sort(graph_mems.begin(), graph_mems.end(), [](const pair<const MaximalExactMatch*, pos_t>& hit_1,
                                                          const pair<const MaximalExactMatch*, pos_t>& hit_2) {
                return hit_1.first->length() > hit_2.first->length();
            });
        }
    }
    
    void MultipathMapper::multipath_align(const Alignment& alignment, VG* vg,
                                          vector<pair<const MaximalExactMatch*, pos_t>>& graph_mems,
                                          vector<MultipathAlignment>& multipath_alns_out) const {
=======
        // Now we'll fill this with which graph in the vector each cluster ended up in.
        // Make sure all the spaces are available.
        merged_into_out.resize(clusters.size());
        
        for (size_t i = 0; i < cluster_graph_clusters.size(); i++) {
            // For every output graph
            for (auto& input_cluster : merged_clusters.group(cluster_graph_clusters[i])) {
                // For each input cluster that fed into the graph
                
                // Say it fed into this graph
                merged_into_out[input_cluster] = i;
            }
        }
    }
    
    MultipathAlignment MultipathMapper::multipath_align(const Alignment& alignment, VG* vg,
                                                        vector<pair<const MaximalExactMatch*, pos_t>>& graph_mems) {
>>>>>>> 88f2d57c
#ifdef debug_multipath_mapper
        cerr << "constructing alignment graph" << endl;
#endif
        
        // the longest path we could possibly align to (full gap and a full sequence)
        size_t target_length = alignment.sequence().size() +
                               (adjust_alignments_for_base_quality ? qual_adj_aligner->longest_detectable_gap(alignment)
                                                                   : regular_aligner->longest_detectable_gap(alignment));
        
        // convert from bidirected to directed
        unordered_map<id_t, pair<id_t, bool> > node_trans;
        VG align_graph = vg->split_strands(node_trans);
        // if necessary, convert from cyclic to acylic
        if (!align_graph.is_acyclic()) {
            unordered_map<id_t, pair<id_t, bool> > dagify_trans;
            align_graph = align_graph.dagify(target_length, // high enough that num SCCs is never a limiting factor
                                             dagify_trans,
                                             target_length,
                                             0); // no maximum on size of component
            node_trans = align_graph.overlay_node_translations(dagify_trans, node_trans);
        }
        
        // create the injection translator, which maps a node in the original graph to every one of its occurrences
        // in the dagified graph
        unordered_multimap<id_t, pair<id_t, bool> > rev_trans;
        for (const auto& trans_record : node_trans) {
#ifdef debug_multipath_mapper
            cerr << trans_record.second.first << "->" << trans_record.first << (trans_record.second.second ? "-" : "+") << endl;
#endif
            rev_trans.insert(make_pair(trans_record.second.first,
                                       make_pair(trans_record.first, trans_record.second.second)));
        }
        
        align_graph.sort();
        
#ifdef debug_multipath_mapper
        cerr << "making multipath alignment MEM graph" << endl;
#endif
        
        // construct a graph that summarizes reachability between MEMs
        MultipathAlignmentGraph multi_aln_graph(align_graph, graph_mems, rev_trans, node_trans, snarl_manager, max_snarl_cut_size);
        
        vector<size_t> topological_order;
        multi_aln_graph.topological_sort(topological_order);
        
#ifdef debug_multipath_mapper
        cerr << "computed topological sort" << endl;
#endif
        
        // it's sometimes possible for transitive edges to survive the original construction algorithm, so remove them
        multi_aln_graph.remove_transitive_edges(topological_order);
        
#ifdef debug_multipath_mapper
        cerr << "removed transitive edges" << endl;
#endif
        
        // prune this graph down the paths that have reasonably high likelihood
        multi_aln_graph.prune_to_high_scoring_paths(adjust_alignments_for_base_quality ? *((BaseAligner*) qual_adj_aligner)
                                                                                       : *((BaseAligner*) regular_aligner),
                                                    max_suboptimal_path_score_diff, topological_order);
        
#ifdef debug_multipath_mapper
        cerr << "pruned to high scoring paths" << endl;
#endif
        
        // create a new multipath alignment object and transfer over data from alignment
<<<<<<< HEAD
        multipath_alns_out.emplace_back();
        MultipathAlignment& multipath_aln = multipath_alns_out.back();
        transfer_read_metadata(alignment, multipath_aln);
=======
        MultipathAlignment multipath_aln;
        multipath_aln.set_sequence(alignment.sequence());
        multipath_aln.set_quality(alignment.quality());
        multipath_aln.set_name(alignment.name());
        multipath_aln.set_sample_name(alignment.sample_name());
        multipath_aln.set_read_group(alignment.read_group());
>>>>>>> 88f2d57c
        
#ifdef debug_multipath_mapper
        cerr << "transferred over read information" << endl;
#endif
        
        // add a subpath for each of the exact match nodes
        if (adjust_alignments_for_base_quality) {
            for (int64_t j = 0; j < multi_aln_graph.match_nodes.size(); j++) {
                ExactMatchNode& match_node = multi_aln_graph.match_nodes[j];
                Subpath* subpath = multipath_aln.add_subpath();
                *subpath->mutable_path() = match_node.path;
                int32_t match_score = qual_adj_aligner->score_exact_match(match_node.begin, match_node.end,
                                                                          alignment.quality().begin() + (match_node.begin - alignment.sequence().begin()));
                subpath->set_score(match_score + qual_adj_aligner->full_length_bonus * ((match_node.begin == alignment.sequence().begin()) +
                                                                                        (match_node.end == alignment.sequence().end())));
            }
        }
        else {
            for (int64_t j = 0; j < multi_aln_graph.match_nodes.size(); j++) {
                ExactMatchNode& match_node = multi_aln_graph.match_nodes[j];
                Subpath* subpath = multipath_aln.add_subpath();
                *subpath->mutable_path() = match_node.path;
                int32_t match_score = regular_aligner->score_exact_match(match_node.begin, match_node.end);
                subpath->set_score(match_score + regular_aligner->full_length_bonus * ((match_node.begin == alignment.sequence().begin()) +
                                                                                       (match_node.end == alignment.sequence().end())));
            }
        }
        
#ifdef debug_multipath_mapper
        cerr << "doing DP between MEMs" << endl;
#endif
        
        // perform alignment in the intervening sections
        for (int64_t j = 0; j < multi_aln_graph.match_nodes.size(); j++) {
#ifdef debug_multipath_mapper
            cerr << "checking for intervening alignments from match node " << j << endl;
#endif
            
            ExactMatchNode& src_match_node = multi_aln_graph.match_nodes[j];
            Subpath* src_subpath = multipath_aln.mutable_subpath(j);
            
            // check whether this is a simple split MEM, in which case we can make the connection directly
            // and avoid making an intervening alignment
            if (src_match_node.edges.size() == 1) {
                pair<size_t, size_t>& edge = src_match_node.edges[0];
                // check whether the positions are right next to each other in both the read and the graph
                //
                // strictly speaking, there could be other paths between the match nodes if the ends of the paths
                // are at node boundaries, but even then the best alignment would be from the empty sequence to
                // the path of length 0
                if (src_match_node.end == multi_aln_graph.match_nodes[edge.first].begin && edge.second == 0) {
#ifdef debug_multipath_mapper
                    cerr << "match node has a simple split connection onto node " << edge.first << endl;
#endif
                    // connect the subpath directly without an intervening alignment
                    src_subpath->add_next(edge.first);
                    continue;
                }
            }
            
            const Path& path = src_subpath->path();
            const Mapping& final_mapping = path.mapping(path.mapping_size() - 1);
            const Position& final_mapping_position = final_mapping.position();
            // make a pos_t that points to the final base in the match
            pos_t src_pos = make_pos_t(final_mapping_position.node_id(),
                                       final_mapping_position.is_reverse(),
                                       final_mapping_position.offset() + mapping_from_length(final_mapping) - 1);
            
            // the longest gap that could be detected at this position in the read
            size_t src_max_gap = adjust_alignments_for_base_quality ? qual_adj_aligner->longest_detectable_gap(alignment, src_match_node.end)
                                                                    : regular_aligner->longest_detectable_gap(alignment, src_match_node.end);
            
            unordered_set<pair<size_t, size_t>> edges_for_removal;
            
            for (const pair<size_t, size_t>& edge : src_match_node.edges) {
                ExactMatchNode& dest_match_node = multi_aln_graph.match_nodes[edge.first];
                pos_t dest_pos = make_pos_t(multipath_aln.subpath(edge.first).path().mapping(0).position());
                
#ifdef debug_multipath_mapper
                cerr << "forming intervening alignment for edge to node " << edge.first << endl;
#endif
                
                size_t intervening_length = dest_match_node.begin - src_match_node.end;
                size_t max_dist = intervening_length + std::min(src_max_gap, adjust_alignments_for_base_quality ?
                                                                qual_adj_aligner->longest_detectable_gap(alignment, dest_match_node.begin)
                                                                : regular_aligner->longest_detectable_gap(alignment, dest_match_node.begin)) + 1;
                
#ifdef debug_multipath_mapper
                cerr << "read dist: " << intervening_length << ", source max gap: " << src_max_gap << ", dest max gap " << (adjust_alignments_for_base_quality ?
                qual_adj_aligner->longest_detectable_gap(alignment, dest_match_node.begin)
                : regular_aligner->longest_detectable_gap(alignment, dest_match_node.begin)) << endl;
#endif
                
                // extract the graph between the matches
                Graph connecting_graph;
                unordered_map<id_t, id_t> connect_trans = algorithms::extract_connecting_graph(align_graph,      // DAG with split strands
                                                                                               connecting_graph, // graph to extract into
                                                                                               max_dist,         // longest distance necessary
                                                                                               src_pos,          // end of earlier match
                                                                                               dest_pos,         // beginning of later match
                                                                                               false,            // do not extract the end positions in the matches
                                                                                               false,            // do not bother finding all cycles (it's a DAG)
                                                                                               true,             // remove tips
                                                                                               true,             // only include nodes on connecting paths
                                                                                               true);            // enforce max distance strictly
                
                
                if (connecting_graph.node_size() == 0) {
                    // the MEMs weren't connectable with a positive score after all, mark the edge for removal
                    edges_for_removal.insert(edge);
                    continue;
                }
                
                // transfer the substring between the matches to a new alignment
                Alignment intervening_sequence;
                intervening_sequence.set_sequence(alignment.sequence().substr(src_match_node.end - alignment.sequence().begin(),
                                                                              dest_match_node.begin - src_match_node.end));
                if (!alignment.quality().empty()) {
                    intervening_sequence.set_quality(alignment.quality().substr(src_match_node.end - alignment.sequence().begin(),
                                                                                dest_match_node.begin - src_match_node.end));
                }
                
#ifdef debug_multipath_mapper
                cerr << "aligning sequence " << intervening_sequence.sequence() << " to connecting graph: " << pb2json(connecting_graph) << endl;
#endif
                
                bool added_direct_connection = false;
                // TODO a better way of choosing the number of alternate alignments
                // TODO alternate alignments restricted only to distinct node paths?
                vector<Alignment> alt_alignments;
                if (adjust_alignments_for_base_quality) {
                    qual_adj_aligner->align_global_banded_multi(intervening_sequence, alt_alignments,
                                                                connecting_graph, num_alt_alns, band_padding, true);
                }
                else {
                    regular_aligner->align_global_banded_multi(intervening_sequence, alt_alignments,
                                                               connecting_graph, num_alt_alns, band_padding, true);
                }
                
                for (Alignment& connecting_alignment : alt_alignments) {
#ifdef debug_multipath_mapper
                    cerr << "translating connecting alignment: " << pb2json(connecting_alignment) << endl;
#endif
                    
                    const Path& aligned_path = connecting_alignment.path();
                    const Mapping& first_mapping = aligned_path.mapping(0);
                    const Mapping& last_mapping = aligned_path.mapping(aligned_path.mapping_size() - 1);
                    
                    bool add_first_mapping = mapping_from_length(first_mapping) != 0 || mapping_to_length(first_mapping) != 0;
                    bool add_last_mapping = ((mapping_from_length(last_mapping) != 0 || mapping_to_length(last_mapping) != 0)
                                             && aligned_path.mapping_size() > 1);
                    
                    if (!(add_first_mapping || add_last_mapping) && aligned_path.mapping_size() <= 2) {
                        if (!added_direct_connection) {
                            // edge case where there is a simple split but other non-simple edges intersect the target
                            // at the same place (so it passes the previous filter)
                            // it actually doesn't need an alignment, just a connecting edge
                            src_subpath->add_next(edge.first);
                            added_direct_connection = true;
                        }
                        continue;
                    }
                    
                    // create a subpath between the matches for this alignment
                    Subpath* connecting_subpath = multipath_aln.add_subpath();
                    connecting_subpath->set_score(connecting_alignment.score());
                    Path* subpath_path = connecting_subpath->mutable_path();
                    
                    int32_t rank = 1;
                    
                    // check to make sure the first is not an empty anchoring mapping
                    if (add_first_mapping) {
                        Mapping* mapping = subpath_path->add_mapping();
                        *mapping = first_mapping;
                        mapping->set_rank(rank);
#ifdef debug_multipath_mapper
                        cerr << "first mapping is not empty, formed mapping: " << pb2json(*mapping) << endl;
#endif
                        rank++;
                    }
                    // add all mapping in between the ends
                    for (size_t j = 1; j < aligned_path.mapping_size() - 1; j++) {
                        Mapping* mapping = subpath_path->add_mapping();
                        *mapping = aligned_path.mapping(j);
                        mapping->set_rank(rank);
#ifdef debug_multipath_mapper
                        cerr << "added middle mapping: " << pb2json(*mapping) << endl;
#endif
                        rank++;
                    }
                    // check to make sure the last is not an empty anchoring mapping or the same as the first
                    if (add_last_mapping) {
                        Mapping* mapping = subpath_path->add_mapping();
                        *mapping = last_mapping;
                        mapping->set_rank(rank);
#ifdef debug_multipath_mapper
                        cerr << "final mapping is not empty, formed mapping: " << pb2json(*mapping) << endl;
#endif
                    }
                
                    // add the appropriate connections
                    src_subpath->add_next(multipath_aln.subpath_size() - 1);
                    connecting_subpath->add_next(edge.first);
                    
                    // translate the path into the space of the main graph unless the path is null
                    if (connecting_subpath->path().mapping_size() != 0) {
                        translate_node_ids(*connecting_subpath->mutable_path(), connect_trans);
                        Mapping* first_subpath_mapping = connecting_subpath->mutable_path()->mutable_mapping(0);
                        if (first_subpath_mapping->position().node_id() == final_mapping.position().node_id()) {
                            first_subpath_mapping->mutable_position()->set_offset(offset(src_pos) + 1);
                        }
                    }
                    
#ifdef debug_multipath_mapper
                    cerr << "subpath from " << j << " to " << edge.first << ":" << endl;
                    cerr << pb2json(*connecting_subpath) << endl;
#endif
                }
            }
            
            if (!edges_for_removal.empty()) {
                auto new_end = std::remove_if(src_match_node.edges.begin(), src_match_node.edges.end(),
                                              [&](const pair<size_t, size_t>& edge) {
                                                  return edges_for_removal.count(edge);
                                              });
                src_match_node.edges.resize(new_end - src_match_node.edges.begin());
            }
        }
        
        // function to reorder the nodes of a Protobuf graph in topological order, flip doubly reversing edges,
        // and remove empty sequence nodes (invariants required for gssw alignment)
        // TODO: this is duplicative with VG::sort, but I don't want to construct a VG here
        auto groom_graph_for_gssw = [](Graph& graph) {
            // remove empty nodes
            size_t end = graph.node_size();
            size_t idx = 0;
            unordered_set<id_t> removed_nodes;
            while (idx < end) {
                if (graph.node(idx).sequence().empty()) {
                    end--;
                    removed_nodes.insert(graph.node(idx).id());
                    swap(*graph.mutable_node(idx), *graph.mutable_node(end));
                }
                else {
                    idx++;
                }
            }
            if (end != graph.node_size()) {
                graph.mutable_node()->DeleteSubrange(end, graph.node_size() - end);
                
                // look for any edges connecting them and remove these too
                end = graph.edge_size();
                idx = 0;
                while (idx < end) {
                    Edge* edge = graph.mutable_edge(idx);
                    if (removed_nodes.count(edge->from()) || removed_nodes.count(edge->to())) {
                        end--;
                        swap(*edge, *graph.mutable_edge(end));
                    }
                    else {
                        idx++;
                    }
                }
                graph.mutable_edge()->DeleteSubrange(end, graph.edge_size() - end);
            }
            
            // flip doubly reversing edges
            for (size_t i = 0; i < graph.edge_size(); i++) {
                Edge* edge = graph.mutable_edge(i);
                if (edge->from_start() && edge->to_end()) {
                    id_t tmp = edge->from();
                    edge->set_from(edge->to());
                    edge->set_to(tmp);
                    edge->set_from_start(false);
                    edge->set_to_end(false);
                }
            }
            
            // associate node ids with their index
            unordered_map<id_t, size_t> node_idx;
            for (size_t i = 0; i < graph.node_size(); i++) {
                node_idx[graph.node(i).id()] = i;
            }
            
            // construct adjacency list and compute in degrees
            vector<size_t> in_degree(graph.node_size(), 0);
            vector<vector<size_t>> adj_list(graph.node_size());
            for (size_t i = 0; i < graph.edge_size(); i++) {
                const Edge& edge = graph.edge(i);
                size_t to_idx = node_idx[edge.to()];
                adj_list[node_idx[edge.from()]].push_back(to_idx);
                in_degree[to_idx]++;
            }
            
            // get the topological ordering of the graph (Kahn's algorithm)
            vector<size_t> source_stack;
            for (size_t i = 0; i < graph.node_size(); i++) {
                if (in_degree[i] == 0) {
                    source_stack.push_back(i);
                }
            }
            
            vector<id_t> order(graph.node_size());
            size_t next = 0;
            while (!source_stack.empty()) {
                size_t src = source_stack.back();
                source_stack.pop_back();
                
                for (size_t dest : adj_list[src]) {
                    in_degree[dest]--;
                    if (in_degree[dest] == 0) {
                        source_stack.push_back(dest);
                    }
                }
                
                order[next] = src;
                next++;
            }
            
            // identify the index that we want each node to end up at
            vector<size_t> index(order.size());
            for (size_t i = 0; i < order.size(); i++) {
                index[order[i]] = i;
            }

            // in place permutation according to the topological order
            for (size_t i = 0; i < graph.node_size(); i++) {
                while (index[i] != i) {
                    swap(*graph.mutable_node(i), *graph.mutable_node(index[i]));
                    swap(index[i], index[index[i]]);
                }
            }
        };
        
        vector<bool> is_source_node(multi_aln_graph.match_nodes.size(), true);
        for (size_t j = 0; j < multi_aln_graph.match_nodes.size(); j++) {
            ExactMatchNode& match_node = multi_aln_graph.match_nodes[j];
            if (match_node.edges.empty()) {
                const Mapping& final_mapping = match_node.path.mapping(match_node.path.mapping_size() - 1);
                if (match_node.end != alignment.sequence().end()) {
                    
                    Subpath* sink_subpath = multipath_aln.mutable_subpath(j);
                    
                    int64_t tail_length = alignment.sequence().end() - match_node.end;
                    int64_t target_length = tail_length + (alignment.sequence().end() - match_node.end) +
                                            adjust_alignments_for_base_quality ? qual_adj_aligner->longest_detectable_gap(alignment, match_node.end)
                                                                               : regular_aligner->longest_detectable_gap(alignment, match_node.end);
                    pos_t end_pos = final_position(match_node.path);
                    // want past-the-last instead of last index here
                    get_offset(end_pos)++;
                    
                    Graph tail_graph;
                    unordered_map<id_t, id_t> tail_trans = algorithms::extract_extending_graph(align_graph,
                                                                                               tail_graph,
                                                                                               target_length,
                                                                                               end_pos,
                                                                                               false,         // search forward
                                                                                               false);        // no need to preserve cycles (in a DAG)
                    
                    // ensure invariants that gssw-based alignment expects
                    groom_graph_for_gssw(tail_graph);
                    
                    // get the sequence remaining in the right tail
                    Alignment right_tail_sequence;
                    right_tail_sequence.set_sequence(alignment.sequence().substr(match_node.end - alignment.sequence().begin(),
                                                                                 alignment.sequence().end() - match_node.end));
                    if (!alignment.quality().empty()) {
                        right_tail_sequence.set_quality(alignment.quality().substr(match_node.end - alignment.sequence().begin(),
                                                                                   alignment.sequence().end() - match_node.end));
                    }
                    
#ifdef debug_multipath_mapper
                    cerr << "aligning sequence: " << right_tail_sequence.sequence() << endl << "to right tail graph: " << pb2json(tail_graph) << endl;
#endif
                    
                    vector<Alignment> alt_alignments;
                    if (tail_graph.node_size() == 0) {
                        // edge case for when a read keeps going past the end of a graph
                        alt_alignments.emplace_back();
                        Alignment& tail_alignment = alt_alignments.back();
                        tail_alignment.set_score(adjust_alignments_for_base_quality ? qual_adj_aligner->score_gap(right_tail_sequence.sequence().size())
                                                                                    : regular_aligner->score_gap(right_tail_sequence.sequence().size()));
                        Mapping* insert_mapping = tail_alignment.mutable_path()->add_mapping();
                        
                        // add a soft clip
                        Edit* edit = insert_mapping->add_edit();
                        edit->set_to_length(right_tail_sequence.sequence().size());
                        edit->set_sequence(right_tail_sequence.sequence());
                        
                        // make it at the correct position
                        const Path& anchoring_path = multi_aln_graph.match_nodes[j].path;
                        const Mapping& anchoring_mapping = anchoring_path.mapping(anchoring_path.mapping_size() - 1);
                        Position* anchoring_position = insert_mapping->mutable_position();
                        anchoring_position->set_node_id(anchoring_mapping.position().node_id());
                        anchoring_position->set_is_reverse(anchoring_mapping.position().is_reverse());
                        anchoring_position->set_offset(anchoring_mapping.position().offset() + mapping_from_length(anchoring_mapping));
#ifdef debug_multipath_mapper
                        cerr << "read overhangs end of graph, manually added softclip: " << pb2json(tail_alignment) << endl;
#endif
                        // the ID translator is empty, so add this ID here so it doesn't give an out of index error
                        id_t node_id = insert_mapping->position().node_id();
                        tail_trans[node_id] = node_id;
                    }
                    else {
                        // align against the graph
                        if (adjust_alignments_for_base_quality) {
                            qual_adj_aligner->align_pinned_multi(right_tail_sequence, alt_alignments, tail_graph, true, num_alt_alns);
                        }
                        else {
                            regular_aligner->align_pinned_multi(right_tail_sequence, alt_alignments, tail_graph, true, num_alt_alns);
                        }
                    }
                    
#ifdef debug_multipath_mapper
                    cerr << "made " << alt_alignments.size() << " tail alignments" << endl;
#endif
                    
                    for (Alignment& tail_alignment : alt_alignments) {
                        sink_subpath->add_next(multipath_aln.subpath_size());
                        
                        Subpath* tail_subpath = multipath_aln.add_subpath();
                        *tail_subpath->mutable_path() = tail_alignment.path();
                        tail_subpath->set_score(tail_alignment.score());
                        
                        translate_node_ids(*tail_subpath->mutable_path(), tail_trans);
                        Mapping* first_mapping = tail_subpath->mutable_path()->mutable_mapping(0);
                        if (first_mapping->position().node_id() == final_mapping.position().node_id()) {
                            first_mapping->mutable_position()->set_offset(offset(end_pos));
                        }
#ifdef debug_multipath_mapper
                        cerr << "subpath from " << j << " to right tail:" << endl;
                        cerr << pb2json(*tail_subpath) << endl;
#endif
                    }
                }
            }
            else {
                for (const pair<size_t, size_t>& edge : match_node.edges) {
                    is_source_node[edge.first] = false;
                }
            }
        }
        
        for (size_t j = 0; j < multi_aln_graph.match_nodes.size(); j++) {
            if (is_source_node[j]) {
                ExactMatchNode& match_node = multi_aln_graph.match_nodes[j];
                if (match_node.begin != alignment.sequence().begin()) {
                    
                    int64_t tail_length = match_node.begin - alignment.sequence().begin();
                    int64_t target_length = tail_length + (match_node.begin - alignment.sequence().begin()) +
                                            adjust_alignments_for_base_quality ? qual_adj_aligner->longest_detectable_gap(alignment, match_node.begin)
                                                                               : regular_aligner->longest_detectable_gap(alignment, match_node.begin);
                    pos_t begin_pos = initial_position(match_node.path);
                    
                    Graph tail_graph;
                    unordered_map<id_t, id_t> tail_trans = algorithms::extract_extending_graph(align_graph,
                                                                                               tail_graph,
                                                                                               target_length,
                                                                                               begin_pos,
                                                                                               true,          // search backward
                                                                                               false);        // no need to preserve cycles (in a DAG)
                    
                    // ensure invariants that gssw-based alignment expects
                    groom_graph_for_gssw(tail_graph);
                    
                    Alignment left_tail_sequence;
                    left_tail_sequence.set_sequence(alignment.sequence().substr(0, match_node.begin - alignment.sequence().begin()));
                    if (!alignment.quality().empty()) {
                        left_tail_sequence.set_quality(alignment.quality().substr(0, match_node.begin - alignment.sequence().begin()));
                    }
                    
                    
#ifdef debug_multipath_mapper
                    cerr << "aligning sequence: " << left_tail_sequence.sequence() << endl << "to left tail graph: " << pb2json(tail_graph) << endl;
#endif
                    vector<Alignment> alt_alignments;
                    if (tail_graph.node_size() == 0) {
                        // edge case for when a read keeps going past the end of a graph
                        alt_alignments.emplace_back();
                        Alignment& tail_alignment = alt_alignments.back();
                        tail_alignment.set_score(adjust_alignments_for_base_quality ? qual_adj_aligner->score_gap(left_tail_sequence.sequence().size())
                                                                                    : regular_aligner->score_gap(left_tail_sequence.sequence().size()));
                        Mapping* insert_mapping = tail_alignment.mutable_path()->add_mapping();
                        
                        // add a soft clip
                        Edit* edit = insert_mapping->add_edit();
                        edit->set_to_length(left_tail_sequence.sequence().size());
                        edit->set_sequence(left_tail_sequence.sequence());
                        
                        // make it at the correct position
                        *insert_mapping->mutable_position() = multi_aln_graph.match_nodes[j].path.mapping(0).position();
#ifdef debug_multipath_mapper
                        cerr << "read overhangs end of graph, manually added softclip: " << pb2json(tail_alignment) << endl;
#endif
                        // the ID translator is empty, so add this ID here so it doesn't give an out of index error
                        id_t node_id = insert_mapping->position().node_id();
                        tail_trans[node_id] = node_id;
                    }
                    else {
                        if (adjust_alignments_for_base_quality) {
                            qual_adj_aligner->align_pinned_multi(left_tail_sequence, alt_alignments, tail_graph, false, num_alt_alns);
                        }
                        else {
                            regular_aligner->align_pinned_multi(left_tail_sequence, alt_alignments, tail_graph, false, num_alt_alns);
                        }
                    }
                    
#ifdef debug_multipath_mapper
                    cerr << "made " << alt_alignments.size() << " tail alignments" << endl;
#endif
                    
                    for (Alignment& tail_alignment : alt_alignments) {
                        Subpath* tail_subpath = multipath_aln.add_subpath();
                        *tail_subpath->mutable_path() = tail_alignment.path();
                        tail_subpath->set_score(tail_alignment.score());
                        
                        tail_subpath->add_next(j);
                        multipath_aln.add_start(multipath_aln.subpath_size() - 1);
                        
                        translate_node_ids(*tail_subpath->mutable_path(), tail_trans);
#ifdef debug_multipath_mapper
                        cerr << "subpath from " << j << " to left tail:" << endl;
                        cerr << pb2json(*tail_subpath) << endl;
#endif
                    }
                }
                else {
                    multipath_aln.add_start(j);
                }
            }
        }
        
#ifdef debug_multipath_mapper
        cerr << "multipath alignment before translation: " << pb2json(multipath_aln) << endl;
#endif
        for (size_t j = 0; j < multipath_aln.subpath_size(); j++) {
            translate_oriented_node_ids(*multipath_aln.mutable_subpath(j)->mutable_path(), node_trans);
        }
#ifdef debug_multipath_mapper
        cerr << "completed multipath alignment: " << pb2json(multipath_aln) << endl;
#endif

        return multipath_aln;
        
    }
    
    void MultipathMapper::topologically_order_subpaths(MultipathAlignment& multipath_aln) const {
        // Kahn's algorithm
        
        vector<size_t> index(multipath_aln.subpath_size(), 0);
        size_t order_idx = 0;
        
        vector<size_t> stack;
        vector<size_t> in_degree(multipath_aln.subpath_size(), 0);
        
        for (size_t i = 0; i < multipath_aln.subpath_size(); i++) {
            const Subpath& subpath = multipath_aln.subpath(i);
            for (size_t j = 0; j < subpath.next_size(); j++) {
                in_degree[subpath.next(j)]++;
            }
        }
        
        // identify the source nodes and add them to the stack
        for (size_t i = 0; i < multipath_aln.subpath_size(); i++) {
            if (!in_degree[i]) {
                stack.push_back(i);
            }
        }
        
        while (!stack.empty()) {
            // pop a source node and add it to the topological order
            size_t here = stack.back();
            stack.pop_back();
            
            index[here] = order_idx;
            order_idx++;
            
            // remove the node's edges
            const Subpath& subpath = multipath_aln.subpath(here);
            for (size_t i = 0; i < subpath.next_size(); i++) {
                size_t next = subpath.next(i);
                in_degree[next]--;
                // if a node is now a source, stack it up
                if (!in_degree[next]) {
                    stack.push_back(next);
                }
            }
        }
        
        // translate the edges to the new indices
        for (size_t i = 0; i < multipath_aln.subpath_size(); i++) {
            Subpath* subpath = multipath_aln.mutable_subpath(i);
            for (size_t j = 0; j < subpath->next_size(); j++) {
                subpath->set_next(j, index[subpath->next(j)]);
            }
        }
        
        // translate the start nodes
        for (size_t i = 0; i < multipath_aln.start_size(); i++) {
            multipath_aln.set_start(i, index[multipath_aln.start(i)]);
        }
        
        // in place permutation according to the topological order
        for (size_t i = 0; i < multipath_aln.subpath_size(); i++) {
            while (index[i] != i) {
                swap(*multipath_aln.mutable_subpath(i), *multipath_aln.mutable_subpath(index[i]));
                swap(index[i], index[index[i]]);
            }
        }
    }
    
    int64_t MultipathMapper::read_coverage(const vector<pair<const MaximalExactMatch*, pos_t>>& mem_hits) const {
        if (mem_hits.empty()) {
            return 0;
        }
        
        vector<pair<string::const_iterator, string::const_iterator>> mem_read_segments;
        mem_read_segments.reserve(mem_hits.size());
        for (auto& mem_hit : mem_hits) {
            mem_read_segments.emplace_back(mem_hit.first->begin, mem_hit.first->end);
        }
        std::sort(mem_read_segments.begin(), mem_read_segments.end());
        auto curr_begin = mem_read_segments[0].first;
        auto curr_end = mem_read_segments[0].second;
        
        int64_t total = 0;
        for (size_t i = 1; i < mem_read_segments.size(); i++) {
            if (mem_read_segments[i].first >= curr_end) {
                total += (curr_end - curr_begin);
                curr_begin = mem_read_segments[i].first;
            }
            curr_end = mem_read_segments[i].second;
        }
        return total + (curr_end - curr_begin);
    }
    
    void MultipathMapper::strip_full_length_bonuses(MultipathAlignment& mulipath_aln) const {
        
        int32_t full_length_bonus = adjust_alignments_for_base_quality ? qual_adj_aligner->full_length_bonus
                                                                       : regular_aligner->full_length_bonus;
        // strip bonus from source paths
        if (mulipath_aln.start_size()) {
            // use the precomputed list of sources if we have it
            for (size_t i = 0; i < mulipath_aln.start_size(); i++) {
                Subpath* source_subpath = mulipath_aln.mutable_subpath(mulipath_aln.start(i));
                if (edit_is_insertion(source_subpath->path().mapping(0).edit(0))) {
                    source_subpath->set_score(source_subpath->score() - full_length_bonus);
                }
            }
        }
        else {
            // find sources
            vector<bool> is_source(mulipath_aln.subpath_size(), true);
            for (size_t i = 0; i < mulipath_aln.subpath_size(); i++) {
                const Subpath& subpath = mulipath_aln.subpath(i);
                for (size_t j = 0; j < subpath.next_size(); j++) {
                    is_source[subpath.next(j)] = false;
                }
            }
            // strip the bonus from the sources
            for (size_t i = 0; i < mulipath_aln.subpath_size(); i++) {
                if (!is_source[i]) {
                    continue;
                }
                Subpath* source_subpath = mulipath_aln.mutable_subpath(i);
                if (edit_is_insertion(source_subpath->path().mapping(0).edit(0))) {
                    source_subpath->set_score(source_subpath->score() - full_length_bonus);
                }
            }
        }
        // strip bonus from sink paths
        for (size_t i = 0; i < mulipath_aln.subpath_size(); i++) {
            Subpath* subpath = mulipath_aln.mutable_subpath(i);
            if (subpath->next_size() == 0) {
                const Mapping& final_mapping = subpath->path().mapping(subpath->path().mapping_size() - 1);
                if (edit_is_insertion(final_mapping.edit(final_mapping.edit_size() - 1))) {
                    subpath->set_score(subpath->score() - full_length_bonus);
                }
            }
        }
    }
    
    void MultipathMapper::sort_and_compute_mapping_quality(vector<MultipathAlignment>& multipath_alns) const {
        if (multipath_alns.empty()) {
            return;
        }
        
        // query the scores of the optimal alignments
        vector<int32_t> scores(multipath_alns.size(), 0);
        for (size_t i = 0; i < multipath_alns.size(); i++) {
            scores[i] = optimal_alignment_score(multipath_alns[i]);
        }
        
        // insertion sort the multipath alignments by score (they are probably nearly ordered)
        for (size_t i = 1; i < multipath_alns.size(); i++) {
            size_t pos = i;
            while (scores[pos] > scores[pos - 1]) {
                swap(scores[pos], scores[pos - 1]);
                swap(multipath_alns[pos], multipath_alns[pos - 1]);
                pos--;
                if (pos == 0) {
                    break;
                }
            }
        }
        
        if (mapping_quality_method != None) {
            int32_t mapq = adjust_alignments_for_base_quality ? qual_adj_aligner->compute_mapping_quality(scores, mapping_quality_method == Approx)
                                                              : regular_aligner->compute_mapping_quality(scores, mapping_quality_method == Approx);
            multipath_alns.front().set_mapping_quality(mapq < max_mapping_quality ? mapq : max_mapping_quality);
        }
    }
    
    void MultipathMapper::set_suboptimal_path_likelihood_ratio(double maximum_acceptable_ratio) {
        double log_base = adjust_alignments_for_base_quality ? qual_adj_aligner->log_base : regular_aligner->log_base;
        max_suboptimal_path_score_diff = (int32_t) ceil(log(maximum_acceptable_ratio) / log_base);
    }
    
    bool MultipathMapper::validate_multipath_alignment(const MultipathAlignment& multipath_aln) const {
        
        // are the subpaths in topological order?
        
        for (size_t i = 0; i < multipath_aln.subpath_size(); i++) {
            const Subpath& subpath = multipath_aln.subpath(i);
            for (size_t j = 0; j < subpath.next_size(); j++) {
                if (subpath.next(j) <= i) {
#ifdef debug_multipath_mapper
                    cerr << "validation failure on topological order" << endl;
#endif
                    return false;
                }
            }
        }
        
        // are the start subpaths properly labeled (if they are included)?
        
        if (multipath_aln.start_size()) {
            vector<bool> is_source(multipath_aln.subpath_size(), true);
            for (size_t i = 0; i < multipath_aln.subpath_size(); i++) {
                const Subpath& subpath = multipath_aln.subpath(i);
                for (size_t j = 0; j < subpath.next_size(); j++) {
                    is_source[subpath.next(j)] = false;
                }
            }
            
            size_t num_starts = 0;
            for (size_t i = 0; i < multipath_aln.subpath_size(); i++) {
                num_starts += is_source[i];
            }
            
            if (num_starts != multipath_aln.start_size()) {
#ifdef debug_multipath_mapper
                cerr << "validation failure on correct number of starts" << endl;
                for (size_t i = 0; i < multipath_aln.subpath_size(); i++) {
                    if (is_source[i]) {
                        cerr << i << " ";
                    }
                }
                cerr << endl;
#endif
                return false;
            }
            
            for (size_t i = 0; i < multipath_aln.start_size(); i++) {
                if (!is_source[multipath_aln.start(i)]) {
#ifdef debug_multipath_mapper
                    cerr << "validation failure on correctly identified starts" << endl;
                    for (size_t i = 0; i < multipath_aln.subpath_size(); i++) {
                        if (is_source[i]) {
                            cerr << i << " ";
                        }
                        cerr << endl;
                    }
#endif
                    return false;
                }
            }
        }
        
        // are the subpaths contiguous along the read?
        
        vector<pair<int64_t, int64_t>> subpath_read_interval(multipath_aln.subpath_size(), make_pair<int64_t, int64_t>(-1, -1));
        for (size_t i = 0; i < multipath_aln.subpath_size(); i++) {
            
            if (subpath_read_interval[i].first < 0) {
                subpath_read_interval[i].first = 0;
            }
            
            const Subpath& subpath = multipath_aln.subpath(i);
            int64_t subsequence_length = path_to_length(subpath.path());
            subpath_read_interval[i].second = subpath_read_interval[i].first + subsequence_length;
            
            if (!subpath.next_size()) {
                if (subpath_read_interval[i].second != multipath_aln.sequence().size()) {
#ifdef debug_multipath_mapper
                    cerr << "validation failure on using complete read" << endl;
                    cerr << "subpath " <<  i << " ends on sequence index " << subpath_read_interval[i].second << " of " << multipath_aln.sequence().size() << endl;
                    cerr << pb2json(subpath) << endl;
                    for (size_t j = 0; j < multipath_aln.subpath_size(); j++) {
                        cerr << j << " (" << subpath_read_interval[j].first << ", " << subpath_read_interval[j].second << "): ";
                        for (size_t k = 0; k < multipath_aln.subpath(j).next_size(); k++) {
                            cerr << multipath_aln.subpath(j).next(k) << " ";
                        }
                        cerr << endl;
                    }
#endif
                    return false;
                }
            }
            else {
                for (size_t j = 0; j < subpath.next_size(); j++) {
                    if (subpath_read_interval[subpath.next(j)].first >= 0) {
                        if (subpath_read_interval[subpath.next(j)].first != subpath_read_interval[i].second) {
#ifdef debug_multipath_mapper
                            cerr << "validation failure on read contiguity" << endl;
#endif
                            return false;
                        }
                    }
                    else {
                        subpath_read_interval[subpath.next(j)].first = subpath_read_interval[i].second;
                    }
                }
            }
        }
        
        // are all of the subpaths nonempty?
        
        for (size_t i = 0; i < multipath_aln.subpath_size(); i++) {
            if (multipath_aln.subpath(i).path().mapping_size() == 0) {
#ifdef debug_multipath_mapper
                cerr << "validation failure on containing only nonempty paths" << endl;
                cerr << "subpath " << i << ": " << pb2json(multipath_aln.subpath(i)) << endl;
#endif
                return false;
            }
            for (size_t j = 0; j < multipath_aln.subpath(i).path().mapping_size(); j++) {
                if (multipath_aln.subpath(i).path().mapping(j).edit_size() == 0) {
#ifdef debug_multipath_mapper
                    cerr << "validation failure on containing only nonempty mappings" << endl;
                    cerr << "subpath " << i << ": " << pb2json(multipath_aln.subpath(i)) << endl;
#endif
                    return false;
                }
            }
        }
        
        
        // are the subpaths contiguous within the graph?
        
        auto validate_adjacent_mappings = [&](const Mapping& mapping_from, const Mapping& mapping_to) {
            size_t mapping_from_end_offset = mapping_from.position().offset() + mapping_from_length(mapping_from);
            if (mapping_from.position().node_id() == mapping_to.position().node_id() &&
                mapping_from.position().is_reverse() == mapping_to.position().is_reverse()) {
                if (mapping_to.position().offset() != mapping_from_end_offset) {
#ifdef debug_multipath_mapper
                    cerr << "validation failure on within-node adjacency" << endl;
                    cerr << pb2json(mapping_from) << "->" << pb2json(mapping_to) << endl;
#endif
                    return false;
                }
            }
            else {
                if (mapping_from_end_offset != xindex->node_length(mapping_from.position().node_id())) {
#ifdef debug_multipath_mapper
                    cerr << "validation failure on using edge at middle of node" << endl;
                    cerr << pb2json(mapping_from) << "->" << pb2json(mapping_to) << endl;
#endif
                    return false;
                }
                
                vector<Edge> edges = xindex->edges_of(mapping_from.position().node_id());
                bool found_edge = false;
                for (Edge& edge : edges) {
                    if (edge.from() == mapping_from.position().node_id() &&
                        edge.from_start() == mapping_from.position().is_reverse()) {
                        if (edge.to() == mapping_to.position().node_id() &&
                            edge.to_end() == mapping_to.position().is_reverse()) {
                            found_edge = true;
                            break;
                        }
                    }
                    if (edge.to() == mapping_from.position().node_id() &&
                        edge.to_end() != mapping_from.position().is_reverse()) {
                        if (edge.from() == mapping_to.position().node_id() &&
                            edge.from_start() != mapping_to.position().is_reverse()) {
                            found_edge = true;
                            break;
                        }
                    }
                }
                
                if (!found_edge) {
#ifdef debug_multipath_mapper
                    cerr << "validation failure on nodes not connected by an edge" << endl;
                    cerr << pb2json(mapping_from) << "->" << pb2json(mapping_to) << endl;
#endif
                    return false;
                }
            }
            return true;
        };
        
        for (size_t i = 0; i < multipath_aln.subpath_size(); i++) {
            const Subpath& subpath = multipath_aln.subpath(i);
            const Path& path = subpath.path();
            for (size_t j = 1; j < path.mapping_size(); j++) {
                if (!validate_adjacent_mappings(path.mapping(j - 1), path.mapping(j))) {
                    return false;
                }
            }
            const Mapping& final_mapping = path.mapping(path.mapping_size() - 1);
            for (size_t j = 0; j < subpath.next_size(); j++) {
                if (!validate_adjacent_mappings(final_mapping, multipath_aln.subpath(subpath.next(j)).path().mapping(0))) {
                    return false;
                }
            }
        }
        
        
        // do the paths represent valid alignments of the associated read string and graph path?
        
        auto validate_mapping_edits = [&](const Mapping& mapping, const string& subseq) {
            string node_seq = xindex->node_sequence(mapping.position().node_id());
            string rev_node_seq = reverse_complement(node_seq);
            size_t node_idx = mapping.position().offset();
            size_t seq_idx = 0;
            for (size_t i = 0; i < mapping.edit_size(); i++) {
                const Edit& edit = mapping.edit(i);
                if (edit_is_match(edit)) {
                    for (size_t j = 0; j < edit.from_length(); j++, node_idx++, seq_idx++) {
                        if ((mapping.position().is_reverse() ? rev_node_seq[node_idx] : node_seq[node_idx]) != subseq[seq_idx]) {
#ifdef debug_multipath_mapper
                            cerr << "validation failure on match that does not match" << endl;
                            cerr << pb2json(mapping) << ", " << subseq << endl;
#endif
                            return false;
                        }
                    }
                }
                else if (edit_is_sub(edit)) {
                    for (size_t j = 0; j < edit.from_length(); j++, node_idx++, seq_idx++) {
                        if ((mapping.position().is_reverse() ? rev_node_seq[node_idx] : node_seq[node_idx]) == subseq[seq_idx]) {
#ifdef debug_multipath_mapper
                            cerr << "validation failure on mismatch that matches" << endl;
                            cerr << pb2json(mapping) << ", " << subseq << endl;
#endif
                            return false;
                        }
                        if (edit.sequence()[j] != subseq[seq_idx]) {
#ifdef debug_multipath_mapper
                            cerr << "validation failure on substitution sequence that does not match read" << endl;
                            cerr << pb2json(mapping) << ", " << subseq << endl;
#endif
                            return false;
                        }
                    }
                }
                else if (edit_is_insertion(edit)) {
                    for (size_t j = 0; j < edit.to_length(); j++, seq_idx++) {
                        if (edit.sequence()[j] != subseq[seq_idx]) {
#ifdef debug_multipath_mapper
                            cerr << "validation failure on insertion sequence that does not match read" << endl;
                            cerr << pb2json(mapping) << ", " << subseq << endl;
#endif
                            return false;
                        }
                    }
                }
                else if (edit_is_deletion(edit)) {
                    node_idx += edit.from_length();
                }
            }
            return true;
        };
        
        for (size_t i = 0; i < multipath_aln.subpath_size(); i++) {
            const Subpath& subpath = multipath_aln.subpath(i);
            const Path& path = subpath.path();
            size_t read_start = subpath_read_interval[i].first;
            for (size_t j = 0; j < path.mapping_size(); j++) {
                size_t read_mapping_len = mapping_to_length(path.mapping(j));
                if (!validate_mapping_edits(path.mapping(j), multipath_aln.sequence().substr(read_start, read_mapping_len))) {
                    return false;
                }
                read_start += read_mapping_len;
            }
        }
        
        // do the scores match the alignments?
        
        // TODO: this really deserves a test, but there's a factoring problem because the qual adj aligner needs to know
        // the node sequence to score mismatches but the node sequence is not stored in the Alignment object
        
//        for (size_t i = 0; i < multipath_aln.subpath_size(); i++) {
//            const Subpath& subpath = multipath_aln.subpath(i);
//            Alignment& alignment;
//            *alignment.mutable_sequence() = multipath_aln.sequence().substr(subpath_read_interval[i].first,
//                                                                            subpath_read_interval[i].second - subpath_read_interval[i].first);
//            *alignment.mutable_quality() = multipath_aln.quality().substr(subpath_read_interval[i].first,
//                                                                          subpath_read_interval[i].second - subpath_read_interval[i].first);
//            *alignment.mutable_path() = subpath.path();
//        }
        
        
        return true;
    }
    
    double MultipathMapper::read_coverage_z_score(int64_t coverage, const Alignment& alignment) const {
        /* algebraically equivalent to
         *
         *      Coverage - ReadLen / 4
         *  -------------------------------
         *  sqrt(ReadLen * 1/4 * (1 - 1/4))
         * 
         * from the Normal approximation to a Binomal(ReadLen, 1/4)
         */
        double root_len = sqrt(alignment.sequence().size());
        return 0.5773502691896258 * (4.0 * coverage / root_len - root_len);
    }
    
    MultipathAlignmentGraph::MultipathAlignmentGraph(VG& vg, const vector<pair<const MaximalExactMatch*, pos_t>>& hits,
                                                     const unordered_multimap<id_t, pair<id_t, bool>>& injection_trans,
                                                     const unordered_map<id_t, pair<id_t, bool>>& projection_trans,
                                                     SnarlManager* cutting_snarls, int64_t max_snarl_cut_size) {
#ifdef debug_multipath_mapper
        cerr << "walking out MEMs in graph" << endl;
#endif
        
        // map of node ids in the dagified graph to the indices in the matches that contain them
        unordered_map<int64_t, vector<int64_t>> node_matches;
        
        // walk the matches and filter out redundant sub-MEMs
        for (int64_t i = 0; i < hits.size(); i++) {
            
            const pair<const MaximalExactMatch*, pos_t>& hit = hits[i];
            
            // the part of the read we're going to match
            string::const_iterator begin = hit.first->begin;
            string::const_iterator end = hit.first->end;
            int64_t mem_length = end - begin;
            // the start of the hit in the original graph
            const pos_t& hit_pos = hit.second;
            
#ifdef debug_multipath_mapper
            cerr << "walking MEM hit " << hit_pos << " " << hit.first->sequence() << endl;
#endif
            
            auto hit_range = injection_trans.equal_range(id(hit_pos));
            for (auto iter = hit_range.first; iter != hit_range.second; iter++) {
                // this graph is unrolled/dagified, so all orientations should match
                if ((*iter).second.second != is_rev(hit_pos)) {
                    continue;
                }
                
                // an id that corresponds to the original node
                id_t injected_id = (*iter).second.first;
                
#ifdef debug_multipath_mapper
                cerr << "hit node exists in graph as " << injected_id << endl;
#endif
                
                // check all MEMs that traversed this node to see if this is a redundant sub-MEM
                bool is_partial_mem = false;
                if (node_matches.count(injected_id)) {
#ifdef debug_multipath_mapper
                    cerr << "we need to check if this is a redundant sub MEM, there are previous that visited this hit" << endl;
#endif
                    
                    for (int64_t j : node_matches[injected_id]) {
                        ExactMatchNode& match_node = match_nodes[j];
                        
                        int64_t relative_offset = begin - match_node.begin;
#ifdef debug_multipath_mapper
                        cerr << "the match on node " << j << " has an relative offset of " << relative_offset << " to the this MEM in the read" << endl;
#endif
                        
                        if (relative_offset < 0 || relative_offset + (end - begin) >= match_node.end - match_node.begin) {
#ifdef debug_multipath_mapper
                            if (relative_offset < 0) {
                                cerr << "this MEM is earlier in the read than the other, so this is not redundant" << endl;
                            }
                            else if (relative_offset + (end - begin) >= match_node.end - match_node.begin) {
                                cerr << "this MEM is later in the read than the other, so this is not redundant" << endl;
                            }
#endif
                            // the hit does not fall on the same section of the read as the other match, so
                            // it cannot be contained in it
                            continue;
                        }
                        
                        Path& path = match_node.path;
                        
                        // if this is a partial MEM, we should be able to predict its hit location by traversing the path
                        // of the parent MEM by a distance equal to the relative offset
                        
#ifdef debug_multipath_mapper
                        cerr << "traversing putative parent MEM with path " << pb2json(path) << endl;
#endif
                        
                        int64_t prefix_length = 0;
                        for (size_t k = 0; k < path.mapping_size(); k++) {
                            if (prefix_length > relative_offset) {
#ifdef debug_multipath_mapper
                                cerr << "we have passed where the location would be, breaking out of loop" << endl;
#endif
                                break;
                            }
                            const Mapping& mapping = path.mapping(k);
                            // the length through this mapping
                            int64_t prefix_through_length = prefix_length + mapping_from_length(mapping);
#ifdef debug_multipath_mapper
                            cerr << "after traversing the " << k << "-th step, we have covered a distance of " << prefix_through_length << endl;
#endif
                            if (prefix_through_length > relative_offset) {
                                // we cross the relative offset on this node, so check if the path is in the predicted
                                // position for a redundant sub-MEM
                                id_t node_id_here = mapping.position().node_id();
                                is_partial_mem = is_partial_mem || (injected_id == node_id_here
                                                                    && offset(hit_pos) == mapping.position().offset() + relative_offset - prefix_length
                                                                    && projection_trans.at(node_id_here).second == is_rev(hit_pos));
#ifdef debug_multipath_mapper
                                cerr << "this mapping crosses where we would expect a child to be: " << node_id_here << (projection_trans.at(node_id_here).second ? "-" : "+") << ":" << mapping.position().offset() + relative_offset - prefix_length << endl;
                                cerr << "this MEM is actually at: " << injected_id << (is_rev(hit_pos) ? "-" : "+") << ":" << offset(hit_pos) << endl;
#endif
                                
                            }
                            prefix_length = prefix_through_length;
                        }
                        if (is_partial_mem) {
                            break;
                        }
                    }
                }
                
                // don't walk the match of false partial hits
                if (is_partial_mem) {
#ifdef debug_multipath_mapper
                    cerr << "this MEM is identified as a redundant sub-MEM, so we skip it" << endl;
#endif
                    continue;
                }
                
#ifdef debug_multipath_mapper
                cerr << "performing DFS to walk out match" << endl;
#endif
                
                // stack for DFS, each record contains tuples of (read begin, node offset, next node index, next node ids)
                vector<tuple<string::const_iterator, size_t, size_t, vector<NodeTraversal>>> stack;
                stack.emplace_back(begin, offset(hit_pos), 0,
                                   vector<NodeTraversal>{NodeTraversal(vg.get_node(injected_id))});
                
                while (!stack.empty()) {
                    auto& back = stack.back();
                    if (get<2>(back) == get<3>(back).size()) {
#ifdef debug_multipath_mapper
                        cerr << "traversed all edges out of current traversal" << endl;
#endif
                        stack.pop_back();
                        continue;
                    }
                    NodeTraversal trav = get<3>(back)[get<2>(back)];
                    get<2>(back)++;
                    
#ifdef debug_multipath_mapper
                    cerr << "checking node " << trav.node->id() << endl;
#endif
                    
                    const string& node_seq = trav.node->sequence();
                    size_t node_idx = get<1>(back);
                    string::const_iterator read_iter = get<0>(back);
                    
                    // look for a match along the entire node sequence
                    for (; node_idx < node_seq.size() && read_iter != end; node_idx++, read_iter++) {
                        if (node_seq[node_idx] != *read_iter) {
#ifdef debug_multipath_mapper
                            cerr << "node sequence does not match read" << endl;
#endif
                            break;
                        }
                    }
                    
                    if (read_iter == end) {
                        // finished walking match
#ifdef debug_multipath_mapper
                        cerr << "reached end of read sequence, finished walking match" << endl;
#endif
                        break;
                    }
                    else if (node_idx == node_seq.size()) {
                        // matched entire node
                        stack.emplace_back(read_iter, 0, 0, vector<NodeTraversal>());
                        vg.nodes_next(trav, get<3>(stack.back()));
                    }
                }
                
                // if we left a trace in the stack we found a complete match, but sometimes MEMs that overhang
                // the edge of the subraph find their way in (only when they are not part of the alignment
                // represented by the cluster used to query the subgraph) in which case we just skip this MEM
                if (stack.empty()) {
#ifdef debug_multipath_mapper
                    cerr << "this MEM overhangs the end of the graph" << endl;
#endif
                    continue;
                }
                
#ifdef debug_multipath_mapper
                cerr << "converting into a Path at idx " << match_nodes.size() << endl;
#endif
                
                int64_t match_node_idx = match_nodes.size();
                match_nodes.emplace_back();
                ExactMatchNode& match_node = match_nodes.back();
                Path& path = match_node.path;
                match_node.begin = begin;
                match_node.end = end;
                int64_t length_remaining = end - begin;
                
                // walk out the match
                int32_t rank = 1;
                for (auto search_record : stack) {
                    int64_t offset = get<1>(search_record);
                    Node* node = get<3>(search_record)[get<2>(search_record) - 1].node;
                    int64_t length = std::min((int64_t) node->sequence().size() - offset, length_remaining);
                    
                    Mapping* mapping = path.add_mapping();
                    mapping->set_rank(rank);
                    
                    Edit* edit = mapping->add_edit();
                    edit->set_from_length(length);
                    edit->set_to_length(length);
                    
                    // note: the graph is dagified and unrolled, so all hits should be on the forward strand
                    Position* position = mapping->mutable_position();
                    position->set_node_id(node->id());
                    position->set_offset(offset);
                    
                    // record that each node occurs in this match so we can filter out sub-MEMs
                    node_matches[node->id()].push_back(match_node_idx);
#ifdef debug_multipath_mapper
                    cerr << "associating node " << node->id() << " with a match at idx " << match_node_idx << endl;
#endif
                    
                    rank++;
                    length_remaining -= length;
                }
                
#ifdef debug_multipath_mapper
                cerr << pb2json(path) << endl;
#endif
            }
        }
        
        if (cutting_snarls) {
#ifdef debug_multipath_mapper
            cerr << "cutting with snarls" << endl;
#endif
            // we indicated a snarl manager that owns the snarls we want to cut out of exact matches
            
            size_t num_original_match_nodes = match_nodes.size();
            for (size_t i = 0; i < num_original_match_nodes; i++) {
                
                // first compute the segments we want to cut out
                
                ExactMatchNode* match_node = &match_nodes[i];
                Path* path = &match_node->path;
                
#ifdef debug_multipath_mapper
                cerr << "cutting node at index " << i << " with path " << pb2json(*path) << endl;
#endif
                
                // this list holds the beginning of the current segment at each depth in the snarl hierarchy
                // as we traverse the exact match, the beginning is recorded in both sequence distance and node index
                list<pair<size_t, size_t>> level_segment_begin;
                level_segment_begin.emplace_back(0, 0);
                
                // we record which segments we are going to cut out of the match here
                vector<pair<size_t, size_t>> cut_segments;
                
                auto curr_level = level_segment_begin.begin();
                size_t prefix_length = 0;
                for (size_t j = 0, last = path->mapping_size() - 1; j <= last; j++) {
                    const Position& position = path->mapping(j).position();
                    const auto& projection = projection_trans.at(position.node_id());
                    id_t projected_id = projection.first;
                    bool projected_rev = (projection.second != position.is_reverse());
                    
                    if (j > 0) {
                        // we have entered this node on this iteration
                        if (cutting_snarls->into_which_snarl(projected_id, !projected_rev)) {
                            // as we enter this node, we are leaving the snarl we were in
                            
                            // since we're going up a level, we need to check whether we need to cut out the segment we've traversed
                            if (prefix_length - curr_level->first <= max_snarl_cut_size || !max_snarl_cut_size) {
                                cut_segments.emplace_back(curr_level->second, j);
                            }
                            
                            curr_level++;
                            if (curr_level == level_segment_begin.end()) {
                                // we were already at the highest level seen so far, so we need to add a new one
                                // the entire previous part of the match is contained in this level, so we start
                                // the segment from 0
                                curr_level = level_segment_begin.insert(level_segment_begin.end(), make_pair(0, 0));
                            }
                        }
                    }
                    
                    // cross to the other side of the node
                    prefix_length += mapping_from_length(path->mapping(j));
                    
                    if (j < last) {
                        // we are going to leave this node next iteration
                        if (cutting_snarls->into_which_snarl(projected_id, projected_rev)) {
                            // as we leave this node, we are entering a new deeper snarl
                            
                            // the segment in the new level will begin at the end of the current node
                            if (curr_level == level_segment_begin.begin()) {
                                // we are already at the lowest level seen so far, so we need to add a new one
                                level_segment_begin.emplace_front(prefix_length, j + 1);
                                curr_level--;
                            }
                            else {
                                // the lower level is in the record already, so we update its segment start
                                curr_level--;
                                *curr_level = make_pair(prefix_length, j + 1);
                            }
                        }
                    }
                }
                
                // check the final segment for a cut unless we're at the highest level in the match
                auto last = level_segment_begin.end();
                last--;
                if ((prefix_length - curr_level->first <= max_snarl_cut_size || !max_snarl_cut_size) && curr_level != last) {
                    cut_segments.emplace_back(curr_level->second, path->mapping_size());
                }
                
                // did we cut out any segments?
                if (!cut_segments.empty()) {
#ifdef debug_multipath_mapper
                    cerr << "found cut segments:" << endl;
                    for (auto seg : cut_segments) {
                        cerr << "\t" << seg.first << ":" << seg.second << endl;
                    }
#endif
                    
                    // we may have decided to cut the segments of both a parent and child snarl, so now we
                    // collapse the list of intervals, which is sorted on the end index by construction
                    //
                    // snarl nesting properties guarantee that there will be at least one node between any
                    // cut segments that are not nested, so we don't need to deal with the case where the
                    // segments are partially overlapping (i.e. it's a bit easier than the general interval
                    // intersection problem)
                    vector<pair<size_t, size_t>> keep_segments;
                    size_t curr_keep_seg_end = path->mapping_size();
                    auto riter = cut_segments.rbegin();
                    if (riter->second == curr_keep_seg_end) {
                        // don't add an empty keep segment in the first position
                        curr_keep_seg_end = riter->first;
                        riter++;
                    }
                    for (; riter != cut_segments.rend(); riter++) {
                        if (riter->second < curr_keep_seg_end) {
                            // this is a new interval
                            keep_segments.emplace_back(riter->second, curr_keep_seg_end);
                            curr_keep_seg_end = riter->first;
                        }
                    }
                    if (curr_keep_seg_end > 0) {
                        // we are not cutting off the left tail, so add a keep segment for it
                        keep_segments.emplace_back(0, curr_keep_seg_end);
                    }
                    
                    // make a new node for all but one of the keep segments
                    size_t prefix_length = 0;
                    size_t prefix_idx = 0;
                    for (auto iter = keep_segments.end() - 1; iter != keep_segments.begin(); iter--) {
#ifdef debug_multipath_mapper
                        cerr << "making path for keep segment " << iter->first << ":" << iter->second << " at idx " << match_nodes.size() << endl;
#endif
                        match_nodes.emplace_back();
                        
                        // update pointers in case the vector reallocates
                        match_node = &match_nodes[i];
                        path = &match_node->path;
                        
                        // measure the length of path between this keep segment and the last one
                        while (prefix_idx < iter->first) {
                            prefix_length += mapping_from_length(path->mapping(prefix_idx));
                            prefix_idx++;
                        }
                        
                        size_t keep_segment_length = 0;
                        ExactMatchNode& cut_node = match_nodes.back();
                        Path& cut_path = cut_node.path;
                        // transfer over the keep segment from the main path and measure the length
                        int32_t rank = 1;
                        for (size_t j = iter->first; j < iter->second; j++, rank++) {
                            Mapping* mapping = cut_path.add_mapping();
                            *mapping = path->mapping(j);
                            mapping->set_rank(rank);
                            keep_segment_length += mapping_from_length(*mapping);
                        }
                        
                        // identify the substring of the MEM that stays on this node
                        cut_node.begin = match_node->begin + prefix_length;
                        cut_node.end = cut_node.begin + keep_segment_length;
                        
                        prefix_length += keep_segment_length;
                        prefix_idx = iter->second;
#ifdef debug_multipath_mapper
                        cerr << "new cut path: " << pb2json(cut_path) << endl;
#endif
                        
                    }
                    
                    while (prefix_idx < keep_segments.front().first) {
                        prefix_length += mapping_from_length(path->mapping(prefix_idx));
                        prefix_idx++;
                    }
                    
                    // replace the path of the original node with the final keep segment
                    size_t keep_segment_length = 0;
                    Path new_path;
                    int32_t rank = 1;
                    for (size_t j = keep_segments.front().first; j < keep_segments.front().second; j++, rank++) {
                        Mapping* mapping = new_path.add_mapping();
                        *mapping = path->mapping(j);
                        mapping->set_rank(rank);
                        keep_segment_length += mapping_from_length(*mapping);
                    }
                    *path = new_path;
                    
                    // update the substring of MEM to match the path
                    match_node->begin += prefix_length;
                    match_node->end = match_node->begin + keep_segment_length;
#ifdef debug_multipath_mapper
                    cerr << "new in place cut path for keep segment " << keep_segments.front().first << ":" << keep_segments.front().second << " " << pb2json(new_path) << endl;
#endif
                }
            }
        }
        
#ifdef debug_multipath_mapper
        cerr << "computing reachability" << endl;
#endif
        
        // now we calculate reachability between the walked matches so we know which ones
        // to connect with intervening alignments
        
        auto start_offset = [&](size_t idx) {
            return match_nodes[idx].path.mapping(0).position().offset();
        };
        
        auto end_offset = [&](size_t idx) {
            Path& path = match_nodes[idx].path;
            const Mapping& mapping = path.mapping(path.mapping_size() - 1);
            return mapping.position().offset() + mapping_from_length(mapping);
        };
        
        auto start_node_id = [&](size_t idx) {
            return match_nodes[idx].path.mapping(0).position().node_id();
        };
        
        auto end_node_id = [&](size_t idx) {
            Path& path = match_nodes[idx].path;
            return path.mapping(path.mapping_size() - 1).position().node_id();
        };
        
        auto endpoint_offset = [&](size_t idx, bool end) {
            return end ? end_offset(idx) : start_offset(idx);
        };
        
        auto endpoint_node_id = [&](size_t idx, bool end) {
            return end ? end_node_id(idx) : start_node_id(idx);
        };

        // record the start and end node ids of every exact match
        unordered_map<id_t, vector<size_t>> exact_match_starts;
        unordered_map<id_t, vector<size_t>> exact_match_ends;
        for (size_t i = 0; i < match_nodes.size(); i++) {
            Path& path = match_nodes[i].path;
            exact_match_starts[path.mapping(0).position().node_id()].push_back(i);
            exact_match_ends[path.mapping(path.mapping_size() - 1).position().node_id()].push_back(i);
        }
        
#ifdef debug_multipath_mapper
        cerr << "recorded starts: " << endl;
        for (const auto& rec : exact_match_starts) {
            cerr << "\t" << rec.first << ": ";
            for (auto l : rec.second) {
                cerr << l << " ";
            }
            cerr << endl;
        }
        
        cerr << "recorded ends: " << endl;
        for (const auto& rec : exact_match_ends) {
            cerr << "\t" << rec.first << ": ";
            for (auto l : rec.second) {
                cerr << l << " ";
            }
            cerr << endl;
        }
#endif

        
        // sort the MEMs starting and ending on each node in node sequence order
        for (pair<const id_t, vector<size_t>>& node_match_starts : exact_match_starts) {
            std::sort(node_match_starts.second.begin(), node_match_starts.second.end(),
                      [&](const size_t idx_1, const size_t idx_2) {
                          return start_offset(idx_1) < start_offset(idx_2);
                      });
        }
        for (pair<const id_t, vector<size_t>>& node_match_ends : exact_match_ends) {
            std::sort(node_match_ends.second.begin(), node_match_ends.second.end(),
                      [&](const size_t idx_1, const size_t idx_2) {
                          return end_offset(idx_1) < end_offset(idx_2);
                      });
        }
        
        // some structures we will fill out with DP:
        
        // for each node, the starts and ends of MEMs that can reach this node without passing any other
        // MEM starts or ends
        unordered_map<id_t, unordered_map<size_t, size_t>> reachable_ends;
        unordered_map<id_t, unordered_map<size_t, size_t>> reachable_starts;
        
        // for the start of each MEM, the starts and ends of other MEMs that can reach it without passing any
        // other start or end
        unordered_map<size_t, vector<pair<size_t, size_t>>> reachable_starts_from_start;
        unordered_map<size_t, vector<pair<size_t, size_t>>> reachable_ends_from_start;
        
        // for the end of each MEM, the ends of other MEMs that can reach it without passing any
        // other start or end
        unordered_map<size_t, vector<pair<size_t, size_t>>> reachable_ends_from_end;
        unordered_map<size_t, vector<pair<size_t, size_t>>> reachable_starts_from_end;
        
        // note: graph has been sorted into topological order
        
        Graph& graph = vg.graph;
        for (int64_t i = 0; i < graph.node_size(); i++) {
            Node* node = graph.mutable_node(i);
            id_t node_id = node->id();
            
#ifdef debug_multipath_mapper
            cerr << "DP step for node " << node_id << endl;
#endif
            
            size_t node_length = node->sequence().size();
            
            // do any MEMs start or end on this node?
            bool contains_starts = exact_match_starts.count(node_id);
            bool contains_ends = exact_match_ends.count(node_id);
            
            // we will use DP to carry reachability information forward onto the next nodes
            vector<NodeTraversal> nexts;
            vg.nodes_next(NodeTraversal(node), nexts);
            
            if (contains_starts && contains_ends) {
                // since there are both starts and ends on this node, we have to traverse both lists simultaneously
                // to assess reachability within the same node
                
#ifdef debug_multipath_mapper
                cerr << "node " << node_id << " contains both starts and ends of MEMs" << endl;
#endif
                
                vector<size_t>& ends = exact_match_ends[node_id];
                vector<size_t>& starts = exact_match_starts[node_id];
                
                
                // find the range of starts and ends in the list with the same offset
                
                size_t start_range_begin = 0;
                size_t start_range_end = 1;
                size_t end_range_begin = 0;
                size_t end_range_end = 1;
                
                size_t curr_start_offset = start_offset(starts[start_range_begin]);
                size_t curr_end_offset = end_offset(ends[end_range_begin]);
                size_t prev_offset = 0;
                
                while (end_range_end == ends.size() ? false : end_offset(ends[end_range_end]) == curr_end_offset) {
                    end_range_end++;
                }
                while (start_range_end == starts.size() ? false : start_offset(starts[start_range_end]) == curr_start_offset) {
                    start_range_end++;
                }
                
#ifdef debug_multipath_mapper
                cerr << "first starts in range " << start_range_begin << ":" << start_range_end << " are located at initial offset " << curr_start_offset << endl;
                cerr << "first ends in range " << end_range_begin << ":" << end_range_end << " are located at initial offset " << curr_end_offset << endl;
#endif
                
                // connect the first range of starts or ends to the incoming starts and ends
                
                size_t prev_end_range_begin = end_range_begin;
                size_t prev_start_range_begin = start_range_begin;
                
                bool at_end = (curr_end_offset <= curr_start_offset);
                unordered_map<id_t, unordered_map<size_t, size_t>>* reachable_endpoints;
                unordered_map<size_t, vector<pair<size_t, size_t>>>* reachable_ends_from_endpoint;
                unordered_map<size_t, vector<pair<size_t, size_t>>>* reachable_starts_from_endpoint;
                vector<size_t>* endpoints;
                size_t* range_begin;
                size_t* range_end;
                size_t* prev_range_begin;
                size_t* curr_offset;
                if (at_end) {
                    reachable_endpoints = &reachable_ends;
                    reachable_starts_from_endpoint = &reachable_starts_from_end;
                    reachable_ends_from_endpoint = &reachable_ends_from_end;
                    endpoints = &ends;
                    range_begin = &end_range_begin;
                    range_end = &end_range_end;
                    prev_range_begin = &prev_end_range_begin;
                    curr_offset = &curr_end_offset;
                    
#ifdef debug_multipath_mapper
                    cerr << "first endpoint is an end" << endl;
#endif
                }
                else {
                    reachable_endpoints = &reachable_starts;
                    reachable_starts_from_endpoint = &reachable_starts_from_start;
                    reachable_ends_from_endpoint = &reachable_ends_from_start;
                    endpoints = &starts;
                    range_begin = &start_range_begin;
                    range_end = &start_range_end;
                    prev_range_begin = &prev_start_range_begin;
                    curr_offset = &curr_start_offset;
                    
#ifdef debug_multipath_mapper
                    cerr << "first endpoint is a start" << endl;
#endif
                }
                
                for (size_t j = *range_begin; j < *range_end; j++) {
                    for (const pair<size_t, size_t>& incoming_end : reachable_ends[node_id]) {
#ifdef debug_multipath_mapper
                        cerr << "identifying end " << incoming_end.first << " as reachable from endpoint " << endpoints->at(j) << endl;
#endif
                        (*reachable_ends_from_endpoint)[endpoints->at(j)].emplace_back(incoming_end.first, incoming_end.second + *curr_offset);
                    }
                    for (const pair<size_t, size_t>& incoming_start : reachable_starts[node_id]) {
#ifdef debug_multipath_mapper
                        cerr << "identifying start " << incoming_start.first << " as reachable from endpoint " << endpoints->at(j) << endl;
#endif
                        (*reachable_starts_from_endpoint)[endpoints->at(j)].emplace_back(incoming_start.first, incoming_start.second + *curr_offset);
                    }
                }
                
                
                bool prev_is_end = at_end;
                *range_begin = *range_end;
                prev_offset = *curr_offset;
                if (*range_begin != endpoints->size()) {
                    *curr_offset = endpoint_offset(endpoints->at(*range_begin), at_end);
                    while (*range_end == endpoints->size() ? false : endpoint_offset(endpoints->at(*range_end), at_end) == *curr_offset) {
                        (*range_end)++;
                    }
                }
                
#ifdef debug_multipath_mapper
                cerr << "next range is " << *range_begin << ":" << *range_end << " at offset " << *curr_offset << endl;
#endif
                
                // iterate along ranges of starts or ends in order of their offsets
                
                while (start_range_begin < starts.size() && end_range_begin < ends.size()) {
                    at_end = (curr_end_offset <= curr_start_offset);
                    if (at_end) {
                        reachable_endpoints = &reachable_ends;
                        reachable_starts_from_endpoint = &reachable_starts_from_end;
                        reachable_ends_from_endpoint = &reachable_ends_from_end;
                        endpoints = &ends;
                        range_begin = &end_range_begin;
                        range_end = &end_range_end;
                        prev_range_begin = &prev_end_range_begin;
                        curr_offset = &curr_end_offset;
                    }
                    else {
                        reachable_endpoints = &reachable_starts;
                        reachable_starts_from_endpoint = &reachable_starts_from_start;
                        reachable_ends_from_endpoint = &reachable_ends_from_start;
                        endpoints = &starts;
                        range_begin = &start_range_begin;
                        range_end = &start_range_end;
                        prev_range_begin = &prev_start_range_begin;
                        curr_offset = &curr_start_offset;
                    }
#ifdef debug_multipath_mapper
                    cerr << "at " << (at_end ? "end" : "start") << "s in range " << *range_begin << ":" << *range_end << endl;
#endif
                    
                    size_t dist_between = *curr_offset - prev_offset;
                    
                    // connect this range to the previous range
                    if (prev_is_end) {
#ifdef debug_multipath_mapper
                        cerr << "looking backwards to ends in range " << prev_end_range_begin << ":" << end_range_begin << endl;
#endif
                        for (size_t j = prev_end_range_begin; j < end_range_begin; j++) {
                            for (size_t k = *range_begin; k < *range_end; k++) {
#ifdef debug_multipath_mapper
                                cerr << "identifying end " << ends[j] << " as reachable from " << (at_end ? "end" : "start") << " " << endpoints->at(k) << endl;
#endif
                                (*reachable_ends_from_endpoint)[endpoints->at(k)].emplace_back(ends[j], dist_between);
                            }
                        }
                    }
                    else {
#ifdef debug_multipath_mapper
                        cerr << "looking backwards to starts in range " << prev_start_range_begin << ":" << start_range_begin << endl;
#endif
                        for (size_t j = prev_start_range_begin; j < start_range_begin; j++) {
                            for (size_t k = *range_begin; k < *range_end; k++) {
#ifdef debug_multipath_mapper
                                cerr << "identifying start " << starts[j] << " as reachable from " << (at_end ? "end" : "start") << " " << endpoints->at(k) << endl;
#endif
                                (*reachable_starts_from_endpoint)[endpoints->at(k)].emplace_back(starts[j], dist_between);
                            }
                        }
                    }
                    
                    // record the properties of this range
                    *prev_range_begin = *range_begin;
                    prev_is_end = at_end;
                    
                    // advance to the next range
                    *range_begin = *range_end;
                    prev_offset = *curr_offset;
                    if (*range_begin != endpoints->size()) {
                        *curr_offset = endpoint_offset(endpoints->at(*range_begin), at_end);
                        while (*range_end == endpoints->size() ? false : endpoint_offset(endpoints->at(*range_end), at_end) == *curr_offset) {
                            (*range_end)++;
                        }
                    }
                    
#ifdef debug_multipath_mapper
                    cerr << "next range is " << *range_begin << ":" << *range_end << " at offset " << *curr_offset << endl;
#endif
                }
                
                // finish off the list of starts or ends on this node
                
                at_end = (end_range_begin < ends.size());
                if (at_end) {
                    reachable_endpoints = &reachable_ends;
                    reachable_starts_from_endpoint = &reachable_starts_from_end;
                    reachable_ends_from_endpoint = &reachable_ends_from_end;
                    endpoints = &ends;
                    range_begin = &end_range_begin;
                    range_end = &end_range_end;
                    prev_range_begin = &prev_end_range_begin;
                    curr_offset = &curr_end_offset;
                    
#ifdef debug_multipath_mapper
                    cerr << "final endpoint(s) are end(s)" << endl;
#endif
                }
                else {
                    reachable_endpoints = &reachable_starts;
                    reachable_starts_from_endpoint = &reachable_starts_from_start;
                    reachable_ends_from_endpoint = &reachable_ends_from_start;
                    endpoints = &starts;
                    range_begin = &start_range_begin;
                    range_end = &start_range_end;
                    prev_range_begin = &prev_start_range_begin;
                    curr_offset = &curr_start_offset;
                    
#ifdef debug_multipath_mapper
                    cerr << "final endpoint(s) are start(s)" << endl;
#endif
                }
                
                while (*range_begin < endpoints->size()) {
                    
                    size_t dist_between = *curr_offset - prev_offset;
                    
                    if (prev_is_end) {
#ifdef debug_multipath_mapper
                        cerr << "looking backwards to ends in range " << prev_end_range_begin << ":" << end_range_begin << endl;
#endif
                        for (size_t j = prev_end_range_begin; j < end_range_begin; j++) {
                            for (size_t k = *range_begin; k < *range_end; k++) {
#ifdef debug_multipath_mapper
                                cerr << "identifying end " << ends[j] << " as reachable from endpoint " << endpoints->at(k) << endl;
#endif
                                (*reachable_ends_from_endpoint)[endpoints->at(k)].push_back(make_pair(ends[j], dist_between));
                            }
                        }
                    }
                    else {
#ifdef debug_multipath_mapper
                        cerr << "looking backwards to starts in range " << prev_start_range_begin << ":" << start_range_begin << endl;
#endif
                        for (size_t j = prev_start_range_begin; j < start_range_begin; j++) {
                            for (size_t k = *range_begin; k < *range_end; k++) {
#ifdef debug_multipath_mapper
                                cerr << "identifying start " << starts[j] << " as reachable from endpoint " << endpoints->at(k) << endl;
#endif
                                (*reachable_starts_from_endpoint)[endpoints->at(k)].push_back(make_pair(starts[j], dist_between));
                            }
                        }
                    }
                    
#ifdef debug_multipath_mapper
                    cerr << "moving to next endpoint range" << endl;
#endif
                    
                    *prev_range_begin = *range_begin;
                    *range_begin = *range_end;
                    prev_offset = *curr_offset;
                    prev_is_end = at_end;
                    
                    if (*range_begin != endpoints->size()) {
                        *curr_offset = endpoint_offset(endpoints->at(*range_begin), at_end);
                        while (*range_end == endpoints->size() ? false : endpoint_offset(endpoints->at(*range_end), at_end) == *curr_offset) {
                            (*range_end)++;
                        }
                    }
                    
#ifdef debug_multipath_mapper
                    cerr << "next range is " << *range_begin << ":" << *range_end << " at offset " << *curr_offset << endl;
#endif
                }
                
                // carry forward the reachability of the last range onto the next nodes
                size_t dist_thru = node_length - *curr_offset;
                
#ifdef debug_multipath_mapper
                cerr << "carrying forward reachability onto next nodes at distance " << dist_thru << endl;
#endif
                
                for (NodeTraversal next : nexts) {
                    unordered_map<size_t, size_t>& reachable_endpoints_next = (*reachable_endpoints)[next.node->id()];
                    for (size_t j = *prev_range_begin; j < endpoints->size(); j++) {
                        if (reachable_endpoints_next.count(endpoints->at(j))) {
                            reachable_endpoints_next[endpoints->at(j)] = std::min(reachable_endpoints_next[endpoints->at(j)], dist_thru);
                        }
                        else {
                            reachable_endpoints_next[endpoints->at(j)] = dist_thru;
                        }
                    }
                }
            }
            else if (contains_starts || contains_ends) {
                // this nodes contains at least one start or end, but either all starts or all ends
                // record the incoming starts/ends for the starts/ends on this node
                
                unordered_map<id_t, unordered_map<size_t, size_t>>* reachable_endpoints;
                unordered_map<size_t, vector<pair<size_t, size_t>>>* reachable_ends_from_endpoint;
                unordered_map<size_t, vector<pair<size_t, size_t>>>* reachable_starts_from_endpoint;
                unordered_map<size_t, vector<pair<size_t, size_t>>>* reachable_endpoints_from_endpoint;
                vector<size_t>* endpoints;
                if (contains_ends) {
#ifdef debug_multipath_mapper
                    cerr << "node " << node_id << " contains only ends of MEMs" << endl;
#endif
                    reachable_endpoints = &reachable_ends;
                    reachable_starts_from_endpoint = &reachable_starts_from_end;
                    reachable_ends_from_endpoint = &reachable_ends_from_end;
                    reachable_endpoints_from_endpoint = &reachable_ends_from_end;
                    endpoints = &exact_match_ends[node_id];
                }
                else {
#ifdef debug_multipath_mapper
                    cerr << "node " << node_id << " contains only starts of MEMs" << endl;
#endif
                    reachable_endpoints = &reachable_starts;
                    reachable_starts_from_endpoint = &reachable_starts_from_start;
                    reachable_ends_from_endpoint = &reachable_ends_from_start;
                    reachable_endpoints_from_endpoint = &reachable_starts_from_start;
                    endpoints = &exact_match_starts[node_id];
                }
                
                // the starts/ends coming into this node from outside
                size_t range_begin = 0;
                size_t range_end = 1;
                size_t curr_offset = endpoint_offset(endpoints->at(range_begin), contains_ends);
                size_t prev_offset = curr_offset;
                // find the range of endpoints that are at the first offset
                while (range_end == endpoints->size() ? false : endpoint_offset(endpoints->at(range_end), contains_ends) == curr_offset) {
                    range_end++;
                }
                
#ifdef debug_multipath_mapper
                cerr << "initial range " << range_begin << ":" << range_end << " is at offset " << curr_offset << endl;
#endif
                
                // connect the range to the incoming starts/ends
                for (size_t j = range_begin; j < range_end; j++) {
                    for (const pair<size_t, size_t>& incoming_start : reachable_starts[node_id]) {
#ifdef debug_multipath_mapper
                        cerr << "identifying start " << incoming_start.first << " as reachable from " << (contains_ends ? "end" : "start") << " " << endpoints->at(j) << endl;
#endif
                        (*reachable_starts_from_endpoint)[endpoints->at(j)].emplace_back(incoming_start.first, incoming_start.second + curr_offset);
                    }
                    for (const pair<size_t, size_t>& incoming_end : reachable_ends[node_id]) {
#ifdef debug_multipath_mapper
                        cerr << "identifying end " << incoming_end.first << " as reachable from " << (contains_ends ? "end" : "start") << " " << endpoints->at(j) << endl;
#endif
                        (*reachable_ends_from_endpoint)[endpoints->at(j)].emplace_back(incoming_end.first, incoming_end.second + curr_offset);
                    }
                }
                
                // the reachable endpoints internal to this node
                size_t prev_range_begin = range_begin;
                range_begin = range_end;
                while (range_begin < endpoints->size()) {
                    // find the range of endpoints at this offset
                    prev_offset = curr_offset;
                    curr_offset = endpoint_offset(endpoints->at(range_begin), contains_ends);
                    while (range_end == endpoints->size() ? false : endpoint_offset(endpoints->at(range_end), contains_ends) == curr_offset) {
                        range_end++;
                    }
                    
#ifdef debug_multipath_mapper
                    cerr << "next range " << range_begin << ":" << range_end << " is at offset " << curr_offset << endl;
#endif
                    
                    size_t dist_between = curr_offset - prev_offset;
                    
                    // connect this range to the previous range
                    for (size_t j = range_begin; j < range_end; j++) {
                        for (size_t k = prev_range_begin; k < range_begin; k++) {
#ifdef debug_multipath_mapper
                            cerr << "identifying " << (contains_ends ? "end" : "start") << " " << endpoints->at(k) << " as reachable from " << (contains_ends ? "end" : "start") << " " << endpoints->at(j) << endl;
#endif
                            (*reachable_endpoints_from_endpoint)[endpoints->at(j)].push_back(make_pair(endpoints->at(k), dist_between));
                        }
                    }
                    prev_range_begin = range_begin;
                    range_begin = range_end;
                }
                
                // this node contains at least one endpoint of a MEM, so carry forward the reachability of all
                // endpoints at the final offset onto the next nodes
                
                size_t dist_thru = node_length - curr_offset;
                
#ifdef debug_multipath_mapper
                cerr << "carrying forward reachability onto next nodes at distance " << dist_thru << endl;
#endif
                
                for (NodeTraversal next : nexts) {

                    unordered_map<size_t, size_t>& reachable_endpoints_next = (*reachable_endpoints)[next.node->id()];
                    for (size_t j = prev_range_begin; j < endpoints->size(); j++) {
                        if (reachable_endpoints_next.count(endpoints->at(j))) {
                            reachable_endpoints_next[endpoints->at(j)] = std::min(reachable_endpoints_next[endpoints->at(j)], dist_thru);
                        }
                        else {
                            reachable_endpoints_next[endpoints->at(j)] = dist_thru;
                        }
                    }
                }
            }
            else {
                // this node doesn't contain the start or end of any MEM, so we carry forward the reachability
                // into this node onto the next nodes
                
#ifdef debug_multipath_mapper
                cerr << "node " << node_id << " does not contain starts or ends of MEMs, carrying forward reachability" << endl;
#endif
                
                for (NodeTraversal next : nexts) {
                    unordered_map<size_t, size_t>& reachable_ends_next = reachable_ends[next.node->id()];
                    for (const pair<size_t, size_t>& reachable_end : reachable_ends[node_id]) {
                        size_t dist_thru = reachable_end.second + node_length;
#ifdef debug_multipath_mapper
                        cerr << "\tend " << reachable_end.first << " at dist " << dist_thru << " to node " << next.node->id() << endl;
#endif
                        if (reachable_ends_next.count(reachable_end.first)) {
                            reachable_ends_next[reachable_end.first] = std::min(reachable_ends_next[reachable_end.first],
                                                                                dist_thru);
                        }
                        else {
                            reachable_ends_next[reachable_end.first] = dist_thru;
                        }
                    }
                    
                    unordered_map<size_t, size_t>& reachable_starts_next = reachable_starts[next.node->id()];
                    for (const pair<size_t, size_t>& reachable_start : reachable_starts[node_id]) {
                        size_t dist_thru = reachable_start.second + node_length;
#ifdef debug_multipath_mapper
                        cerr << "\tstart " << reachable_start.first << " at dist " << dist_thru << " to node " << next.node->id() << endl;
#endif
                        if (reachable_starts_next.count(reachable_start.first)) {
                            reachable_starts_next[reachable_start.first] = std::min(reachable_starts_next[reachable_start.first],
                                                                                    dist_thru);
                        }
                        else {
                            reachable_starts_next[reachable_start.first] = dist_thru;
                        }
                    }
                }
            }
        }
        
#ifdef debug_multipath_mapper
        cerr << "final reachability:" << endl;
        cerr << "\tstarts from starts" << endl;
        for (const auto& record : reachable_starts_from_start) {
            cerr << "\t\t" << record.first << ":";
            for (const auto& endpoint : record.second) {
                cerr << " " << endpoint.first << "(" << endpoint.second << ")";
            }
            cerr << endl;
        }
        cerr << "\tends from starts" << endl;
        for (const auto& record : reachable_ends_from_start) {
            cerr << "\t\t" << record.first << ":";
            for (const auto& endpoint : record.second) {
                cerr << " " << endpoint.first << "(" << endpoint.second << ")";
            }
            cerr << endl;
        }
        cerr << "\tstarts from ends" << endl;
        for (const auto& record : reachable_starts_from_end) {
            cerr << "\t\t" << record.first << ":";
            for (const auto& endpoint : record.second) {
                cerr << " " << endpoint.first << "(" << endpoint.second << ")";
            }
            cerr << endl;
        }
        cerr << "\tends from ends" << endl;
        for (const auto& record : reachable_ends_from_end) {
            cerr << "\t\t" << record.first << ":";
            for (const auto& endpoint : record.second) {
                cerr << " " << endpoint.first << "(" << endpoint.second << ")";
            }
            cerr << endl;
        }
        cerr << "setting up structure of MEM graph" << endl;
#endif
        
        // now we have the reachability information for the start and end of every MEM in the graph. we
        // will use this to navigate between the MEMs in a way that respects graph reachability so that this
        // phase of the algorithm only needs to pay attention to read colinearity and transitive reducibility
        
        vector<unordered_map<size_t, size_t>> noncolinear_shells(match_nodes.size());
        
        // tuples of (overlap size, index onto, index from, dist)
        vector<tuple<size_t, size_t, size_t, size_t>> confirmed_overlaps;
        
        for (size_t i = 0; i < graph.node_size(); i++) {
            id_t node_id = graph.node(i).id();
            
#ifdef debug_multipath_mapper
            cerr << "looking for edges for starts on node " << node_id << endl;
#endif
            
            if (!exact_match_starts.count(node_id)) {
#ifdef debug_multipath_mapper
                cerr << "there are no starts on this node" << endl;
#endif
                continue;
            }
            
            // keep track of the starts that are located at the same offset at earlier positions in the vector of
            // of starts (used later in the overlap finding step)
            vector<size_t> colocated_starts;
            
            vector<size_t>& starts = exact_match_starts[node_id];
            vector<size_t>& ends = exact_match_ends[node_id];
            // index of the next end that is past the start we are on
            size_t next_end_idx = 0;
            // sentinel that will never be equal to the first offset
            size_t curr_start_offset = numeric_limits<size_t>::max();
            
            for (size_t start_idx = 0; start_idx < starts.size(); start_idx++) {
                // traverse all of the reachable starts to find the adjacent ends that might be colinear
                
                size_t start = starts[start_idx];
#ifdef debug_multipath_mapper
                cerr << "searching backward from start " << start << endl;
#endif
                
                
                ExactMatchNode& start_node = match_nodes[start];
                unordered_map<size_t, size_t>& noncolinear_shell = noncolinear_shells[start];
                
                // pairs of (dist, index)
                priority_queue<pair<size_t, size_t>, vector<pair<size_t, size_t>>, std::greater<pair<size_t, size_t>>> start_queue;
                priority_queue<pair<size_t, size_t>, vector<pair<size_t, size_t>>, std::greater<pair<size_t, size_t>>> end_queue;
                start_queue.emplace(0, start);
                
                unordered_set<size_t> traversed_start;
                
                while (!start_queue.empty()) {
                    pair<size_t, size_t> start_here = start_queue.top();
                    start_queue.pop();
                    if (traversed_start.count(start_here.second)) {
                        continue;
                    }
                    traversed_start.insert(start_here.second);
#ifdef debug_multipath_mapper
                    cerr << "traversing initial start " << start_here.second << " at distance " << start_here.first << endl;
#endif
                    
                    // the minimum distance to each of the starts or ends this can reach is the sum of the min distance
                    // between them and the distance already traversed
                    for (const pair<size_t, size_t>& end : reachable_ends_from_start[start_here.second]) {
                        end_queue.emplace(start_here.first + end.second, end.first);
#ifdef debug_multipath_mapper
                        cerr << "found reachable end " << end.first << " at distance " << start_here.first + end.second << endl;
#endif
                    }
                    
                    for (const pair<size_t, size_t>& start_next : reachable_starts_from_start[start_here.second]) {
                        start_queue.emplace(start_here.first + start_next.second, start_next.first);
                    }
                }
                
                // now we've traversed all of the starts, we have the set of ends that can be reached
                // without passing another end
                
                unordered_set<size_t> traversed_end;
                
                while (!end_queue.empty()) {
                    size_t candidate_end = end_queue.top().second;
                    size_t candidate_dist = end_queue.top().first;
                    end_queue.pop();
                    
                    if (traversed_end.count(candidate_end)) {
                        continue;
                    }
#ifdef debug_multipath_mapper
                    cerr << "considering end " << candidate_end << " as candidate for edge of dist " << candidate_dist << endl;
#endif
                    traversed_end.insert(candidate_end);
                    
                    ExactMatchNode& candidate_end_node = match_nodes[candidate_end];
                    
                    if (candidate_end_node.end <= start_node.begin) {
                        // these MEMs are read colinear and graph reachable, so connect them
                        candidate_end_node.edges.push_back(make_pair(start, candidate_dist));
                        
#ifdef debug_multipath_mapper
                        cerr << "connection is read colinear, adding edge" << endl;
#endif
                        
                        // skip to the predecessor's noncolinear shell, whose connections might not be blocked by
                        // this connection
                        for (const pair<size_t, size_t>& shell_pred : noncolinear_shells[candidate_end]) {
#ifdef debug_multipath_mapper
                            cerr << "enqueueing " << shell_pred.first << " at dist " << shell_pred.second + candidate_dist << " from noncolinear shell" << endl;
#endif
                            end_queue.emplace(candidate_dist + shell_pred.second, shell_pred.first);
                        }
                    }
                    else if (start_node.end > candidate_end_node.end && start_node.begin > candidate_end_node.begin) {
                        // the MEM can be made colinear by removing an overlap, which will not threaten reachability
                        size_t overlap = candidate_end_node.end - start_node.begin;
                        confirmed_overlaps.emplace_back(overlap, start, candidate_end, candidate_dist + overlap);
                        
#ifdef debug_multipath_mapper
                        cerr << "connection is overlap colinear, recording to add edge later" << endl;
#endif
                        
                        // skip to the predecessor's noncolinear shell, whose connections might not be blocked by
                        // this connection
                        for (const pair<size_t, size_t>& shell_pred : noncolinear_shells[candidate_end]) {
#ifdef debug_multipath_mapper
                            cerr << "enqueueing " << shell_pred.first << " at dist " << shell_pred.second << " from noncolinear shell" << endl;
#endif
                            end_queue.emplace(candidate_dist + shell_pred.second + overlap, shell_pred.first);
                        }
                    }
                    else {
                        // these MEMs are noncolinear, so add this predecessor to the noncolinear shell
                        if (noncolinear_shell.count(candidate_end)) {
                            noncolinear_shell[candidate_end] = std::min(candidate_dist + (start_node.end - start_node.begin),
                                                                        noncolinear_shell[candidate_end]);
                        }
                        else {
                            noncolinear_shell[candidate_end] = candidate_dist + (start_node.end - start_node.begin);
                        }
                        
#ifdef debug_multipath_mapper
                        cerr << "connection is noncolinear, add to shell at dist " << candidate_dist + (start_node.end - start_node.begin) << " and continue to search backwards" << endl;
#endif
                        
                        // there is no connection to block further connections back, so any of this MEMs
                        // predecessors could still be colinear
                        
                        // find the ends that can reach it directly
                        for (const pair<size_t, size_t>& pred_end : reachable_ends_from_end[candidate_end]) {
                            end_queue.emplace(candidate_dist + pred_end.second, pred_end.first);
#ifdef debug_multipath_mapper
                            cerr << "found reachable end " << pred_end.first << " at distance " << candidate_dist + pred_end.second << endl;
#endif
                        }
                        
                        // traverse backward through any starts to find more ends that can reach this MEM
                        priority_queue<pair<size_t, size_t>, vector<pair<size_t, size_t>>, std::greater<pair<size_t, size_t>>> pred_start_queue;
                        
                        // initialize the queue with the immediate start neighbors
                        for (const pair<size_t, size_t>& pred_start : reachable_starts_from_end[candidate_end]) {
                            pred_start_queue.emplace(candidate_dist + pred_start.second, pred_start.first);
                        }
                        
                        unordered_set<size_t> pred_traversed;
                        
                        // traverse backwards through starts, stopping at any ends
                        while (!pred_start_queue.empty()) {
                            size_t start_here = pred_start_queue.top().second;
                            size_t start_dist = pred_start_queue.top().first;
                            pred_start_queue.pop();
                            if (pred_traversed.count(start_here)) {
                                continue;
                            }
                            pred_traversed.insert(start_here);
                            
#ifdef debug_multipath_mapper
                            cerr << "traversing predecessor start " << start_here << " at distance " << start_dist << endl;
#endif
                            
                            for (const pair<size_t, size_t>& pred_end : reachable_ends_from_start[start_here]) {
                                end_queue.emplace(start_dist + pred_end.second, pred_end.first);
#ifdef debug_multipath_mapper
                                cerr << "found reachable end " << pred_end.first << " at distance " << candidate_dist + pred_end.second << endl;
#endif
                            }
                            for (const pair<size_t, size_t>& start_next : reachable_starts_from_start[start_here]) {
                                pred_start_queue.emplace(start_dist + start_next.second, start_next.first);
#ifdef debug_multipath_mapper
                                cerr << "found intermediate start " << start_next.first << " at distance " << start_dist + start_next.second << endl;
#endif
                            }
                        }
                    }
                }
                
#ifdef debug_multipath_mapper
                cerr << "walking path to look for overlaps" << endl;
#endif
                
                size_t prev_start_offset = curr_start_offset;
                curr_start_offset = start_offset(start);
                // update the list of starts at this offset earlier in the starts vector
                if (curr_start_offset != prev_start_offset) {
                    colocated_starts.clear();
                }
                colocated_starts.push_back(start);
                
                // move the next end pointer to the one immediately following this start on the node
                while (next_end_idx >= ends.size() ? false : end_offset(ends[next_end_idx]) <= curr_start_offset) {
                    next_end_idx++;
                }
                
                Path& match_path = match_nodes[start].path;
                // the starts that are on this path
                unordered_set<size_t> path_starts(colocated_starts.begin(), colocated_starts.end());
                // records of (node_idx, overlap length)
                vector<pair<size_t, size_t>> overlap_candidates;
                
                if (match_path.mapping_size() == 1) {
                    // TODO: this edge case is a little duplicative, probably could to merge
                    
#ifdef debug_multipath_mapper
                    cerr << "path is one mapping long" << endl;
#endif
                    
                    size_t final_offset = end_offset(start);
                    // record which starts are on the path on this node
                    for (size_t path_start_idx = start_idx + 1;
                         path_start_idx >= starts.size() ? false : start_offset(starts[path_start_idx]) < final_offset;
                         path_start_idx++) {
                        
                        path_starts.insert(starts[path_start_idx]);
                        
                    }
                    // record which ends are on the path on this node
                    for (size_t path_end_idx = next_end_idx; path_end_idx < ends.size(); path_end_idx++) {
                        size_t end_offset_here = end_offset(ends[path_end_idx]);
                        if (end_offset_here < final_offset) {
                            overlap_candidates.emplace_back(ends[path_end_idx], end_offset_here - curr_start_offset);
                        }
                        else {
                            break;
                        }
                    }
                }
                else {
#ifdef debug_multipath_mapper
                    cerr << "path is multiple mappings long" << endl;
#endif
                    
                    // record which starts are on the path on the first node
                    for (size_t path_start_idx = start_idx + 1; path_start_idx < starts.size(); path_start_idx++) {
                        path_starts.insert(starts[path_start_idx]);
                    }
                    // record which ends are on the path on the first node
                    for (size_t path_end_idx = next_end_idx; path_end_idx < ends.size(); path_end_idx++) {
                        overlap_candidates.emplace_back(ends[path_end_idx], end_offset(ends[path_end_idx]) - curr_start_offset);
                    }
                    size_t traversed_length = mapping_from_length(match_path.mapping(0));
                    
                    for (size_t j = 1; j + 1 < match_path.mapping_size(); j++) {
                        id_t path_node_id = match_path.mapping(j).position().node_id();
                        // record which starts are on the path on this node
                        for (size_t path_start : exact_match_starts[path_node_id]) {
                            path_starts.insert(path_start);
                        }
                        // record which ends are on the path on this node
                        for (size_t path_end : exact_match_ends[path_node_id]) {
                            overlap_candidates.emplace_back(path_end, end_offset(path_end) + traversed_length);
                        }
                        
                        traversed_length += mapping_from_length(match_path.mapping(j));
                    }
                    
                    id_t final_node_id = match_path.mapping(match_path.mapping_size() - 1).position().node_id();
                    vector<size_t>& final_starts = exact_match_starts[final_node_id];
                    vector<size_t>& final_ends = exact_match_ends[final_node_id];
                    
                    size_t final_offset = end_offset(start);
                    // record which starts are on the path on the last node
                    for (size_t path_start_idx = 0;
                         path_start_idx >= final_starts.size() ? false : start_offset(final_starts[path_start_idx]) < final_offset;
                         path_start_idx++) {
                        
                        path_starts.insert(final_starts[path_start_idx]);
                        
                    }
                    // record which ends are on the path on the last node
                    for (size_t path_end_idx = 0; path_end_idx < final_ends.size(); path_end_idx++) {
                        size_t end_offset_here = end_offset(final_ends[path_end_idx]);
                        if (end_offset_here < final_offset) {
                            overlap_candidates.emplace_back(final_ends[path_end_idx], end_offset_here + traversed_length);
                        }
                        else {
                            break;
                        }
                    }
                }
                
                for (const pair<size_t, size_t>& overlap_candidate : overlap_candidates) {
#ifdef debug_multipath_mapper
                    cerr << "considering candidate overlap from " << overlap_candidate.first << " at dist " << overlap_candidate.second << endl;
#endif
                    
                    if (path_starts.count(overlap_candidate.first)) {
                        // the start of this MEM is also on the path, so this can't be an overhanging overlap
                        continue;
                    }
                    
                    ExactMatchNode& overlap_node = match_nodes[overlap_candidate.first];
                    
                    // how much do the paths overlap?
                    size_t overlap = overlap_candidate.second;
                    
                    // are the matches read colinear after removing the overlap?
                    if (start_node.begin + overlap >= overlap_node.end) {
#ifdef debug_multipath_mapper
                        cerr << "confirmed overlap colinear with overlap of " << overlap << endl;
#endif
                        confirmed_overlaps.emplace_back(overlap, start, overlap_candidate.first, 0);
                    }
                    else if (overlap_node.begin < start_node.begin && overlap_node.end < start_node.end) {
#ifdef debug_multipath_mapper
                        cerr << "confirmed overlap colinear with longer read overlap of " << overlap_node.end - start_node.begin << endl;
#endif
                        // there is still an even longer read overlap we need to remove
                        size_t read_overlap = overlap_node.end - start_node.begin;
                        confirmed_overlaps.emplace_back(read_overlap, start, overlap_candidate.first, read_overlap - overlap);
                    }
                    else {
#ifdef debug_multipath_mapper
                        cerr << "not colinear even with overlap, adding to non-colinear shell at distance " << overlap_candidate.second << endl;
#endif
                        // the overlapping node is still not reachable so it is in the noncolinear shell of this node
                        noncolinear_shell[overlap_candidate.first] = overlap_candidate.second;
                    }
                }
            }
        }
        
#ifdef debug_multipath_mapper
        cerr << "breaking nodes at overlap edges (" << confirmed_overlaps.size() << " times)" << endl;
#endif
        
        // now we've found all overlap edges, so we can add them into the graph in an order such that they don't
        // conflict (note that all overlap are from an earlier node onto a later one, so we don't need to worry
        // about overlaps coming in from both directions)
        
        // sort in descending order of overlap length and group by the node that is being cut among overlaps of same length
        std::sort(confirmed_overlaps.begin(), confirmed_overlaps.end(),
                  std::greater<tuple<size_t, size_t, size_t, size_t>>());
        
        // split up each node with an overlap edge onto it
        auto iter = confirmed_overlaps.begin();
        while (iter != confirmed_overlaps.end()) {
            // find the range of overlaps that want to cut this node at the same place
            auto iter_range_end = iter;
            while (get<0>(*iter_range_end) == get<0>(*iter) && get<1>(*iter_range_end) == get<1>(*iter)) {
                iter_range_end++;
                if (iter_range_end == confirmed_overlaps.end()) {
                    break;
                }
            }
        
#ifdef debug_multipath_mapper
            cerr << "performing an overlap split onto " << get<1>(*iter) << " of length " << get<0>(*iter) << endl;
#endif
            
            
            ExactMatchNode* onto_node = &match_nodes[get<1>(*iter)];
            
#ifdef debug_multipath_mapper
            cerr << "before splitting:" << endl;
            cerr << "onto node:" << endl << "\t";
            for (auto node_iter = onto_node->begin; node_iter != onto_node->end; node_iter++) {
                cerr << *node_iter;
            }
            cerr << endl << "\t" << pb2json(onto_node->path) << endl;
#endif
            
            // store the full path and remove it from the node
            Path full_path = std::move(onto_node->path);
            onto_node->path.Clear();
            
            // add mappings from the path until reaching the overlap point
            int64_t remaining = get<0>(*iter);
            int64_t mapping_idx = 0;
            int64_t mapping_len = mapping_from_length(full_path.mapping(mapping_idx));
            while (remaining >= mapping_len) {
                *onto_node->path.add_mapping() = full_path.mapping(mapping_idx);
                remaining -= mapping_len;
                mapping_idx++;
                if (mapping_idx == full_path.mapping_size()) {
                    break;
                }
                mapping_len = mapping_from_length(full_path.mapping(mapping_idx));
            }
            
            if (mapping_idx == full_path.mapping_size() && !remaining) {
                // the overlap covered the match, so connect it to the onto node's successors
                // rather than splitting it into two nodes
                
                while (iter != iter_range_end) {
                    for (const pair<size_t, size_t> edge : onto_node->edges) {
                        match_nodes[get<2>(*iter)].edges.emplace_back(edge.first, edge.second + get<3>(*iter));
                    }
                    iter++;
                }
            }
            else {
                // the overlap was in the middle of the match, so split the onto node into a
                // prefix and suffix
                
                // make a new node to hold the suffix of the match
                size_t suffix_idx = match_nodes.size();
                match_nodes.emplace_back();
                ExactMatchNode& suffix_node = match_nodes.back();
                
                // get the pointer from the onto node back in case the vector reallocated
                onto_node = &match_nodes[get<1>(*iter)];
                
                // divide up the match on the read
                suffix_node.end = onto_node->end;
                suffix_node.begin = onto_node->begin + get<0>(*iter);
                onto_node->end = suffix_node.begin;
                
                // transfer the outgoing edges onto the new node
                suffix_node.edges = std::move(onto_node->edges);
                
                // clear the old edges and add a single edge to the suffix
                onto_node->edges.clear();
                onto_node->edges.emplace_back(suffix_idx, 0);
                
                if (remaining) {
                    // the overlap point is in the middle of a node, need to split a mapping
                    
                    const Mapping& split_mapping = full_path.mapping(mapping_idx);
                    
                    // add the prefix of the mapping to the original node
                    Mapping* prefix_split = onto_node->path.add_mapping();
                    prefix_split->mutable_position()->set_node_id(split_mapping.position().node_id());
                    prefix_split->mutable_position()->set_offset(split_mapping.position().offset());
                    Edit* prefix_edit = prefix_split->add_edit();
                    prefix_edit->set_from_length(remaining);
                    prefix_edit->set_to_length(remaining);
                    
                    // add the suffix of the mapping to the new node
                    Mapping* suffix_split = suffix_node.path.add_mapping();
                    suffix_split->mutable_position()->set_node_id(split_mapping.position().node_id());
                    suffix_split->mutable_position()->set_offset(split_mapping.position().offset() + remaining);
                    Edit* suffix_edit = suffix_split->add_edit();
                    suffix_edit->set_from_length(mapping_len - remaining);
                    suffix_edit->set_to_length(mapping_len - remaining);
                    
                    mapping_idx++;
                }
                
                // add the remaining mappings to the suffix node
                for (; mapping_idx < full_path.mapping_size(); mapping_idx++) {
                    *suffix_node.path.add_mapping() = full_path.mapping(mapping_idx);
                }
                
#ifdef debug_multipath_mapper
                cerr << "after splitting:" << endl;
                cerr << "onto node:" << endl << "\t";
                for (auto node_iter = onto_node->begin; node_iter != onto_node->end; node_iter++) {
                    cerr << *node_iter;
                }
                cerr << endl << "\t" << pb2json(onto_node->path) << endl;
                cerr << "suffix node:" << endl << "\t";
                for (auto node_iter = suffix_node.begin; node_iter != suffix_node.end; node_iter++) {
                    cerr << *node_iter;
                }
                cerr << endl << "\t" << pb2json(suffix_node.path) << endl;
#endif
                
                while (iter != iter_range_end) {
#ifdef debug_multipath_mapper
                    cerr << "adding an overlap edge from node " << get<2>(*iter) << " at distance " << get<3>(*iter) << endl;
                    cerr << "\t";
                    for (auto node_iter = match_nodes[get<2>(*iter)].begin; node_iter != match_nodes[get<2>(*iter)].end; node_iter++) {
                        cerr << *node_iter;
                    }
                    cerr << endl;
#endif
                    
                    // get the next node that overlaps onto the other node at this index and add the overlap edge
                    match_nodes[get<2>(*iter)].edges.emplace_back(suffix_idx, get<3>(*iter));
                    
                    iter++;
                }
            }
        }
        
#ifdef debug_multipath_mapper
        cerr << "final mem graph:" << endl;
        for (size_t i = 0; i < match_nodes.size(); i++) {
            ExactMatchNode& match_node = match_nodes[i];
            cerr << i << " " << pb2json(match_node.path) << " ";
            for (auto iter = match_node.begin; iter != match_node.end; iter++) {
                cerr << *iter;
            }
            cerr << endl;
            cerr << "\t";
            for (auto edge : match_node.edges) {
                cerr << "(to:" << edge.first << ", graph dist:" << edge.second << ", read dist: " << (match_nodes[edge.first].begin - match_node.end) << ") ";
            }
            cerr << endl;
        }
#endif
    }
    
    // Kahn's algorithm
    void MultipathAlignmentGraph::topological_sort(vector<size_t>& order_out) {
        order_out.resize(match_nodes.size());
        
        vector<size_t> in_degree(match_nodes.size());
        
        for (const ExactMatchNode& match_node : match_nodes) {
            for (const pair<size_t, size_t>& edge : match_node.edges) {
                in_degree[edge.first]++;
            }
        }
        
        list<size_t> source_queue;
        for (size_t i = 0; i < match_nodes.size(); i++) {
            if (in_degree[i] == 0) {
                source_queue.push_back(i);
            }
        }
        
        size_t next = 0;
        while (!source_queue.empty()) {
            size_t src = source_queue.front();
            source_queue.pop_front();
            
            for (const pair<size_t, size_t>& edge : match_nodes[src].edges) {
                in_degree[edge.first]--;
                if (in_degree[edge.first] == 0) {
                    source_queue.push_back(edge.first);
                }
            }
            
            order_out[next] = src;
            next++;
        }
    }
    
    void MultipathAlignmentGraph::reorder_adjacency_lists(const vector<size_t>& order) {
        vector<vector<pair<size_t, size_t>>> reverse_graph(match_nodes.size());
        for (size_t i = 0; i < match_nodes.size(); i++) {
            for (const pair<size_t, size_t>& edge : match_nodes[i].edges) {
                reverse_graph[edge.first].emplace_back(i, edge.second);
            }
        }
        for (ExactMatchNode& match_node : match_nodes) {
            size_t out_degree = match_node.edges.size();
            match_node.edges.clear();
            match_node.edges.reserve(out_degree);
        }
        for (size_t i : order) {
            for (const pair<size_t, size_t>& edge : reverse_graph[i]) {
                match_nodes[edge.first].edges.emplace_back(i, edge.second);
            }
        }
    }
    
    void MultipathAlignmentGraph::remove_transitive_edges(const vector<size_t>& topological_order) {
        // algorithm assumes edges are also sorted in topological order, which guarantees that we will
        // traverse a path that reveals an edge as transitive before actually traversing the transitive edge
        reorder_adjacency_lists(topological_order);
        
        for (size_t i : topological_order) {
            vector<pair<size_t, size_t>>& edges = match_nodes[i].edges;
            
            // if there is only one edge out of a node, that edge can never be transitive
            // (this optimization covers most cases)
            if (edges.size() <= 1) {
                continue;
            }
            
            vector<bool> keep(edges.size(), true);
            unordered_set<size_t> traversed;
            
            for (size_t j = 0; j < edges.size(); j++) {
                const pair<size_t, size_t>& edge = edges[j];
                if (traversed.count(edge.first)) {
                    // we can reach the target of this edge by another path, so it is transitive
                    keep[j] = false;
                    continue;
                }
                
                // DFS to mark all reachable nodes from this edge
                vector<size_t> stack{edge.first};
                traversed.insert(edge.first);
                while (!stack.empty()) {
                    size_t idx = stack.back();
                    stack.pop_back();
                    for (const pair<size_t, size_t>& edge_from : match_nodes[idx].edges) {
                        if (!traversed.count(edge_from.first)) {
                            stack.push_back(edge_from.first);
                            traversed.insert(edge_from.first);
                        }
                    }
                }
            }
            
            // remove the transitive edges we found
            size_t next_idx = 0;
            for (size_t j = 0; j < edges.size(); j++) {
                if (keep[j] && j != next_idx) {
                    edges[next_idx] = edges[j];
                    next_idx++;
                }
                else if (keep[j]) {
                    next_idx++;
                }
            }
            edges.resize(next_idx);
        }
    }
    
    void MultipathAlignmentGraph::prune_to_high_scoring_paths(const BaseAligner& aligner, int32_t max_suboptimal_score_diff,
                                                              const vector<size_t>& topological_order) {
        
        if (match_nodes.empty()) {
            return;
        }
        
        unordered_map<pair<size_t, size_t>, int32_t> edge_weights;

        vector<int32_t> node_weights(match_nodes.size());
    
        // compute the weight of edges and node matches
        for (size_t i = 0; i < match_nodes.size(); i++) {
            ExactMatchNode& from_node = match_nodes[i];
            node_weights[i] = aligner.match * (from_node.end - from_node.begin);
            
            for (const pair<size_t, size_t>& edge : from_node.edges) {
                ExactMatchNode& to_node = match_nodes[edge.first];
                
                int64_t graph_dist = edge.second;
                int64_t read_dist = to_node.begin - from_node.end;
                
                if (read_dist > graph_dist) {
                    // the read length in between the MEMs is longer than the distance, suggesting a read insert
                    int64_t gap_length = read_dist - graph_dist;
                    edge_weights[make_pair(i, edge.first)] = -aligner.mismatch * graph_dist - (gap_length - 1) * aligner.gap_extension
                                                             - aligner.gap_open;
                }
                else if (read_dist < graph_dist) {
                    // the read length in between the MEMs is shorter than the distance, suggesting a read deletion
                    int64_t gap_length = graph_dist - read_dist;
                    edge_weights[make_pair(i, edge.first)] = -aligner.mismatch * read_dist - (gap_length - 1) * aligner.gap_extension
                                                             - aligner.gap_open;
                }
                else {
                    // the read length in between the MEMs is the same as the distance, suggesting a pure mismatch
                    edge_weights[make_pair(i, edge.first)] = -aligner.mismatch * read_dist;
                }
            }
        }
        
        vector<int32_t> forward_scores = node_weights;
        vector<int32_t> backward_scores = node_weights;
        
        // forward DP
        for (int64_t i = 0; i < topological_order.size(); i++) {
            size_t idx = topological_order[i];
            int32_t from_score = forward_scores[idx];
            for (const pair<size_t, size_t>& edge : match_nodes[idx].edges) {
                forward_scores[edge.first] = std::max(forward_scores[edge.first],
                                                      node_weights[edge.first] + from_score + edge_weights[make_pair(idx, edge.first)]);
            }
        }
        
        // backward DP
        for (int64_t i = topological_order.size() - 1; i >= 0; i--) {
            size_t idx = topological_order[i];
            int32_t score_here = node_weights[idx];
            for (const pair<size_t, size_t>& edge : match_nodes[idx].edges) {
                backward_scores[idx] = std::max(backward_scores[idx],
                                                score_here + backward_scores[edge.first] + edge_weights[make_pair(idx, edge.first)]);
            }
        }
        
        // compute the minimum score we will require of a node or edge
        int32_t min_path_score = *std::max_element(forward_scores.begin(), forward_scores.end()) - max_suboptimal_score_diff;
        
        // use forward-backward to find nodes/edges on some path with a score above the minimum
        unordered_set<size_t> keep_nodes;
        unordered_set<pair<size_t, size_t>> keep_edges;
        vector<size_t> removed_in_prefix(match_nodes.size() + 1, 0);
        for (size_t i = 0; i < match_nodes.size(); i++) {
            if (forward_scores[i] + backward_scores[i] - node_weights[i] >= min_path_score) {
                keep_nodes.insert(i);
                for (const pair<size_t, size_t>& edge : match_nodes[i].edges) {
                    if (forward_scores[i] + backward_scores[edge.first] + edge_weights[make_pair(i, edge.first)] >= min_path_score) {
                        keep_edges.emplace(i, edge.first);
                    }
                }
                removed_in_prefix[i + 1] = removed_in_prefix[i];
            }
            else {
                removed_in_prefix[i + 1] = removed_in_prefix[i] + 1;
            }
        }
        
        // prune down to these nodes and edges
        size_t next = 0;
        for (size_t i = 0; i < match_nodes.size(); i++) {
            if (keep_nodes.count(i)) {
                if (i != next) {
                    match_nodes[next] = std::move(match_nodes[i]);
                }
                vector<pair<size_t, size_t>>& edges = match_nodes[next].edges;
                
                size_t new_end = edges.size();
                for (size_t j = 0; j < new_end;) {
                    pair<size_t, size_t>& edge = edges[j];
                    if (!keep_edges.count(make_pair(i, edge.first))) {
                        new_end--;
                        edge = edges[new_end];
                    }
                    else {
                        edge.first -= removed_in_prefix[edge.first];
                        j++;
                    }
                }
                edges.resize(new_end);
                
                next++;
            }
        }
        match_nodes.resize(next);
        
#ifdef debug_multipath_mapper
        cerr << "mem graph after pruning:" << endl;
        for (size_t i = 0; i < match_nodes.size(); i++) {
            ExactMatchNode& match_node = match_nodes[i];
            cerr << i << " " << pb2json(match_node.path) << " ";
            for (auto iter = match_node.begin; iter != match_node.end; iter++) {
                cerr << *iter;
            }
            cerr << endl;
            cerr << "\t";
            for (auto edge : match_node.edges) {
                cerr << "(to:" << edge.first << ", graph dist:" << edge.second << ", read dist: " << (match_nodes[edge.first].begin - match_node.end) << ") ";
            }
            cerr << endl;
        }
#endif
    }
}


<|MERGE_RESOLUTION|>--- conflicted
+++ resolved
@@ -71,27 +71,20 @@
         
         
         // extract graphs around the clusters
-        vector<VG*> cluster_graphs;
-        unordered_map<VG*, vector<pair<const MaximalExactMatch*, pos_t>>> cluster_graph_mems;
-        // TODO: we don't use this data for the single-end case. We don't care which clusters became which graph.
-        vector<size_t> merged_into_out; 
-        query_cluster_graphs(alignment, mems, clusters, cluster_graphs, merged_into_out, cluster_graph_mems);
+        vector<tuple<VG*, vector<pair<const MaximalExactMatch*, pos_t>>, size_t>> cluster_graphs;
+        query_cluster_graphs(alignment, mems, clusters, cluster_graphs);
         
 #ifdef debug_multipath_mapper
         cerr << "sorting subgraphs by read coverage..." << endl;
 #endif
-        
-        // record the sequence coverage of each cluster
-        unordered_map<VG*, int64_t> cluster_graph_coverage;
-        for (VG* vg : cluster_graphs) {
-            cluster_graph_coverage[vg] = read_coverage(cluster_graph_mems[vg]);
-        }
         
         
         // sort the cluster graphs descending by unique sequence coverage
         // TODO: figure out relationship between this and the clustering filter
-        std::sort(cluster_graphs.begin(), cluster_graphs.end(), [&](VG* g1, VG* g2) {
-            return cluster_graph_coverage[g1] > cluster_graph_coverage[g2];
+        std::sort(cluster_graphs.begin(), cluster_graphs.end(),
+                  [](const tuple<VG*, vector<pair<const MaximalExactMatch*, pos_t>>, size_t>& cluster_graph_1,
+                     const tuple<VG*, vector<pair<const MaximalExactMatch*, pos_t>>, size_t>& cluster_graph_2) {
+            return get<2>(cluster_graph_1) > get<2>(cluster_graph_1);
         });
         
 #ifdef debug_multipath_mapper
@@ -106,20 +99,20 @@
         
         // align to each cluster subgraph
         size_t num_mappings = 0;
-        for (VG* vg : cluster_graphs) {
+        for (auto& cluster_graph : cluster_graphs) {
             // if we have a cluster graph with small enough MEM coverage compared to the best one or we've made
             // the maximum number of alignments we stop producing alternate alignments
-            if (cluster_graph_coverage[vg] < mem_coverage_min_ratio * cluster_graph_coverage[cluster_graphs[0]]
+            if (get<2>(cluster_graph) < mem_coverage_min_ratio * get<2>(cluster_graphs[0])
                 || num_mappings >= num_mappings_to_compute) {
                 break;
             }
             
 #ifdef debug_multipath_mapper
-            cerr << "performing alignment to subgraph " << pb2json(vg->graph) << endl;
-#endif
-            
-            vector<pair<const MaximalExactMatch*, pos_t>>& graph_mems = cluster_graph_mems[vg];
-            multipath_alns_out.push_back(multipath_align(alignment, vg, graph_mems));
+            cerr << "performing alignment to subgraph " << pb2json(get<0>(cluster_graph)->graph) << endl;
+#endif
+            
+            multipath_alns_out.emplace_back();
+            multipath_align(alignment, get<0>(cluster_graph), get<1>(cluster_graph), multipath_alns_out.back());
             
             num_mappings++;
         }
@@ -150,8 +143,8 @@
             }
         }
         
-        for (VG* vg : cluster_graphs) {
-            delete vg;
+        for (auto cluster_graph : cluster_graphs) {
+            delete get<0>(cluster_graph);
         }
         
         // for debugging: an expensive check for invariant validity that can be turned on
@@ -172,8 +165,8 @@
     
     void MultipathMapper::multipath_map_paired(const Alignment& alignment1, const Alignment& alignment2,
                                                size_t max_separation,
-                                               list<pair<MultipathAlignment, MultipathAlignment>>& multipath_aln_pairs_out,
-                                               size_t max_alt_alns) {
+                                               vector<pair<MultipathAlignment, MultipathAlignment>>& multipath_aln_pairs_out,
+                                               size_t max_alt_mappings) {
     
 #ifdef debug_multipath_mapper
         cerr << "multipath mapping reads " << pb2json(alignment1) << " and " << pb2json(alignment2) << endl;
@@ -199,73 +192,79 @@
         cerr << "clustering MEMs..." << endl;
 #endif
         
-        // cluster the MEMs
-        OrientedDistanceClusterer clusterer1(alignment1, mems1, *qual_adj_aligner, xindex, max_expected_dist_approx_error);
-        OrientedDistanceClusterer clusterer2(alignment2, mems2, *qual_adj_aligner, xindex, max_expected_dist_approx_error);
-        
-        // Get the two vectors of clusters.
-        // Each cluster is a vector of pairs of a MEM pointer and a pos_t where the MEM is.
-        auto clusters1 = clusterer1.clusters();
-        auto clusters2 = clusterer2.clusters();
-        
-        // Compute the pairs
-        vector<pair<size_t, size_t>> cluster_pairs = OrientedDistanceClusterer::pair_clusters(clusters1,
-            clusters2, xindex, max_separation);
+        // obtain clusters
+        
+        vector<vector<pair<const MaximalExactMatch*, pos_t>>> clusters1;
+        vector<vector<pair<const MaximalExactMatch*, pos_t>>> clusters2;
+        if (adjust_alignments_for_base_quality) {
+            OrientedDistanceClusterer clusterer1(alignment1, mems1, *qual_adj_aligner, xindex, max_expected_dist_approx_error);
+            OrientedDistanceClusterer clusterer2(alignment2, mems2, *qual_adj_aligner, xindex, max_expected_dist_approx_error);
+            clusters1 = clusterer1.clusters(max_mapping_quality);
+            clusters2 = clusterer2.clusters(max_mapping_quality);
+        }
+        else {
+            OrientedDistanceClusterer clusterer1(alignment1, mems1, *regular_aligner, xindex, max_expected_dist_approx_error);
+            OrientedDistanceClusterer clusterer2(alignment2, mems2, *regular_aligner, xindex, max_expected_dist_approx_error);
+            clusters1 = clusterer1.clusters(max_mapping_quality);
+            clusters2 = clusterer2.clusters(max_mapping_quality);
+        }
+        
+        // extract graphs around the clusters and get the assignments of MEMs to these graphs
+        vector<tuple<VG*, vector<pair<const MaximalExactMatch*, pos_t>>, size_t>> cluster_graphs1;
+        vector<tuple<VG*, vector<pair<const MaximalExactMatch*, pos_t>>, size_t>> cluster_graphs2;
+        query_cluster_graphs(alignment1, mems1, clusters1, cluster_graphs1);
+        query_cluster_graphs(alignment2, mems2, clusters2, cluster_graphs2);
+        
+        
+        // make vectors of cluster pointers for the cluster clustering function
+        vector<vector<pair<const MaximalExactMatch*, pos_t>>*> cluster_mems_1, cluster_mems_2;
+        cluster_mems_1.resize(cluster_graphs1.size());
+        cluster_mems_2.resize(cluster_graphs2.size());
+        for (size_t i = 0; i < cluster_mems_1.size(); i++) {
+            cluster_mems_1[i] = &(get<1>(cluster_graphs1[i]));
+        }
+        for (size_t i = 0; i < cluster_mems_2.size(); i++) {
+            cluster_mems_2[i] = &(get<1>(cluster_graphs2[i]));
+        }
+        
+        // Compute the pairs of cluster graphs
+        vector<pair<size_t, size_t>> cluster_pairs = OrientedDistanceClusterer::pair_clusters(cluster_mems_1, cluster_mems_2,
+                                                                                              xindex, max_separation);
         
 #ifdef debug_multipath_mapper
         cerr << "obtained cluster pairs:" << endl;
         for (int i = 0; i < cluster_pairs.size(); i++) {
             cerr << "\tpair " << i << endl;
             cerr << "\t\t read 1" << endl;
-            for (pair<const MaximalExactMatch*, pos_t>  hit : clusters1[cluster_pairs[i].first]) {
+            for (pair<const MaximalExactMatch*, pos_t>  hit : get<1>(cluster_graphs1[cluster_pairs[i].first])) {
                 cerr << "\t\t\t" << hit.second << " " <<  hit.first->sequence() << endl;
             }
             cerr << "\t\t read 2" << endl;
-            for (pair<const MaximalExactMatch*, pos_t>  hit : clusters2[cluster_pairs[i].second]) {
+            for (pair<const MaximalExactMatch*, pos_t>  hit : get<1>(cluster_graphs2[cluster_pairs[i].second])) {
                 cerr << "\t\t\t" << hit.second << " " <<  hit.first->sequence() << endl;
             }
         }
         cerr << "extracting subgraphs..." << endl;
 #endif
         
-        // extract graphs around the clusters
-        vector<VG*> cluster_graphs1;
-        vector<VG*> cluster_graphs2;
-        // And track which input clusters went into which resulting graphs (to translate the pairs)
-        vector<size_t> merged_into1;
-        vector<size_t> merged_into2;
-        // And track which mems went where
-        unordered_map<VG*, vector<pair<const MaximalExactMatch*, pos_t>>> cluster_graph_mems1;
-        unordered_map<VG*, vector<pair<const MaximalExactMatch*, pos_t>>> cluster_graph_mems2;
-        // Do the graph extraction and cluster to graph merging
-        query_cluster_graphs(alignment1, mems1, clusters1, cluster_graphs1, merged_into1, cluster_graph_mems1);
-        query_cluster_graphs(alignment2, mems2, clusters2, cluster_graphs2, merged_into2, cluster_graph_mems2);
-        
-        // record the sequence coverage of each cluster
-        unordered_map<VG*, int64_t> cluster_graph_coverage1;
-        unordered_map<VG*, int64_t> cluster_graph_coverage2;
-        for (VG* vg : cluster_graphs1) {
-            cluster_graph_coverage1[vg] = read_coverage(cluster_graph_mems1[vg]);
-        }
-        for (VG* vg : cluster_graphs2) {
-            cluster_graph_coverage2[vg] = read_coverage(cluster_graph_mems2[vg]);
-        }
-        
-        auto get_read_1_coverage = [&](size_t input_cluster) {
-            return cluster_graph_coverage1[cluster_graphs1[merged_into1[input_cluster]]];
-        };
-        auto get_read_2_coverage = [&](size_t input_cluster) {
-            return cluster_graph_coverage2[cluster_graphs2[merged_into2[input_cluster]]];
+        // we may need to compute an extra mapping above the one we'll report if we're computing mapping quality
+        size_t num_mappings_to_compute = mapping_quality_method != None ? max(max_alt_mappings, (size_t) 2) : max_alt_mappings;
+        
+        multipath_aln_pairs_out.clear();
+        multipath_aln_pairs_out.reserve(num_mappings_to_compute);
+        
+        auto get_pair_coverage = [&](const pair<size_t, size_t>& cluster_pair) {
+            return get<2>(cluster_graphs1[cluster_pair.first]) + get<2>(cluster_graphs2[cluster_pair.second]);
         };
         
         // sort the pairs descending by total unique sequence coverage
         // TODO: figure out relationship between this and the clustering filter
-        std::sort(cluster_pairs.begin(), cluster_pairs.end(), [&](const pair<size_t, size_t>& a, const pair<size_t, size_t>& b) {
-            // We need to be able to look up the coverage for the graph an input cluster went into.
-            // Compute total coverage following all the redirects and see if
-            // it's in the right order.
-            return (get_read_1_coverage(a.first) + get_read_2_coverage(a.second) >
-                get_read_1_coverage(b.first) + get_read_2_coverage(b.second));
+        std::sort(cluster_pairs.begin(), cluster_pairs.end(),
+                  [&](const pair<size_t, size_t>& a, const pair<size_t, size_t>& b) {
+                      // We need to be able to look up the coverage for the graph an input cluster went into.
+                      // Compute total coverage following all the redirects and see if
+                      // it's in the right order.
+                      return get_pair_coverage(a) > get_pair_coverage(b);
         });
         
 #ifdef debug_multipath_mapper
@@ -276,71 +275,50 @@
         // We'll end up with redundant pairs being output.
         
         // align to each cluster pair
-        size_t num_alns = 0;
+        size_t num_mappings = 0;
         for (const pair<size_t, size_t>& cluster_pair : cluster_pairs) {
             // For each cluster pair
-            
-            // Look up the graphs it should pair up
-            VG* vg1 = cluster_graphs1[merged_into1[cluster_pair.first]];
-            VG* vg2 = cluster_graphs2[merged_into2[cluster_pair.second]];
-
-            // What's this pair's total coverage?
-            auto pair_coverage = get_read_1_coverage(cluster_pair.first) + get_read_2_coverage(cluster_pair.second);
-            // And the best coverage?
-            // TODO: move out of loop.
-            auto max_coverage = get_read_1_coverage(cluster_pairs[0].first) + get_read_2_coverage(cluster_pairs[0].second);
 
             // if we have a cluster graph pair with small enough MEM coverage
             // compared to the best one or we've made the maximum number of
             // alignments we stop producing alternate alignments
-            if (pair_coverage < mem_coverage_min_ratio * max_coverage
-                || num_alns >= max_alt_alns) {
+            if (get_pair_coverage(cluster_pair) < mem_coverage_min_ratio * get_pair_coverage(cluster_pairs[0])
+                || num_mappings >= max_alt_mappings) {
                 break;
             }
             
+            VG* vg1 = get<0>(cluster_graphs1[cluster_pair.first]);
+            VG* vg2 = get<0>(cluster_graphs2[cluster_pair.second]);
+            
+            vector<pair<const MaximalExactMatch*, pos_t>>& graph_mems1 = get<1>(cluster_graphs1[cluster_pair.first]);
+            vector<pair<const MaximalExactMatch*, pos_t>>& graph_mems2 = get<1>(cluster_graphs2[cluster_pair.second]);
+            
 #ifdef debug_multipath_mapper
             cerr << "performing alignments to subgraphs " << pb2json(vg1->graph) << " and " << pb2json(vg2->graph) << endl;
 #endif
             
-            vector<pair<const MaximalExactMatch*, pos_t>>& graph_mems1 = cluster_graph_mems1[vg1];
-            vector<pair<const MaximalExactMatch*, pos_t>>& graph_mems2 = cluster_graph_mems2[vg2];
             // Do the two alignments
-            auto multipath_aln1 = multipath_align(alignment1, vg1, graph_mems1);
-            auto multipath_aln2 = multipath_align(alignment2, vg2, graph_mems2);
-            
-            // Stick them in the output vector of pairs
-            multipath_aln_pairs_out.emplace_back(multipath_aln1, multipath_aln2);
-            
-            num_alt_alns++;
-        }
-        
-        for (VG* vg : cluster_graphs1) {
-            delete vg;
-        }
-        for (VG* vg : cluster_graphs2) {
-            delete vg;
+            multipath_aln_pairs_out.emplace_back();
+            multipath_align(alignment1, vg1, graph_mems1, multipath_aln_pairs_out.back().first);
+            multipath_align(alignment2, vg2, graph_mems2, multipath_aln_pairs_out.back().second);
+            
+            num_mappings++;
+        }
+        
+        // TODO: sorting and mapping quality still needed here
+        
+        for (auto cluster_graph : cluster_graphs1) {
+            delete get<0>(cluster_graph);
+        }
+        for (auto cluster_graph : cluster_graphs2) {
+            delete get<0>(cluster_graph);
         }
     }
     
     void MultipathMapper::query_cluster_graphs(const Alignment& alignment,
                                                const vector<MaximalExactMatch>& mems,
                                                const vector<vector<pair<const MaximalExactMatch*, pos_t>>>& clusters,
-                                               vector<VG*>& cluster_graphs_out,
-<<<<<<< HEAD
-                                               unordered_map<VG*, vector<pair<const MaximalExactMatch*, pos_t>>>& cluster_graph_mems_out) {
-=======
-                                               vector<size_t>& merged_into_out,
-                                               unordered_map<VG*, vector<pair<const MaximalExactMatch*, pos_t>>>& cluster_graph_mems_out){
-        
-        // subgraphs around each cluster
-        cluster_graphs_out.reserve(clusters.size());
->>>>>>> 88f2d57c
-        
-        // We need to keep track of which input clusters merged to form which output graphs.
-        UnionFind merged_clusters(clusters.size());
-        // And to do that we need a vector, synchronized with cluster_graphs_out, giving an input cluster in each graph.
-        vector<size_t> cluster_graph_clusters;
-        cluster_graph_clusters.reserve(clusters.size());
+                                               vector<tuple<VG*, vector<pair<const MaximalExactMatch*, pos_t>>, size_t>>& cluster_graphs_out) {
         
         // we will ensure that nodes are in only one cluster, use this to record which one
         unordered_map<id_t, size_t> node_id_to_cluster;
@@ -426,9 +404,6 @@
 #endif
                 cluster_graphs[i] = cluster_graph;
                 
-                // Record some cluster that fed into that graph
-                cluster_graph_clusters.push_back(i);
-                
                 // now that we know we're going to save the graph, manually trigger the index building since
                 // we circumvented the constructors
                 cluster_graph->rebuild_indexes();
@@ -443,7 +418,6 @@
                 }
 #endif
                 
-<<<<<<< HEAD
                 // merge the groups and decide one graph to stay in the record
                 for (size_t j : overlapping_graphs) {
                     union_find.union_groups(i, j);
@@ -471,25 +445,6 @@
                         delete removing_graph;
                         cluster_graphs.erase(j);
                     }
-=======
-                // Record the merge in the union find
-                merged_clusters.union_groups(cluster_graph_clusters[min_idx_cluster], i);
-                
-                // if this subgraph chains together multiple clusters, merge them and remove them from the list
-                overlapping_graphs.erase(min_idx_cluster);
-                for (size_t j : overlapping_graphs) {
-                    // Move this overlapping graph to the end
-                    std::swap(cluster_graphs_out[j], cluster_graphs_out.back());
-                    std::swap(cluster_graph_clusters[j], cluster_graph_clusters.back());
-                    // Steal its graph contents
-                    cluster_graphs_out[min_idx_cluster]->extend(cluster_graphs_out.back()->graph);
-                    delete cluster_graphs_out.back();
-                    // Union its clusters with the current cluster set.
-                    merged_clusters.union_groups(cluster_graph_clusters.back(), i);
-                    // Remove it from the lists
-                    cluster_graphs_out.pop_back();
-                    cluster_graph_clusters.pop_back();
->>>>>>> 88f2d57c
                 }
                 
                 Graph& merged_graph = merging_graph->graph;
@@ -504,6 +459,7 @@
         
         // keeps track of the connected components of any multicomponent graph
         vector<pair<size_t, vector<unordered_set<id_t>>>> multicomponent_graphs;
+        unordered_map<size_t, vector<size_t>> multicomponent_splits;
         
         size_t max_graph_idx = 0;
         for (const pair<size_t, VG*> cluster_graph : cluster_graphs) {
@@ -573,62 +529,47 @@
             max_graph_idx += multicomponent_graph.second.size();
         }
         
-        // move the pointers to the return vector
+        // move the pointers to the return vector and figure out which graph in the return
+        // vector each MEM cluster ended up in
         cluster_graphs_out.reserve(cluster_graphs.size());
         unordered_map<size_t, size_t> cluster_to_idx;
         for (const auto& cluster_graph : cluster_graphs) {
             cluster_to_idx[cluster_graph.first] = cluster_graphs_out.size();
-            cluster_graphs_out.push_back(cluster_graph.second);
-        }
+            cluster_graphs_out.emplace_back(cluster_graph.second, vector<pair<const MaximalExactMatch*, pos_t>>(), 0);
+        }
+
         
 #ifdef debug_multipath_mapper
         cerr << "computing MEM assignments to cluster graphs" << endl;
 #endif
-        
         // which MEMs are in play for which cluster?
         for (const MaximalExactMatch& mem : mems) {
             for (gcsa::node_type hit : mem.nodes) {
                 id_t node_id = gcsa::Node::id(hit);
                 if (node_id_to_cluster.count(node_id)) {
                     size_t cluster_idx = cluster_to_idx[node_id_to_cluster[node_id]];
-                    cluster_graph_mems_out[cluster_graphs_out[cluster_idx]].push_back(make_pair(&mem, make_pos_t(hit)));
-                }
-            }
-        }
-        
-<<<<<<< HEAD
-        // sort MEMs in decreasing order by length within each cluster graph
-        for (auto iter = cluster_graph_mems_out.begin(); iter != cluster_graph_mems_out.end(); iter++) {
-            vector<pair<const MaximalExactMatch*, pos_t>>& graph_mems = iter->second;
-            sort(graph_mems.begin(), graph_mems.end(), [](const pair<const MaximalExactMatch*, pos_t>& hit_1,
-                                                          const pair<const MaximalExactMatch*, pos_t>& hit_2) {
+                    get<1>(cluster_graphs_out[cluster_idx]).push_back(make_pair(&mem, make_pos_t(hit)));
+                }
+            }
+        }
+        
+        // compute the read coverage of each cluster graph and sort the assigned MEMs by length
+        for (auto& cluster_graph : cluster_graphs_out) {
+            get<2>(cluster_graph) = read_coverage(get<1>(cluster_graph));
+            sort(get<1>(cluster_graph).begin(), get<1>(cluster_graph).end(),
+                 [](const pair<const MaximalExactMatch*, pos_t>& hit_1,
+                    const pair<const MaximalExactMatch*, pos_t>& hit_2) {
                 return hit_1.first->length() > hit_2.first->length();
             });
         }
+        
+        
     }
     
     void MultipathMapper::multipath_align(const Alignment& alignment, VG* vg,
                                           vector<pair<const MaximalExactMatch*, pos_t>>& graph_mems,
-                                          vector<MultipathAlignment>& multipath_alns_out) const {
-=======
-        // Now we'll fill this with which graph in the vector each cluster ended up in.
-        // Make sure all the spaces are available.
-        merged_into_out.resize(clusters.size());
-        
-        for (size_t i = 0; i < cluster_graph_clusters.size(); i++) {
-            // For every output graph
-            for (auto& input_cluster : merged_clusters.group(cluster_graph_clusters[i])) {
-                // For each input cluster that fed into the graph
-                
-                // Say it fed into this graph
-                merged_into_out[input_cluster] = i;
-            }
-        }
-    }
-    
-    MultipathAlignment MultipathMapper::multipath_align(const Alignment& alignment, VG* vg,
-                                                        vector<pair<const MaximalExactMatch*, pos_t>>& graph_mems) {
->>>>>>> 88f2d57c
+                                          MultipathAlignment& multipath_aln_out) const {
+
 #ifdef debug_multipath_mapper
         cerr << "constructing alignment graph" << endl;
 #endif
@@ -695,18 +636,11 @@
 #endif
         
         // create a new multipath alignment object and transfer over data from alignment
-<<<<<<< HEAD
-        multipath_alns_out.emplace_back();
-        MultipathAlignment& multipath_aln = multipath_alns_out.back();
-        transfer_read_metadata(alignment, multipath_aln);
-=======
-        MultipathAlignment multipath_aln;
-        multipath_aln.set_sequence(alignment.sequence());
-        multipath_aln.set_quality(alignment.quality());
-        multipath_aln.set_name(alignment.name());
-        multipath_aln.set_sample_name(alignment.sample_name());
-        multipath_aln.set_read_group(alignment.read_group());
->>>>>>> 88f2d57c
+        multipath_aln_out.set_sequence(alignment.sequence());
+        multipath_aln_out.set_quality(alignment.quality());
+        multipath_aln_out.set_name(alignment.name());
+        multipath_aln_out.set_sample_name(alignment.sample_name());
+        multipath_aln_out.set_read_group(alignment.read_group());
         
 #ifdef debug_multipath_mapper
         cerr << "transferred over read information" << endl;
@@ -716,7 +650,7 @@
         if (adjust_alignments_for_base_quality) {
             for (int64_t j = 0; j < multi_aln_graph.match_nodes.size(); j++) {
                 ExactMatchNode& match_node = multi_aln_graph.match_nodes[j];
-                Subpath* subpath = multipath_aln.add_subpath();
+                Subpath* subpath = multipath_aln_out.add_subpath();
                 *subpath->mutable_path() = match_node.path;
                 int32_t match_score = qual_adj_aligner->score_exact_match(match_node.begin, match_node.end,
                                                                           alignment.quality().begin() + (match_node.begin - alignment.sequence().begin()));
@@ -727,7 +661,7 @@
         else {
             for (int64_t j = 0; j < multi_aln_graph.match_nodes.size(); j++) {
                 ExactMatchNode& match_node = multi_aln_graph.match_nodes[j];
-                Subpath* subpath = multipath_aln.add_subpath();
+                Subpath* subpath = multipath_aln_out.add_subpath();
                 *subpath->mutable_path() = match_node.path;
                 int32_t match_score = regular_aligner->score_exact_match(match_node.begin, match_node.end);
                 subpath->set_score(match_score + regular_aligner->full_length_bonus * ((match_node.begin == alignment.sequence().begin()) +
@@ -746,7 +680,7 @@
 #endif
             
             ExactMatchNode& src_match_node = multi_aln_graph.match_nodes[j];
-            Subpath* src_subpath = multipath_aln.mutable_subpath(j);
+            Subpath* src_subpath = multipath_aln_out.mutable_subpath(j);
             
             // check whether this is a simple split MEM, in which case we can make the connection directly
             // and avoid making an intervening alignment
@@ -783,7 +717,7 @@
             
             for (const pair<size_t, size_t>& edge : src_match_node.edges) {
                 ExactMatchNode& dest_match_node = multi_aln_graph.match_nodes[edge.first];
-                pos_t dest_pos = make_pos_t(multipath_aln.subpath(edge.first).path().mapping(0).position());
+                pos_t dest_pos = make_pos_t(multipath_aln_out.subpath(edge.first).path().mapping(0).position());
                 
 #ifdef debug_multipath_mapper
                 cerr << "forming intervening alignment for edge to node " << edge.first << endl;
@@ -871,7 +805,7 @@
                     }
                     
                     // create a subpath between the matches for this alignment
-                    Subpath* connecting_subpath = multipath_aln.add_subpath();
+                    Subpath* connecting_subpath = multipath_aln_out.add_subpath();
                     connecting_subpath->set_score(connecting_alignment.score());
                     Path* subpath_path = connecting_subpath->mutable_path();
                     
@@ -908,7 +842,7 @@
                     }
                 
                     // add the appropriate connections
-                    src_subpath->add_next(multipath_aln.subpath_size() - 1);
+                    src_subpath->add_next(multipath_aln_out.subpath_size() - 1);
                     connecting_subpath->add_next(edge.first);
                     
                     // translate the path into the space of the main graph unless the path is null
@@ -1048,7 +982,7 @@
                 const Mapping& final_mapping = match_node.path.mapping(match_node.path.mapping_size() - 1);
                 if (match_node.end != alignment.sequence().end()) {
                     
-                    Subpath* sink_subpath = multipath_aln.mutable_subpath(j);
+                    Subpath* sink_subpath = multipath_aln_out.mutable_subpath(j);
                     
                     int64_t tail_length = alignment.sequence().end() - match_node.end;
                     int64_t target_length = tail_length + (alignment.sequence().end() - match_node.end) +
@@ -1125,9 +1059,9 @@
 #endif
                     
                     for (Alignment& tail_alignment : alt_alignments) {
-                        sink_subpath->add_next(multipath_aln.subpath_size());
-                        
-                        Subpath* tail_subpath = multipath_aln.add_subpath();
+                        sink_subpath->add_next(multipath_aln_out.subpath_size());
+                        
+                        Subpath* tail_subpath = multipath_aln_out.add_subpath();
                         *tail_subpath->mutable_path() = tail_alignment.path();
                         tail_subpath->set_score(tail_alignment.score());
                         
@@ -1219,12 +1153,12 @@
 #endif
                     
                     for (Alignment& tail_alignment : alt_alignments) {
-                        Subpath* tail_subpath = multipath_aln.add_subpath();
+                        Subpath* tail_subpath = multipath_aln_out.add_subpath();
                         *tail_subpath->mutable_path() = tail_alignment.path();
                         tail_subpath->set_score(tail_alignment.score());
                         
                         tail_subpath->add_next(j);
-                        multipath_aln.add_start(multipath_aln.subpath_size() - 1);
+                        multipath_aln_out.add_start(multipath_aln_out.subpath_size() - 1);
                         
                         translate_node_ids(*tail_subpath->mutable_path(), tail_trans);
 #ifdef debug_multipath_mapper
@@ -1234,22 +1168,20 @@
                     }
                 }
                 else {
-                    multipath_aln.add_start(j);
-                }
-            }
-        }
-        
-#ifdef debug_multipath_mapper
-        cerr << "multipath alignment before translation: " << pb2json(multipath_aln) << endl;
-#endif
-        for (size_t j = 0; j < multipath_aln.subpath_size(); j++) {
-            translate_oriented_node_ids(*multipath_aln.mutable_subpath(j)->mutable_path(), node_trans);
-        }
-#ifdef debug_multipath_mapper
-        cerr << "completed multipath alignment: " << pb2json(multipath_aln) << endl;
-#endif
-
-        return multipath_aln;
+                    multipath_aln_out.add_start(j);
+                }
+            }
+        }
+        
+#ifdef debug_multipath_mapper
+        cerr << "multipath alignment before translation: " << pb2json(multipath_aln_out) << endl;
+#endif
+        for (size_t j = 0; j < multipath_aln_out.subpath_size(); j++) {
+            translate_oriented_node_ids(*multipath_aln_out.mutable_subpath(j)->mutable_path(), node_trans);
+        }
+#ifdef debug_multipath_mapper
+        cerr << "completed multipath alignment: " << pb2json(multipath_aln_out) << endl;
+#endif
         
     }
     

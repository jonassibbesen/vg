//
//  multipath_mapper.cpp
//  
//
//

//#define debug_multipath_mapper
//#define debug_multipath_mapper_alignment
//#define debug_validate_multipath_alignments
//#define debug_report_startup_training

#include "multipath_mapper.hpp"
#include "multipath_alignment_graph.hpp"

#include "algorithms/topological_sort.hpp"
#include "annotation.hpp"

namespace vg {
    
    //size_t MultipathMapper::PRUNE_COUNTER = 0;
<<<<<<< HEAD
    //size_t MultipathMapper::SUBGRAPH_TOTAL = 0; 
=======
    //size_t MultipathMapper::SUBGRAPH_TOTAL = 0;
    //size_t MultipathMapper::SECONDARY_RESCUE_COUNT = 0;
    //size_t MultipathMapper::SECONDARY_RESCUE_ATTEMPT = 0;
    //size_t MultipathMapper::SECONDARY_RESCUE_TOTAL = 0;
>>>>>>> b9d37c83
    
    MultipathMapper::MultipathMapper(xg::XG* xg_index, gcsa::GCSA* gcsa_index, gcsa::LCPArray* lcp_array,
                                     haplo::ScoreProvider* haplo_score_provider, SnarlManager* snarl_manager) :
        BaseMapper(xg_index, gcsa_index, lcp_array, haplo_score_provider),
        snarl_manager(snarl_manager)
    {
        // nothing to do
    }
    
    MultipathMapper::~MultipathMapper() {
        
    }
    
    void MultipathMapper::multipath_map(const Alignment& alignment,
                                        vector<MultipathAlignment>& multipath_alns_out,
                                        size_t max_alt_mappings) {
        multipath_map_internal(alignment, mapping_quality_method, multipath_alns_out, max_alt_mappings);
    }
    
    void MultipathMapper::multipath_map_internal(const Alignment& alignment,
                                                 MappingQualityMethod mapq_method,
                                                 vector<MultipathAlignment>& multipath_alns_out,
                                                 size_t max_alt_mappings) {
        
#ifdef debug_multipath_mapper
        cerr << "multipath mapping read " << pb2json(alignment) << endl;
        cerr << "querying MEMs..." << endl;
#endif
    
        // query MEMs using GCSA2
        double dummy1; double dummy2;
        vector<MaximalExactMatch> mems = find_mems_deep(alignment.sequence().begin(), alignment.sequence().end(), dummy1, dummy2,
                                                        0, min_mem_length, mem_reseed_length, false, true, true, false);
        
#ifdef debug_multipath_mapper
        cerr << "obtained MEMs:" << endl;
        for (MaximalExactMatch mem : mems) {
            cerr << "\t" << mem << " (" << mem.nodes.size() << " hits)" << endl;
        }
        cerr << "clustering MEMs..." << endl;
#endif
        
        // TODO: use the automatic expected MEM length algorithm to restrict the MEMs used for clustering?
        
        // cluster the MEMs
        vector<memcluster_t> clusters;
        // memos for the results of expensive succinct operations that we may need to do multiple times
        OrientedDistanceClusterer::paths_of_node_memo_t paths_of_node_memo;
        OrientedDistanceClusterer::oriented_occurences_memo_t oriented_occurences_memo;
        OrientedDistanceClusterer::handle_memo_t handle_memo;
        // TODO: Making OrientedDistanceClusterers is the only place we actually
        // need to distinguish between regular_aligner and qual_adj_aligner
        if (adjust_alignments_for_base_quality) {
            OrientedDistanceClusterer clusterer(alignment, mems, *get_qual_adj_aligner(), xindex, max_expected_dist_approx_error,
                                                min_clustering_mem_length, unstranded_clustering, &paths_of_node_memo, &oriented_occurences_memo, &handle_memo);
            clusters = clusterer.clusters(alignment, max_mapping_quality, log_likelihood_approx_factor, min_median_mem_coverage_for_split);
        }
        else {
            OrientedDistanceClusterer clusterer(alignment, mems, *get_regular_aligner(), xindex, max_expected_dist_approx_error,
                                                min_clustering_mem_length, unstranded_clustering, &paths_of_node_memo, &oriented_occurences_memo, &handle_memo);
            clusters = clusterer.clusters(alignment, max_mapping_quality, log_likelihood_approx_factor, min_median_mem_coverage_for_split);
        }
        
        
#ifdef debug_multipath_mapper
        cerr << "obtained clusters:" << endl;
        for (int i = 0; i < clusters.size(); i++) {
            cerr << "\tcluster " << i << endl;
            for (pair<const MaximalExactMatch*, pos_t>  hit : clusters[i]) {
                cerr << "\t\t" << hit.second << " " <<  hit.first->sequence() << endl;
            }
        }
        cerr << "extracting subgraphs..." << endl;
#endif
        
        // extract graphs around the clusters
        auto cluster_graphs = query_cluster_graphs(alignment, mems, clusters);
        
        // actually perform the alignments and post-process to meeth MultipathAlignment invariants
        vector<size_t> cluster_idxs = range_vector(cluster_graphs.size());
        align_to_cluster_graphs(alignment, mapq_method, cluster_graphs, multipath_alns_out, num_mapping_attempts, &cluster_idxs);
        
        if (multipath_alns_out.empty()) {
            // add a null alignment so we know it wasn't mapped
            multipath_alns_out.emplace_back();
            to_multipath_alignment(alignment, multipath_alns_out.back());
            
            // in case we're realigning GAMs that have paths already
            multipath_alns_out.back().clear_subpath();
            multipath_alns_out.back().clear_start();
        }
        
        if (likely_mismapping(multipath_alns_out.front())) {
            // we can't distinguish this alignment from the longest MEM of a random sequence
#ifdef debug_multipath_mapper
            cerr << "mapping is not distinguishable from a random sequence, snapping MAPQ to 0" << endl;
#endif
            
            multipath_alns_out.front().set_mapping_quality(0);
        }
        else {
            // account for the possiblity that we missed the correct cluster due to sub-sampling MEM hits
            // within the cluster
            cap_mapping_quality_by_hit_sampling_probability(multipath_alns_out, cluster_idxs, cluster_graphs);
        }
        
        // if we computed extra alignments to get a mapping quality, remove them
        if (multipath_alns_out.size() > max_alt_mappings) {
            multipath_alns_out.resize(max_alt_mappings);
        }
        
        if (strip_bonuses) {
            for (MultipathAlignment& multipath_aln : multipath_alns_out) {
                strip_full_length_bonuses(multipath_aln);
            }
        }
        
        // clean up the cluster graphs
        for (auto cluster_graph : cluster_graphs) {
            delete get<0>(cluster_graph);
        }
    }
    
    void MultipathMapper::align_to_cluster_graphs(const Alignment& alignment,
                                                  MappingQualityMethod mapq_method,
                                                  vector<clustergraph_t>& cluster_graphs,
                                                  vector<MultipathAlignment>& multipath_alns_out,
                                                  size_t num_mapping_attempts,
                                                  vector<size_t>* cluster_idxs) {
        
        
#ifdef debug_multipath_mapper
        cerr << "aligning to subgraphs..." << endl;
#endif
      
        // we may need to compute an extra mapping above the one we'll report if we're computing mapping quality
        size_t num_mappings_to_compute = mapq_method != None ? max(num_mapping_attempts, (size_t) 2) : num_mapping_attempts;
        
        multipath_alns_out.clear();
        
//#pragma omp atomic
//        SUBGRAPH_TOTAL += cluster_graphs.size();
        
        // align to each cluster subgraph
        size_t num_mappings = 0;
        for (auto& cluster_graph : cluster_graphs) {
            // if we have a cluster graph with small enough MEM coverage compared to the best one or we've made
            // the maximum number of alignments we stop producing alternate alignments
            if (get<2>(cluster_graph) < mem_coverage_min_ratio * get<2>(cluster_graphs[0])
                || num_mappings >= num_mappings_to_compute) {
#ifdef debug_multipath_mapper
                cerr << "halting further alignments, either because MEM coverage of " << get<2>(cluster_graph) << " is too far below optimum of " << get<2>(cluster_graphs[0]) << " or because already made " << num_mappings << " of " << num_mappings_to_compute << " mappings" << endl;
#endif
                
//#pragma omp atomic
//                PRUNE_COUNTER += cluster_graphs.size() - num_mappings;
                break;
            }
            
#ifdef debug_multipath_mapper_alignment
            cerr << "performing alignment to subgraph " << pb2json(get<0>(cluster_graph)->graph) << endl;
#endif
            
            multipath_alns_out.emplace_back();
            multipath_align(alignment, get<0>(cluster_graph), get<1>(cluster_graph), multipath_alns_out.back());
            
            num_mappings++;
        }
        
        // if we didn't end up performing all of the cluster alignments, re-sync the list
        if (cluster_idxs) {
            if (cluster_idxs->size() > multipath_alns_out.size()) {
                cluster_idxs->resize(multipath_alns_out.size());
            }
        }
        
#ifdef debug_multipath_mapper
        cerr << "splitting multicomponent alignments..." << endl;
#endif
        
        // split up any alignments that ended up being disconnected
        split_multicomponent_alignments(multipath_alns_out, cluster_idxs);
        
#ifdef debug_multipath_mapper
        cerr << "topologically ordering " << multipath_alns_out.size() << " multipath alignments" << endl;
#endif
        for (MultipathAlignment& multipath_aln : multipath_alns_out) {
            topologically_order_subpaths(multipath_aln);
        }
        
#ifdef debug_multipath_mapper
        cerr << "computing mapping quality and sorting mappings" << endl;
#endif
        sort_and_compute_mapping_quality(multipath_alns_out, mapq_method, cluster_idxs);
        
        if (!multipath_alns_out.empty() ? likely_mismapping(multipath_alns_out.front()) : false) {
            multipath_alns_out.front().set_mapping_quality(0);
        }
        
        // for debugging: an expensive check for invariant validity that can be turned on
        // with a preprocessor flag
#ifdef debug_validate_multipath_alignments
        for (MultipathAlignment& multipath_aln : multipath_alns_out) {
#ifdef debug_multipath_mapper
            cerr << "validating multipath alignment:" << endl;
            cerr << pb2json(multipath_aln) << endl;
#endif
            if (!validate_multipath_alignment(multipath_aln, *xindex)) {
                cerr << "### WARNING ###" << endl;
                cerr << "multipath alignment of read " << multipath_aln.name() << " failed to validate" << endl;
            }
        }
#endif
        
    }
    
    void MultipathMapper::attempt_unpaired_multipath_map_of_pair(const Alignment& alignment1, const Alignment& alignment2,
                                                                 vector<pair<MultipathAlignment, MultipathAlignment>>& multipath_aln_pairs_out,
                                                                 vector<pair<Alignment, Alignment>>& ambiguous_pair_buffer) {
        
        // compute single ended mappings, and make sure we also compute mapping qualities to assess
        // mapping ambiguity
        vector<MultipathAlignment> multipath_alns_1, multipath_alns_2;
        multipath_map_internal(alignment1, mapping_quality_method == None ? Approx : mapping_quality_method,
                               multipath_alns_1, 1);
        multipath_map_internal(alignment2, mapping_quality_method == None ? Approx : mapping_quality_method,
                               multipath_alns_2, 1);
        
        bool is_ambiguous = true;
        
        if (!multipath_alns_1.empty() && !multipath_alns_2.empty()) {
            MultipathAlignment& multipath_aln_1 = multipath_alns_1.front();
            MultipathAlignment& multipath_aln_2 = multipath_alns_2.front();
            
            auto match_score = get_aligner()->match;
            auto full_length_bonus = get_aligner()->full_length_bonus;
            
            // score possible of a perfect match (at full base quality)
            int32_t max_score_1 = multipath_aln_1.sequence().size() * match_score + 2 * full_length_bonus * !strip_bonuses;
            int32_t max_score_2 = multipath_aln_2.sequence().size() * match_score + 2 * full_length_bonus * !strip_bonuses;
            
#ifdef debug_multipath_mapper
            cerr << "single ended mappings achieves scores " << optimal_alignment_score(multipath_aln_1) << " and " << optimal_alignment_score(multipath_aln_2) << ", looking for scores " << .8 * max_score_1 << " and " << .8 * max_score_2 << endl;
            cerr << "single ended mappings achieves mapping qualities " << multipath_aln_1.mapping_quality() << " and " << multipath_aln_2.mapping_quality() << ", looking for mapq " << min(max_mapping_quality, 45) << endl;
#endif
            
            // are these reads unambiguously mapped and well-aligned?
            // TODO: i don't like having constants floating around in here
            if (multipath_aln_1.mapping_quality() >= min(max_mapping_quality, 45)
                && multipath_aln_2.mapping_quality() >= min(max_mapping_quality, 45)
                && optimal_alignment_score(multipath_aln_1) >= .8 * max_score_1
                && optimal_alignment_score(multipath_aln_2) >= .8 * max_score_2) {
                
                int64_t fragment_length = distance_between(multipath_aln_1, multipath_aln_2, true);
                
#ifdef debug_multipath_mapper
                cerr << "fragment length between mappings measured at " << fragment_length << endl;
#endif
                
                // can we obtain a distance between these positions?
                if (fragment_length != numeric_limits<int64_t>::max()) {
                    
                    // record the unambiguous mappings and the fragment length
                    
                    
#ifdef debug_multipath_mapper
                    cerr << "registering measurement, now have " << fragment_length_distr.curr_sample_size() << " of " << fragment_length_distr.max_sample_size() << endl;
#endif
                    
                    multipath_aln_pairs_out.emplace_back(move(multipath_aln_1), move(multipath_aln_2));
                    multipath_aln_pairs_out.front().first.set_paired_read_name(multipath_aln_pairs_out.front().second.name());
                    multipath_aln_pairs_out.front().second.set_paired_read_name(multipath_aln_pairs_out.front().first.name());
                    
                    fragment_length_distr.register_fragment_length(fragment_length);
                    
                    is_ambiguous = false;
                }
            }
        }
        
        if (is_ambiguous) {
            // we didn't find an unambiguous pairing in single-ended mode, buffer these for once
            // the paired mode is finalized
#ifdef debug_multipath_mapper
            cerr << "couldn't find unambiguous mapping, adding pair to ambiguous buffer" << endl;
#endif
            
            ambiguous_pair_buffer.emplace_back(alignment1, alignment2);
        }
        
        
        // for debugging:
        // we must have just finalized the distribution or else we wouldn't have entered this function
#ifdef debug_report_startup_training
        if (fragment_length_distr.is_finalized()) {
            cerr << "finalized read distribution with " << fragment_length_distr.max_sample_size() << " measurements on read pair " << alignment1.name() << ", " << alignment2.name() << endl;
            cerr << "mean: " << fragment_length_distr.mean() << endl;
            cerr << "std dev: " << fragment_length_distr.stdev() << endl;
            cerr << "ambiguous buffer contains pairs:" << endl;
            for (pair<Alignment,Alignment>& aln_pair : ambiguous_pair_buffer) {
                cerr << "\t" << aln_pair.first.name() << ", " << aln_pair.second.name() << endl;
            }
            cerr << "distance measurements:" << endl;
            auto iter = fragment_length_distr.measurements_begin();
            if (iter != fragment_length_distr.measurements_end()) {
                cerr << *iter;
                iter++;
            }
            for (; iter != fragment_length_distr.measurements_end(); iter++) {
                cerr << ", " << *iter;
            }
            cerr << endl;
        }
#endif
    }
    
    bool MultipathMapper::attempt_rescue(const MultipathAlignment& multipath_aln, const Alignment& other_aln,
                                         bool rescue_forward, MultipathAlignment& rescue_multipath_aln) {
        
#ifdef debug_multipath_mapper
        cerr << "attemping pair rescue in " << (rescue_forward ? "forward" : "backward") << " direction from " << pb2json(multipath_aln) << endl;
#endif
        
        // get the position to jump from and the distance to jump
        Alignment opt_anchoring_aln;
        optimal_alignment(multipath_aln, opt_anchoring_aln);
        pos_t pos_from = rescue_forward ? initial_position(opt_anchoring_aln.path()) : final_position(opt_anchoring_aln.path());
        int64_t jump_dist = rescue_forward ? fragment_length_distr.mean() - other_aln.sequence().size() : -fragment_length_distr.mean();
        
        // get the seed position(s) for the rescue by jumping along paths
        vector<pos_t> jump_positions = xindex->jump_along_closest_path(id(pos_from), is_rev(pos_from), offset(pos_from), jump_dist, 250);
        
#ifdef debug_multipath_mapper
        cerr << "found jump positions:" << endl;
        for (pos_t& pos : jump_positions) {
            cerr << "\t" << pos << endl;
        }
#endif
        if (jump_positions.empty()) {
            return false;
        }
        
        // pull out the graph around the position(s) we jumped to
        VG rescue_graph;
        vector<size_t> backward_dist(jump_positions.size(), 6 * fragment_length_distr.stdev());
        vector<size_t> forward_dist(jump_positions.size(), 6 * fragment_length_distr.stdev() + other_aln.sequence().size());
        algorithms::extract_containing_graph(xindex, rescue_graph.graph, jump_positions, backward_dist, forward_dist);
        rescue_graph.build_indexes();
        
#ifdef debug_multipath_mapper
        cerr << "got rescue graph " << pb2json(rescue_graph.graph) << endl;
#endif
        
        
        // TODO: repetitive code with multipath_align
        
        // the longest path we could possibly align to (full gap and a full sequence)
        size_t target_length = other_aln.sequence().size() + get_aligner()->longest_detectable_gap(other_aln);
        
        // convert from bidirected to directed
        unordered_map<id_t, pair<id_t, bool> > node_trans;
        VG align_graph = rescue_graph.split_strands(node_trans);
        // if necessary, convert from cyclic to acylic
        if (!rescue_graph.is_directed_acyclic()) {
            unordered_map<id_t, pair<id_t, bool> > dagify_trans;
            align_graph = align_graph.dagify(target_length, // high enough that num SCCs is never a limiting factor
                                             dagify_trans,
                                             target_length,
                                             0); // no maximum on size of component
            node_trans = align_graph.overlay_node_translations(dagify_trans, node_trans);
        }
        
        // put local alignment here
        Alignment aln = other_aln;
        // in case we're realigning a GAM, get rid of the path
        aln.clear_path();
        
        align_graph.lazy_sort();
        
        get_aligner()->align(aln, align_graph.graph, true, false);
        translate_oriented_node_ids(*aln.mutable_path(), node_trans);
        
        to_multipath_alignment(aln, rescue_multipath_aln);
        identify_start_subpaths(rescue_multipath_aln);
        
        vector<double> score(1, aln.score());
        int32_t raw_mapq = get_aligner()->compute_mapping_quality(score, mapping_quality_method == None || mapping_quality_method == Approx);
        int32_t adjusted_mapq = min(raw_mapq, min(max_mapping_quality, multipath_aln.mapping_quality()));
        rescue_multipath_aln.set_mapping_quality(adjusted_mapq);
        
#ifdef debug_multipath_mapper
        cerr << "rescued alignment is " << pb2json(rescue_multipath_aln) << endl;
        cerr << "rescued alignment has effective match length " << pseudo_length(rescue_multipath_aln) / 3 << ", which gives p-value " << random_match_p_value(pseudo_length(rescue_multipath_aln) / 3, rescue_multipath_aln.sequence().size()) << endl;
#endif

        
        if (raw_mapq < min(25, max_mapping_quality)) {
#ifdef debug_multipath_mapper
            cerr << "rescue fails because raw_mapq " << raw_mapq << " < " << min(25, max_mapping_quality) << endl;
#endif
            return false;
        }
        
        auto p_val = random_match_p_value(pseudo_length(rescue_multipath_aln) / 3, rescue_multipath_aln.sequence().size());
        
        if (p_val >= max_mapping_p_value * 0.1) {
#ifdef debug_multipath_mapper
            cerr << "rescue fails because p value " << p_val << " >= " <<  (max_mapping_p_value * 0.1) << endl;
#endif
            return false;
        }
        
        return true;
    }
    
    bool MultipathMapper::likely_mismapping(const MultipathAlignment& multipath_aln) {
    
        // empirically, we get better results by scaling the pseudo-length down, I have no good explanation for this probabilistically
        auto p_val = random_match_p_value(pseudo_length(multipath_aln) / 3, multipath_aln.sequence().size());
    
#ifdef debug_multipath_mapper
        cerr << "effective match length of read " << multipath_aln.name() << " is " << pseudo_length(multipath_aln) / 3 << " in read length " << multipath_aln.sequence().size() << ", yielding p-value " << p_val << endl;
#endif
        
        return p_val > max_mapping_p_value;
    }
    
    size_t MultipathMapper::pseudo_length(const MultipathAlignment& multipath_aln) const {
        Alignment alignment;
        optimal_alignment(multipath_aln, alignment);
        const Path& path = alignment.path();
        
        int64_t net_matches = 0;
        for (size_t i = 0; i < path.mapping_size(); i++) {
            const Mapping& mapping = path.mapping(i);
            for (size_t j = 0; j < mapping.edit_size(); j++) {
                const Edit& edit = mapping.edit(j);
                
                // skip soft clips
                if (((i == 0 && j == 0) || (i == path.mapping_size() - 1 && j == mapping.edit_size() - 1))
                     && edit.from_length() == 0 && edit.to_length() > 0) {
                    continue;
                }
                
                // add matches and subtract mismatches/indels
                if (edit.from_length() == edit.to_length() && edit.sequence().empty()) {
                    net_matches += edit.from_length();
                }
                else {
                    net_matches -= max(edit.from_length(), edit.to_length());
                }
            }
        }
        
        return max<int64_t>(0, net_matches);
    }
    
    // make the memo live in this .o file
    thread_local unordered_map<pair<size_t, size_t>, double> MultipathMapper::p_value_memo;
    
    double MultipathMapper::random_match_p_value(size_t match_length, size_t read_length) {
        // memoized to avoid transcendental functions (at least in cases where read lengths don't vary too much)
        auto iter = p_value_memo.find(make_pair(match_length, read_length));
        if (iter != p_value_memo.end()) {
            return iter->second;
        }
        else {
            double p_value = 1.0 - pow(1.0 - exp(-(match_length * pseudo_length_multiplier)), xindex->seq_length * read_length);
            if (p_value_memo.size() < max_p_value_memo_size) {
                p_value_memo[make_pair(match_length, read_length)] = p_value;
            }
            return p_value;
        }
    }
    
    void MultipathMapper::calibrate_mismapping_detection(size_t num_simulations, size_t simulated_read_length) {
        // we don't want to do base quality adjusted alignments for this stage since we are just simulating random sequences
        // with no base qualities
        bool reset_quality_adjustments = adjust_alignments_for_base_quality;
        adjust_alignments_for_base_quality = false;
        
        // compute the pseudo length of a bunch of randomly generated sequences
        vector<double> lengths(num_simulations, 0.0);
        double length_sum = 0.0;
        double max_length = numeric_limits<double>::min();
#pragma omp parallel for
        for (size_t i = 0; i < num_simulations; i++) {
            
            Alignment alignment;
            alignment.set_sequence(random_sequence(simulated_read_length));
            vector<MultipathAlignment> multipath_alns;
            multipath_map(alignment, multipath_alns, 1);
            
            if (!multipath_alns.empty()) {
                lengths[i] = pseudo_length(multipath_alns.front());
#pragma omp critical
                {
                    length_sum += lengths[i];
                    max_length = max(lengths[i], max_length);
                }
            }
        }
        
        // reset the memo of p-values (which we are calibrating) for any updates using the default parameter during the null mappings
        p_value_memo.clear();
        
        // model the lengths as the maximum of genome_size * read_length exponential variables, which gives density function:
        //
        //   GLS exp(-Sx) (1 - exp(-Sx))^(GL - 1)
        //
        // where:
        //   G = genome size
        //   R = read length
        //   S = scale parameter (which we optimize below)
        
        
        // compute the log of the 1st and 2nd derivatives for the log likelihood (split up by positive and negative summands)
        // we have to do it this wonky way because the exponentiated numbers get very large and cause overflow otherwise
        
        double log_deriv_neg_part = log(length_sum);
        
        function<double(double)> log_deriv_pos_part = [&](double scale) {
            double accumulator = numeric_limits<double>::lowest();
            for (size_t i = 0; i < lengths.size(); i++) {
                double length = lengths[i];
                accumulator = add_log(accumulator, log(length) - scale * length - log(1.0 - exp(-scale * length)));
            }
            accumulator += log(xindex->seq_length * simulated_read_length - 1.0);
            return add_log(accumulator, log(num_simulations / scale));
        };
        
        function<double(double)> log_deriv2_neg_part = [&](double scale) {
            double accumulator = numeric_limits<double>::lowest();
            for (size_t i = 0; i < lengths.size(); i++) {
                double length = lengths[i];
                accumulator = add_log(accumulator, 2.0 * log(length) - scale * length - 2.0 * log(1.0 - exp(-scale * length)));
            }
            accumulator += log(xindex->seq_length * simulated_read_length - 1.0);
            return add_log(accumulator, log(num_simulations / (scale * scale)));
        };
        
        // use Newton's method to find the MLE
        double tolerance = 1e-10;
        double scale = 1.0 / max_length;
        double prev_scale = scale * (1.0 + 10.0 * tolerance);
        while (abs(prev_scale / scale - 1.0) > tolerance) {
            prev_scale = scale;
            double log_d2 = log_deriv2_neg_part(scale);
            double log_d_pos = log_deriv_pos_part(scale);
            double log_d_neg = log_deriv_neg_part;
            // determine if the value of the 1st deriv is positive or negative, and compute the
            // whole ratio to the 2nd deriv from the positive and negative parts accordingly
            if (log_d_pos > log_d_neg) {
                scale += exp(subtract_log(log_d_pos, log_d_neg) - log_d2);
            }
            else {
                scale -= exp(subtract_log(log_d_neg, log_d_pos) - log_d2);
            }
        }
        
#ifdef debug_report_startup_training
        cerr << "trained scale: " << scale << endl;
#endif
        
        // set the multipler to the maximimum likelihood
        pseudo_length_multiplier = scale;
        
        adjust_alignments_for_base_quality = reset_quality_adjustments;
    }
    
    int64_t MultipathMapper::distance_between(const MultipathAlignment& multipath_aln_1,
                                              const MultipathAlignment& multipath_aln_2,
                                              bool full_fragment, bool forward_strand) const {
        Alignment aln_1;
        optimal_alignment(multipath_aln_1, aln_1);
        pos_t pos_1 = initial_position(aln_1.path());
        
        Alignment aln_2;
        optimal_alignment(multipath_aln_2, aln_2);
        pos_t pos_2 = full_fragment ? final_position(aln_2.path()) : initial_position(aln_2.path());
#ifdef debug_multipath_mapper
        cerr << "measuring left-to-" << (full_fragment ? "right" : "left") << " end distance between " << pos_1 << " and " << pos_2 << endl;
#endif
        return xindex->closest_shared_path_oriented_distance(id(pos_1), offset(pos_1), is_rev(pos_1),
                                                             id(pos_2), offset(pos_2), is_rev(pos_2),
                                                             forward_strand);
    }
    
    bool MultipathMapper::is_consistent(int64_t distance) const {
        return (distance < fragment_length_distr.mean() + 10.0 * fragment_length_distr.stdev()
                && distance > fragment_length_distr.mean() - 10.0 * fragment_length_distr.stdev());
    }
    
    bool MultipathMapper::are_consistent(const MultipathAlignment& multipath_aln_1,
                                         const MultipathAlignment& multipath_aln_2) const {
        
        return is_consistent(distance_between(multipath_aln_1, multipath_aln_2, true));
    }
    
    bool MultipathMapper::share_terminal_positions(const MultipathAlignment& multipath_aln_1,
                                                   const MultipathAlignment& multipath_aln_2) const {
        
        unordered_set<pos_t> terminal_positions;
        
        // first look for matching starts
        for (size_t i = 0; i < multipath_aln_1.start_size(); i++) {
            terminal_positions.insert(make_pos_t(multipath_aln_1.subpath(multipath_aln_1.start(i)).path().mapping(0).position()));
        }
        
        for (size_t i = 0; i < multipath_aln_2.start_size(); i++) {
            if (terminal_positions.count(make_pos_t(multipath_aln_2.subpath(multipath_aln_2.start(i)).path().mapping(0).position()))) {
                return true;
            }
        }
        
        // remove the starts
        terminal_positions.clear();
        
        // now look for matching ends
        for (size_t i = 0; i < multipath_aln_1.subpath_size(); i++) {
            const Subpath& subpath = multipath_aln_1.subpath(i);
            if (subpath.next_size() == 0) {
                terminal_positions.insert(final_position(subpath.path()));
            }
        }
        
        for (size_t i = 0; i < multipath_aln_2.subpath_size(); i++) {
            const Subpath& subpath = multipath_aln_2.subpath(i);
            if (subpath.next_size() == 0) {
                if (terminal_positions.count(final_position(subpath.path()))) {
                    return true;
                }
            }
        }
        
        return false;
    }
    
    void MultipathMapper::establish_strand_consistency(vector<pair<MultipathAlignment, MultipathAlignment>>& multipath_aln_pairs,
                                                       vector<pair<pair<size_t, size_t>, int64_t>>& cluster_pairs,
                                                       OrientedDistanceClusterer::paths_of_node_memo_t* paths_of_node_memo,
                                                       OrientedDistanceClusterer::oriented_occurences_memo_t* oriented_occurences_memo,
                                                       OrientedDistanceClusterer::handle_memo_t* handle_memo) {
        
#ifdef debug_multipath_mapper
        cerr << "establishing consistency between mapped pairs" << endl;
#endif
        
        int64_t search_dist = 0.5 * fragment_length_distr.mean() + 5.0 * fragment_length_distr.stdev();
        vector<pair<bool, bool>> strand_assignments;
        strand_assignments.reserve(multipath_aln_pairs.size());
        for (const pair<MultipathAlignment, MultipathAlignment>& multipath_aln_pair : multipath_aln_pairs) {
            Alignment optimal_aln_1, optimal_aln_2;
            optimal_alignment(multipath_aln_pair.first, optimal_aln_1);
            optimal_alignment(multipath_aln_pair.second, optimal_aln_2);
            pos_t pos_1 = initial_position(optimal_aln_1.path());
            pos_t pos_2 = initial_position(optimal_aln_2.path());
            
            strand_assignments.push_back(xindex->validate_strand_consistency(id(pos_1), offset(pos_1), is_rev(pos_1),
                                                                             id(pos_2), offset(pos_2), is_rev(pos_2),
                                                                             search_dist, paths_of_node_memo,
                                                                             oriented_occurences_memo, handle_memo));
            
#ifdef debug_multipath_mapper
            cerr << "pair has initial positions " << pos_1 << " and " << pos_2 << " on strands " << (strand_assignments.back().first ? "-" : "+") << " and " << (strand_assignments.back().second ? "-" : "+") << endl;
#endif
        }
        
        size_t end = multipath_aln_pairs.size();
        for (size_t i = 0; i < end; ) {
            // move strand inconsistent mappings to the end
            if (strand_assignments[i].first != strand_assignments[i].second) {
#ifdef debug_multipath_mapper
                cerr << "removing inconsistent strand at " << i << " and not advancing index" << endl;
#endif                
                std::swap(multipath_aln_pairs[i], multipath_aln_pairs[end - 1]);
                std::swap(strand_assignments[i], strand_assignments[end - 1]);
                std::swap(cluster_pairs[i], cluster_pairs[end - 1]);
                
                --end;
            }
            else {
#ifdef debug_multipath_mapper
                cerr << "identifying " << i << " as consistent" << endl;
#endif
                // reverse the distance if it's on the reverse strand
                if (strand_assignments[i].first) {
#ifdef debug_multipath_mapper
                    cerr << "\tinverting distance " << cluster_pairs[i].second << " because on negative strand" << endl;
#endif
                    cluster_pairs[i].second = -cluster_pairs[i].second;
                }
                ++i;
            }
        }
        
        // remove the inconsistent mappings
        if (end != multipath_aln_pairs.size()) {
#ifdef debug_multipath_mapper
            cerr << "found " << multipath_aln_pairs.size() - end << " strand inconsitent pairs, removing now" << endl;
#endif
            multipath_aln_pairs.resize(end);
            cluster_pairs.resize(end);
        }
    }
    
    bool MultipathMapper::align_to_cluster_graphs_with_rescue(const Alignment& alignment1, const Alignment& alignment2,
                                                              vector<clustergraph_t>& cluster_graphs1,
                                                              vector<clustergraph_t>& cluster_graphs2,
                                                              bool block_rescue_from_1, bool block_rescue_from_2,
                                                              vector<pair<MultipathAlignment, MultipathAlignment>>& multipath_aln_pairs_out,
                                                              vector<pair<pair<size_t, size_t>, int64_t>>& pair_distances,
                                                              size_t max_alt_mappings) {
        
        vector<MultipathAlignment> multipath_alns_1, multipath_alns_2;
        vector<size_t> cluster_idxs_1, cluster_idxs_2;
        if (!block_rescue_from_1) {
            cluster_idxs_1 = range_vector(cluster_graphs1.size());
            align_to_cluster_graphs(alignment1, mapping_quality_method == None ? Approx : mapping_quality_method,
                                    cluster_graphs1, multipath_alns_1, max_single_end_mappings_for_rescue, &cluster_idxs_1);
        }
        if (!block_rescue_from_2) {
            cluster_idxs_2 = range_vector(cluster_graphs2.size());
            align_to_cluster_graphs(alignment2, mapping_quality_method == None ? Approx : mapping_quality_method,
                                    cluster_graphs2, multipath_alns_2, max_single_end_mappings_for_rescue, &cluster_idxs_2);
        }
        
        if (multipath_alns_1.empty() || multipath_alns_2.empty() ? false :
            ((multipath_alns_1.front().mapping_quality() >= min(60, max_mapping_quality)
              && multipath_alns_2.front().mapping_quality() >= min(60, max_mapping_quality)) ?
             are_consistent(multipath_alns_1.front(), multipath_alns_2.front()) : false)) {
            
            // we are able to obtain confident matches that satisfy the pairing constraints
#ifdef debug_multipath_mapper
            cerr << "found consistent, confident pair mapping from independent end mapping" << endl;
#endif
            multipath_aln_pairs_out.emplace_back(move(multipath_alns_1.front()), move(multipath_alns_2.front()));
            pair_distances.emplace_back(make_pair(cluster_idxs_1.front(), cluster_idxs_2.front()),
                                        distance_between(multipath_aln_pairs_out.back().first, multipath_aln_pairs_out.back().second, true));
            return true;
        }
        
        int32_t max_score_diff = get_aligner()->mapping_quality_score_diff(max_mapping_quality);
        
        int32_t top_score_1 = multipath_alns_1.empty() ? 0 : optimal_alignment_score(multipath_alns_1.front());
        int32_t top_score_2 = multipath_alns_2.empty() ? 0 : optimal_alignment_score(multipath_alns_2.front());
        
        size_t num_rescuable_alns_1 = block_rescue_from_1 ? 0 : min(multipath_alns_1.size(), max_rescue_attempts);
        size_t num_rescuable_alns_2 = block_rescue_from_2 ? 0 : min(multipath_alns_2.size(), max_rescue_attempts);
        for (size_t i = 0; i < num_rescuable_alns_1; i++){
            if (likely_mismapping(multipath_alns_1[i]) ||
                (i > 0 ? optimal_alignment_score(multipath_alns_1[i]) < top_score_1 - max_score_diff : false)) {
                num_rescuable_alns_1 = i;
                break;
            }
        }
        for (size_t i = 0; i < num_rescuable_alns_2; i++){
            if (likely_mismapping(multipath_alns_2[i]) ||
                (i > 0 ? optimal_alignment_score(multipath_alns_2[i]) < top_score_2 - max_score_diff : false)) {
                num_rescuable_alns_2 = i;
                break;
            }
        }
        
        vector<MultipathAlignment> rescue_multipath_alns_1(num_rescuable_alns_2), rescue_multipath_alns_2(num_rescuable_alns_1);
        
        unordered_set<size_t> rescued_from_1, rescued_from_2;
        
#ifdef debug_multipath_mapper
        cerr << "rescuing from " << num_rescuable_alns_1 << " read1's and " << num_rescuable_alns_2 << " read2's" << endl;
#endif
        
        for (size_t i = 0; i < num_rescuable_alns_1; i++) {
            MultipathAlignment rescue_multipath_aln;
            if (attempt_rescue(multipath_alns_1[i], alignment2, true, rescue_multipath_aln)) {
                rescued_from_1.insert(i);
                rescue_multipath_alns_2[i] = move(rescue_multipath_aln);
            }
        }
        
        for (size_t i = 0; i < num_rescuable_alns_2; i++) {
            MultipathAlignment rescue_multipath_aln;
            if (attempt_rescue(multipath_alns_2[i], alignment1, false, rescue_multipath_aln)) {
                rescued_from_2.insert(i);
                rescue_multipath_alns_1[i] = move(rescue_multipath_aln);
            }
        }
        
        bool found_consistent = false;
        if (!rescued_from_1.empty() && !rescued_from_2.empty()) {
#ifdef debug_multipath_mapper
            cerr << "successfully rescued from both read ends" << endl;
#endif
            
            unordered_set<size_t> found_duplicate;
            
            // for each rescue attempt from a read 1
            for (size_t i  : rescued_from_1) {
                bool duplicate = false;
                for (size_t j : rescued_from_2) {
                    if (found_duplicate.count(j)) {
                        continue;
                    }
                    
#ifdef debug_multipath_mapper
                    cerr << "checking duplication between mapped read1 " << i << " and rescued read1 " << j << endl;
#endif
                    if (abs(distance_between(multipath_alns_1[i], rescue_multipath_alns_1[j])) < 20) {
#ifdef debug_multipath_mapper
                        cerr << "found duplicate, now checking rescued read2 " << i << " and mapped read2 " << j << endl;
#endif
                        if (abs(distance_between(rescue_multipath_alns_2[i], multipath_alns_2[j])) < 20) {
#ifdef debug_multipath_mapper
                            cerr << "found duplicate, marking entire pair as duplicate" << endl;
#endif
                            // these two alignments found each other with their rescue, we don't want to add duplicate mappings
                            duplicate = true;
                            found_duplicate.insert(j);
                            
                            // move the original mappings
                            int64_t dist = distance_between(multipath_alns_1[i], multipath_alns_2[j], true);
                            if (dist != numeric_limits<int64_t>::max() && dist >= 0) {
                                multipath_aln_pairs_out.emplace_back(move(multipath_alns_1[i]), move(multipath_alns_2[j]));
                                pair_distances.emplace_back(make_pair(cluster_idxs_1[i], cluster_idxs_2[j]), dist);
                                found_consistent = true;
                            }
                            
                            break;
                        }
                    }
                }
                
                // if we haven't already moved the pair and marked it as a duplicate, move the rescued pair into the output vector
                if (!duplicate) {
                    int64_t dist = distance_between(multipath_alns_1[i], rescue_multipath_alns_2[i], true);
                    if (dist != numeric_limits<int64_t>::max() && dist >= 0) {
#ifdef debug_multipath_mapper
                        cerr << "adding read1 and rescued read2 " << i << " to output vector" << endl;
#endif
                        multipath_aln_pairs_out.emplace_back(move(multipath_alns_1[i]), move(rescue_multipath_alns_2[i]));
                        pair_distances.emplace_back(make_pair(cluster_idxs_1[i], cluster_graphs2.size()), dist);
                        found_consistent = true;
                    }
                }
            }
            
            // for each rescue attempt from a read 2
            for (size_t j : rescued_from_2) {
                if (found_duplicate.count(j)) {
                    // we already moved it as part of a duplicate pair
                    continue;
                }
                int64_t dist = distance_between(rescue_multipath_alns_1[j], multipath_alns_2[j], true);
                if (dist != numeric_limits<int64_t>::max() && dist >= 0) {
#ifdef debug_multipath_mapper
                    cerr << "adding rescued read1 and read2 " << j << " to output vector" << endl;
#endif
                    multipath_aln_pairs_out.emplace_back(move(rescue_multipath_alns_1[j]), move(multipath_alns_2[j]));
                    pair_distances.emplace_back(make_pair(cluster_graphs1.size(), cluster_idxs_2[j]), dist);
                    found_consistent = true;
                }
            }
        }
        else if (!rescued_from_1.empty()) {
#ifdef debug_multipath_mapper
            cerr << "successfully rescued from only read 1" << endl;
#endif
            for (size_t i: rescued_from_1) {
                int64_t dist = distance_between(multipath_alns_1[i], rescue_multipath_alns_2[i], true);
                if (dist != numeric_limits<int64_t>::max() && dist >= 0) {
                    multipath_aln_pairs_out.emplace_back(move(multipath_alns_1[i]), move(rescue_multipath_alns_2[i]));
                    pair_distances.emplace_back(make_pair(cluster_idxs_1[i], cluster_graphs2.size()), dist);
                    found_consistent = true;
                }
            }
        }
        else if (!rescued_from_2.empty()) {
#ifdef debug_multipath_mapper
            cerr << "successfully rescued from only read 2" << endl;
#endif
            for (size_t i : rescued_from_2) {
                int64_t dist = distance_between(rescue_multipath_alns_1[i], multipath_alns_2[i], true);
                if (dist != numeric_limits<int64_t>::max() && dist >= 0) {
                    multipath_aln_pairs_out.emplace_back(move(rescue_multipath_alns_1[i]), move(multipath_alns_2[i]));
                    pair_distances.emplace_back(make_pair(cluster_graphs1.size(), cluster_idxs_2[i]), dist);
                    found_consistent = true;
                }
            }
        }
        
        if (found_consistent) {
            // compute the paired mapping quality
            sort_and_compute_mapping_quality(multipath_aln_pairs_out, pair_distances);
        }
        else {
#ifdef debug_multipath_mapper
            cerr << "failed to successfully rescue from either read end, reporting independent mappings" << endl;
#endif
            
            // rescue failed, so we just report these as independent mappings
            size_t num_pairs_to_report = min(max_alt_mappings, max(multipath_alns_1.size(), multipath_alns_2.size()));
            
            // move the multipath alignments to the return vector
            multipath_aln_pairs_out.reserve(num_pairs_to_report);
            for (size_t i = 0; i < num_pairs_to_report; i++) {
                if (i < multipath_alns_1.size() && i < multipath_alns_2.size()) {
                    multipath_aln_pairs_out.emplace_back(move(multipath_alns_1[i]), move(multipath_alns_2[i]));
                    
                }
                else if (i < multipath_alns_1.size()) {
                    multipath_aln_pairs_out.emplace_back(move(multipath_alns_1[i]), MultipathAlignment());
                    to_multipath_alignment(alignment2, multipath_aln_pairs_out.back().second);
                    multipath_aln_pairs_out.back().second.clear_subpath();
                    multipath_aln_pairs_out.back().second.clear_start();
                }
                else {
                    multipath_aln_pairs_out.emplace_back(MultipathAlignment(), move(multipath_alns_2[i]));
                    to_multipath_alignment(alignment1, multipath_aln_pairs_out.back().first);
                    multipath_aln_pairs_out.back().first.clear_subpath();
                    multipath_aln_pairs_out.back().first.clear_start();
                }
            }
        }
        
#ifdef debug_validate_multipath_alignments
        for (pair<MultipathAlignment, MultipathAlignment>& multipath_aln_pair : multipath_aln_pairs_out) {
#ifdef debug_multipath_mapper
            cerr << "validating multipath alignments:" << endl;
            cerr << pb2json(multipath_aln_pair.first) << endl;
            cerr << pb2json(multipath_aln_pair.second) << endl;
#endif
            if (!validate_multipath_alignment(multipath_aln_pair.first, *xindex)) {
                cerr << "### WARNING ###" << endl;
                cerr << "multipath alignment of read " << multipath_aln_pair.first.name() << " failed to validate" << endl;
            }
            if (!validate_multipath_alignment(multipath_aln_pair.second, *xindex)) {
                cerr << "### WARNING ###" << endl;
                cerr << "multipath alignment of read " << multipath_aln_pair.second.name() << " failed to validate" << endl;
            }
        }
#endif
        
        if (mapping_quality_method == None) {
            for (pair<MultipathAlignment, MultipathAlignment>& multipath_aln_pair : multipath_aln_pairs_out) {
                multipath_aln_pair.first.clear_mapping_quality();
                multipath_aln_pair.second.clear_mapping_quality();
            }
        }
        
        return found_consistent;
    }
    
    void MultipathMapper::attempt_rescue_for_secondaries(const Alignment& alignment1, const Alignment& alignment2,
                                                         vector<clustergraph_t>& cluster_graphs1,
                                                         vector<clustergraph_t>& cluster_graphs2,
                                                         vector<pair<MultipathAlignment, MultipathAlignment>>& multipath_aln_pairs_out,
                                                         vector<pair<pair<size_t, size_t>, int64_t>>& cluster_pairs) {
        
#ifdef debug_multipath_mapper
        cerr << "using rescue to find secondary mappings" << endl;
#endif

        
        unordered_set<size_t> paired_clusters_1, paired_clusters_2;
        
        for (size_t i = 0; i < multipath_aln_pairs_out.size(); i++) {
            // keep track of which clusters already have consistent pairs
            paired_clusters_1.insert(cluster_pairs[i].first.first);
            paired_clusters_2.insert(cluster_pairs[i].first.second);
        }
        
        int32_t cluster_score_1 = get_aligner()->match * get<2>(cluster_graphs1[cluster_pairs.front().first.first]);
        int32_t cluster_score_2 = get_aligner()->match * get<2>(cluster_graphs2[cluster_pairs.front().first.second]);
        int32_t max_score_diff = secondary_rescue_score_diff * get_aligner()->mapping_quality_score_diff(max_mapping_quality);
        
        vector<pair<MultipathAlignment, MultipathAlignment>> rescued_secondaries;
        vector<pair<pair<size_t, size_t>, int64_t>> rescued_distances;
        
        auto align_and_rescue = [&](const Alignment& anchor_aln, const Alignment& rescue_aln,
                                    vector<clustergraph_t>& cluster_graphs, unordered_set<size_t>& paired_clusters,
                                    int32_t max_score, bool anchor_is_read_1) {
            
#ifdef debug_multipath_mapper
            cerr << "checking for rescues from read " << (anchor_is_read_1 ? 1 : 2) << endl;
#endif

            
            size_t num_rescues = 0;
            for (size_t i = 0; i < cluster_graphs.size() && num_rescues < secondary_rescue_attempts; i++) {
                if (paired_clusters.count(i)) {
                    // we already have a consistent pair from this cluster
#ifdef debug_multipath_mapper
                    cerr << "cluster " << i << " is already in a pair" << endl;
#endif

                    continue;
                }
                
#ifdef debug_multipath_mapper
                cerr << "cluster " << i << "'s approximate score is " << get<2>(cluster_graphs[i]) * get_aligner()->match << ", looking for " << max_score - max_score_diff << endl;
#endif
                
                if (get<2>(cluster_graphs[i]) * get_aligner()->match < max_score - max_score_diff) {
#ifdef debug_multipath_mapper
                    cerr << "the approximate score of the remaining is too low to consider" << endl;
#endif
                    // the approximate score of the remaining is too low to consider
                    break;
                }
                
                // TODO: repetitive with align_to_cluster_graphs
                
                // make the alignment
                vector<MultipathAlignment> cluster_multipath_alns;
                cluster_multipath_alns.emplace_back();
                multipath_align(anchor_aln, get<0>(cluster_graphs[i]), get<1>(cluster_graphs[i]), cluster_multipath_alns.back());
                
                // split it up if it turns out to be multiple components
                split_multicomponent_alignments(cluster_multipath_alns);
                
                // order the subpaths
                for (MultipathAlignment& multipath_aln : cluster_multipath_alns) {
                    topologically_order_subpaths(multipath_aln);
                }
                
                // if we split it up, move the best one to the front
                if (cluster_multipath_alns.size() > 1) {
                    sort_and_compute_mapping_quality(cluster_multipath_alns, None);
                }
                
                // rescue from the alignment
                MultipathAlignment rescue_multipath_aln;
                if (!likely_mismapping(cluster_multipath_alns.front())) {
                    bool rescued = attempt_rescue(cluster_multipath_alns.front(), rescue_aln, anchor_is_read_1, rescue_multipath_aln);
#ifdef debug_multipath_mapper
                    cerr << "rescued alignment is " << pb2json(rescue_multipath_aln) << endl;
#endif
                    if (rescued) {
#ifdef debug_multipath_mapper
                        cerr << "rescue succeeded, adding to rescue pair vector" << endl;
#endif
                        if (anchor_is_read_1) {
                            int64_t dist = distance_between(cluster_multipath_alns.front(), rescue_multipath_aln, true);
                            if (dist >= 0 && dist != numeric_limits<int64_t>::max()) {
                                rescued_secondaries.emplace_back(move(cluster_multipath_alns.front()), move(rescue_multipath_aln));
                                rescued_distances.emplace_back(make_pair(i, cluster_graphs2.size()), dist);
                                
                            }
                        }
                        else {
                            int64_t dist = distance_between(rescue_multipath_aln, cluster_multipath_alns.front(), true);
                            if (dist >= 0 && dist != numeric_limits<int64_t>::max()) {
                                rescued_secondaries.emplace_back(move(rescue_multipath_aln), move(cluster_multipath_alns.front()));
                                rescued_distances.emplace_back(make_pair(cluster_graphs1.size(), i), dist);
                                
                            }
                        }
                    } else {
#ifdef debug_multipath_mapper
                        cerr << "rescue failed" << endl;
#endif 
                    }
                } else {
#ifdef debug_multipath_mapper
                    cerr << "rescued alignment is likely a mismapping" << endl;
#endif
                }
                
                num_rescues++;
            }
            
//#pragma omp atomic
//            SECONDARY_RESCUE_TOTAL++;
//#pragma omp atomic
//            SECONDARY_RESCUE_ATTEMPT += num_rescues;
//            if (num_rescues > 0) {
//#pragma omp atomic
//                SECONDARY_RESCUE_COUNT++;
//            }
        };
        
        // perform routine for both read ends
        align_and_rescue(alignment1, alignment2, cluster_graphs1, paired_clusters_1, cluster_score_1, true);
        align_and_rescue(alignment2, alignment1, cluster_graphs2, paired_clusters_2, cluster_score_2, false);
        
        if (!rescued_secondaries.empty()) {
            // we found mappings that could be rescues of each other
            
#ifdef debug_multipath_mapper
            cerr << "some rescues succeeded, deduplicating rescued pairs" << endl;
#endif
            
            // find any rescued pairs that are duplicates of each other
            vector<bool> duplicate(rescued_secondaries.size(), false);
            for (size_t i = 1; i < rescued_secondaries.size(); i++) {
                for (size_t j = 0; j < i; j++) {
                    if (abs(distance_between(rescued_secondaries[i].first, rescued_secondaries[j].first)) < 20) {
                        if (abs(distance_between(rescued_secondaries[i].second, rescued_secondaries[j].second)) < 20) {
                            duplicate[i] = true;
                            duplicate[j] = true;
                        }
                    }
                }
            }
            
            // move the duplicates to the end of the vector
            size_t end = rescued_secondaries.size();
            for (size_t i = 0; i < end; ) {
                if (duplicate[i]) {
                    
                    std::swap(rescued_secondaries[i], rescued_secondaries[end - 1]);
                    std::swap(rescued_distances[i], rescued_distances[end - 1]);
                    std::swap(duplicate[i], duplicate[end - 1]);
                    
                    end--;
                }
                else {
                    i++;
                }
            }
            
            // remove duplicates
            if (end < rescued_secondaries.size()) {
                rescued_secondaries.resize(end);
                rescued_distances.resize(end);
            }
            
            // merge the rescued secondaries into the return vector
            merge_rescued_mappings(multipath_aln_pairs_out, cluster_pairs, rescued_secondaries, rescued_distances);
        } else {
#ifdef debug_multipath_mapper
            cerr << "no rescues succeeded" << endl;
#endif
        }
        
    }
    
    void MultipathMapper::multipath_map_paired(const Alignment& alignment1, const Alignment& alignment2,
                                               vector<pair<MultipathAlignment, MultipathAlignment>>& multipath_aln_pairs_out,
                                               vector<pair<Alignment, Alignment>>& ambiguous_pair_buffer,
                                               size_t max_alt_mappings) {
        
#ifdef debug_multipath_mapper
        cerr << "multipath mapping paired reads " << pb2json(alignment1) << " and " << pb2json(alignment2) << endl;
#endif
        
        // empty the output vector (just for safety)
        multipath_aln_pairs_out.clear();
        
        if (!fragment_length_distr.is_finalized()) {
            // we have not estimated a fragment length distribution yet, so we revert to single ended mode and look
            // for unambiguous pairings
            
#ifdef debug_multipath_mapper
            cerr << "no fragment length distribution yet, looking for unambiguous single ended pairs" << endl;
#endif
            
            attempt_unpaired_multipath_map_of_pair(alignment1, alignment2, multipath_aln_pairs_out, ambiguous_pair_buffer);
            
            return;
        }
        
        // the fragment length distribution has been estimated, so we can do full-fledged paired mode
    
        // query MEMs using GCSA2
        double dummy1, dummy2;
        vector<MaximalExactMatch> mems1 = find_mems_deep(alignment1.sequence().begin(), alignment1.sequence().end(), dummy1, dummy2,
                                                         0, min_mem_length, mem_reseed_length, false, true, true, false);
        vector<MaximalExactMatch> mems2 = find_mems_deep(alignment2.sequence().begin(), alignment2.sequence().end(), dummy1, dummy2,
                                                         0, min_mem_length, mem_reseed_length, false, true, true, false);
        
#ifdef debug_multipath_mapper
        cerr << "obtained read1 MEMs:" << endl;
        for (MaximalExactMatch mem : mems1) {
            cerr << "\t" << mem << " (" << mem.nodes.size() << " hits filled out of " << mem.match_count << ")" << endl;
        }
        cerr << "obtained read2 MEMs:" << endl;
        for (MaximalExactMatch mem : mems2) {
            cerr << "\t" << mem << " (" << mem.nodes.size() << " hits filled out of " << mem.match_count << ")" << endl;
        }
#endif
        
        // find the count of the most unique match among the MEMs to assess how repetitive the sequence is
        size_t min_match_count_1 = numeric_limits<int64_t>::max();
        size_t min_match_count_2 = numeric_limits<int64_t>::max();
        for (const MaximalExactMatch& mem : mems1) {
            min_match_count_1 = min(min_match_count_1, mem.match_count);
        }
        for (const MaximalExactMatch& mem : mems2) {
            min_match_count_2 = min(min_match_count_2, mem.match_count);
        }
        
        // initialize cluster variables
        vector<memcluster_t> clusters1, clusters2;
        vector<clustergraph_t> cluster_graphs1, cluster_graphs2;
        vector<pair<pair<size_t, size_t>, int64_t>> cluster_pairs;
        
        // intialize memos for the results of expensive succinct operations that we may need to do multiple times
        OrientedDistanceClusterer::paths_of_node_memo_t paths_of_node_memo;
        OrientedDistanceClusterer::oriented_occurences_memo_t oriented_occurences_memo;
        OrientedDistanceClusterer::handle_memo_t handle_memo;
        
        // do we want to try to only cluster one read end and rescue the other?
        bool do_repeat_rescue_from_1 = min_match_count_2 > rescue_only_min && min_match_count_1 <= rescue_only_anchor_max;
        bool do_repeat_rescue_from_2 = min_match_count_1 > rescue_only_min && min_match_count_2 <= rescue_only_anchor_max;
        
        bool rescued_order_length_runs_1 = false, rescued_order_length_runs_2 = false;
        
#ifdef debug_multipath_mapper
        cerr << "min hit count on read 1: " << min_match_count_1 << ", on read 2: " << min_match_count_2 << ", doing rescue from read 1? " << (do_repeat_rescue_from_1 ? "yes" : "no") << ", from read 2? " << (do_repeat_rescue_from_2 ? "yes" : "no") << endl;
#endif
        
        if (do_repeat_rescue_from_1 || do_repeat_rescue_from_2) {
            
            // one side appears to be repetitive and the other non-repetitive, so try to only align the non-repetitive side
            // and get the other side from rescue
            
            // try to rescue high count runs of order-length MEMs for any read we're going to perform clustering on
            if (order_length_repeat_hit_max && do_repeat_rescue_from_1 && !rescued_order_length_runs_1) {
                rescue_high_count_order_length_mems(mems1, order_length_repeat_hit_max);
                rescued_order_length_runs_1 = true;
            }
            if (order_length_repeat_hit_max && do_repeat_rescue_from_2 && !rescued_order_length_runs_2) {
                rescue_high_count_order_length_mems(mems2, order_length_repeat_hit_max);
                rescued_order_length_runs_2 = true;
            }
            
            attempt_rescue_of_repeat_from_non_repeat(alignment1, alignment2, mems1, mems2, do_repeat_rescue_from_1, do_repeat_rescue_from_2,
                                                     clusters1, clusters2, cluster_graphs1, cluster_graphs2, multipath_aln_pairs_out,
                                                     cluster_pairs, max_alt_mappings, &paths_of_node_memo, &oriented_occurences_memo, &handle_memo);
            
            if (multipath_aln_pairs_out.empty() && do_repeat_rescue_from_1 && !do_repeat_rescue_from_2) {
                // we've clustered and extracted read 1, but rescue failed, so do the same for read 2 to prepare for the
                // normal pair clustering routine
                
#ifdef debug_multipath_mapper
                cerr << "repeat rescue failed from read 1, extracting clusters for read 2 and transitioning to standard clustering approach" << endl;
#endif
                
                // rescue high count runs of order-length MEMs now that we're going to cluster here
                if (order_length_repeat_hit_max && !rescued_order_length_runs_2) {
                    rescue_high_count_order_length_mems(mems2, order_length_repeat_hit_max);
                    rescued_order_length_runs_2 = true;
                }
                
                // do the clustering
                if (adjust_alignments_for_base_quality) {
                    OrientedDistanceClusterer clusterer2(alignment2, mems2, *get_qual_adj_aligner(), xindex, max_expected_dist_approx_error, min_clustering_mem_length,
                                                         unstranded_clustering, &paths_of_node_memo, &oriented_occurences_memo, &handle_memo);
                    clusters2 = clusterer2.clusters(alignment2, max_mapping_quality, log_likelihood_approx_factor, min_median_mem_coverage_for_split);
                }
                else {
                    OrientedDistanceClusterer clusterer2(alignment2, mems2, *get_regular_aligner(), xindex, max_expected_dist_approx_error, min_clustering_mem_length,
                                                         unstranded_clustering, &paths_of_node_memo, &oriented_occurences_memo, &handle_memo);
                    clusters2 = clusterer2.clusters(alignment2, max_mapping_quality, log_likelihood_approx_factor, min_median_mem_coverage_for_split);
                }
                
                cluster_graphs2 = query_cluster_graphs(alignment2, mems2, clusters2);
            }
            
            if (multipath_aln_pairs_out.empty() && do_repeat_rescue_from_2 && !do_repeat_rescue_from_1) {
                // we've clustered and extracted read 2, but rescue failed, so do the same for read 1 to prepare for the
                // normal pair clustering routine
                
#ifdef debug_multipath_mapper
                cerr << "repeat rescue failed from read 2, extracting clusters for read 1 and transitioning to standard clustering approach" << endl;
#endif
                
                // rescue high count runs of order-length MEMs now that we're going to cluster here
                if (order_length_repeat_hit_max && !rescued_order_length_runs_1) {
                    rescue_high_count_order_length_mems(mems1, order_length_repeat_hit_max);
                    rescued_order_length_runs_1 = true;
                }
                
                // do the clustering
                if (adjust_alignments_for_base_quality) {
                    OrientedDistanceClusterer clusterer1(alignment1, mems1, *get_qual_adj_aligner(), xindex, max_expected_dist_approx_error, min_clustering_mem_length,
                                                         unstranded_clustering, &paths_of_node_memo, &oriented_occurences_memo, &handle_memo);
                    clusters1 = clusterer1.clusters(alignment1, max_mapping_quality, log_likelihood_approx_factor, min_median_mem_coverage_for_split);
                }
                else {
                    OrientedDistanceClusterer clusterer1(alignment1, mems1, *get_regular_aligner(), xindex, max_expected_dist_approx_error, min_clustering_mem_length,
                                                         unstranded_clustering, &paths_of_node_memo, &oriented_occurences_memo, &handle_memo);
                    clusters1 = clusterer1.clusters(alignment1, max_mapping_quality, log_likelihood_approx_factor, min_median_mem_coverage_for_split);
                }
                
                cluster_graphs1 = query_cluster_graphs(alignment1, mems1, clusters1);
            }
        }
        else {
            // we have reasonably unique hits on both reads, so cluster them both and extract the graphs (i.e. don't try
            // to rely on rescue for either end yet)
            
#ifdef debug_multipath_mapper
            cerr << "clustering MEMs on both read ends..." << endl;
#endif
            
            // try to rescue high count runs of order-length MEMs for both reads before clustering
            if (order_length_repeat_hit_max && !rescued_order_length_runs_1) {
                rescue_high_count_order_length_mems(mems1, order_length_repeat_hit_max);
                rescued_order_length_runs_1 = true;
            }
            if (order_length_repeat_hit_max && !rescued_order_length_runs_2) {
                rescue_high_count_order_length_mems(mems2, order_length_repeat_hit_max);
                rescued_order_length_runs_2 = true;
            }
            
            // do the clustering
            if (adjust_alignments_for_base_quality) {
                OrientedDistanceClusterer clusterer1(alignment1, mems1, *get_qual_adj_aligner(), xindex, max_expected_dist_approx_error, min_clustering_mem_length,
                                                     unstranded_clustering, &paths_of_node_memo, &oriented_occurences_memo, &handle_memo);
                clusters1 = clusterer1.clusters(alignment1, max_mapping_quality, log_likelihood_approx_factor, min_median_mem_coverage_for_split);
                OrientedDistanceClusterer clusterer2(alignment2, mems2, *get_qual_adj_aligner(), xindex, max_expected_dist_approx_error, min_clustering_mem_length,
                                                     unstranded_clustering, &paths_of_node_memo, &oriented_occurences_memo, &handle_memo);
                clusters2 = clusterer2.clusters(alignment2, max_mapping_quality, log_likelihood_approx_factor, min_median_mem_coverage_for_split);
            }
            else {
                OrientedDistanceClusterer clusterer1(alignment1, mems1, *get_regular_aligner(), xindex, max_expected_dist_approx_error, min_clustering_mem_length,
                                                     unstranded_clustering, &paths_of_node_memo, &oriented_occurences_memo, &handle_memo);
                clusters1 = clusterer1.clusters(alignment1, max_mapping_quality, log_likelihood_approx_factor, min_median_mem_coverage_for_split);
                OrientedDistanceClusterer clusterer2(alignment2, mems2, *get_regular_aligner(), xindex, max_expected_dist_approx_error, min_clustering_mem_length,
                                                     unstranded_clustering, &paths_of_node_memo, &oriented_occurences_memo, &handle_memo);
                clusters2 = clusterer2.clusters(alignment2, max_mapping_quality, log_likelihood_approx_factor, min_median_mem_coverage_for_split);
            }
            
            // extract graphs around the clusters and get the assignments of MEMs to these graphs
            cluster_graphs1 = query_cluster_graphs(alignment1, mems1, clusters1);
            cluster_graphs2 = query_cluster_graphs(alignment2, mems2, clusters2);
        }
        
#ifdef debug_multipath_mapper
        cerr << "obtained independent clusters:" << endl;
        cerr << "read 1" << endl;
        for (int i = 0; i < cluster_graphs1.size(); i++) {
            cerr << "\tcluster " << i << endl;
            for (pair<const MaximalExactMatch*, pos_t>  hit : get<1>(cluster_graphs1[i])) {
                cerr << "\t\t" << hit.second << " " <<  hit.first->sequence() << endl;
            }
        }
        cerr << "read 2" << endl;
        for (int i = 0; i < cluster_graphs2.size(); i++) {
            cerr << "\tcluster " << i << endl;
            for (pair<const MaximalExactMatch*, pos_t>  hit : get<1>(cluster_graphs2[i])) {
                cerr << "\t\t" << hit.second << " " <<  hit.first->sequence() << endl;
            }
        }
#endif
        
        if (multipath_aln_pairs_out.empty()) {
            // we haven't already obtained a paired mapping by rescuing into a repeat, so we should try to get one
            // by cluster pairing
            
            // make vectors of cluster pointers to shim into the cluster pairing function
            vector<memcluster_t*> cluster_mems_1(cluster_graphs1.size()), cluster_mems_2(cluster_graphs2.size());
            for (size_t i = 0; i < cluster_mems_1.size(); i++) {
                cluster_mems_1[i] = &(get<1>(cluster_graphs1[i]));
            }
            for (size_t i = 0; i < cluster_mems_2.size(); i++) {
                cluster_mems_2[i] = &(get<1>(cluster_graphs2[i]));
            }
            
            // Chebyshev bound for 99% of all fragments regardless of distribution
            // TODO: I don't love having this internal aspect of the stranded/unstranded clustering outside the clusterer...
            int64_t max_separation, min_separation;
            if (unstranded_clustering) {
                max_separation = (int64_t) ceil(abs(fragment_length_distr.mean()) + 10.0 * fragment_length_distr.stdev());
                min_separation = -max_separation;
            }
            else {
                max_separation = (int64_t) ceil(fragment_length_distr.mean() + 10.0 * fragment_length_distr.stdev());
                min_separation = (int64_t) fragment_length_distr.mean() - 10.0 * fragment_length_distr.stdev();
            }
            
            // Find the clusters that have a tie for the longest MEM, and create alternate anchor points for those clusters
            vector<pair<size_t, size_t>> alt_anchors_1, alt_anchors_2;
            for (size_t i = 0; i < cluster_mems_1.size(); i++) {
                auto& mem_cluster = *cluster_mems_1[i];
                for (size_t j = 1; j < mem_cluster.size(); j++) {
                    if (mem_cluster[j].first->length() + alt_anchor_max_length_diff >= mem_cluster.front().first->length()) {
                        alt_anchors_1.emplace_back(i, j);
                    }
                    else {
                        break;
                    }
                }
            }
            for (size_t i = 0; i < cluster_mems_2.size(); i++) {
                auto& mem_cluster = *cluster_mems_2[i];
                for (size_t j = 1; j < mem_cluster.size(); j++) {
                    if (mem_cluster[j].first->length() + alt_anchor_max_length_diff >= mem_cluster.front().first->length()) {
                        alt_anchors_2.emplace_back(i, j);
                    }
                    else {
                        break;
                    }
                }
            }
            
            // Compute the pairs of cluster graphs and their approximate distances from each other
            cluster_pairs = OrientedDistanceClusterer::pair_clusters(alignment1, alignment2,
                                                                     cluster_mems_1, cluster_mems_2,
                                                                     alt_anchors_1, alt_anchors_2,
                                                                     xindex,
                                                                     min_separation, max_separation,
                                                                     unstranded_clustering,
                                                                     &paths_of_node_memo, &oriented_occurences_memo, &handle_memo);
            
            
#ifdef debug_multipath_mapper
            cerr << "obtained cluster pairs:" << endl;
            for (int i = 0; i < cluster_pairs.size(); i++) {
                cerr << "\tpair "  << i << " at distance " << cluster_pairs[i].second << endl;
                cerr << "\t\t read 1 (cluster " << cluster_pairs[i].first.first <<  ")" << endl;
                for (pair<const MaximalExactMatch*, pos_t>  hit : get<1>(cluster_graphs1[cluster_pairs[i].first.first])) {
                    cerr << "\t\t\t" << hit.second << " " <<  hit.first->sequence() << endl;
                }
                cerr << "\t\t read 2 (cluster " << cluster_pairs[i].first.second << ")" << endl;
                for (pair<const MaximalExactMatch*, pos_t>  hit : get<1>(cluster_graphs2[cluster_pairs[i].first.second])) {
                    cerr << "\t\t\t" << hit.second << " " <<  hit.first->sequence() << endl;
                }
            }
#endif
            
            // do we find any pairs that satisfy the distance requirements?
            if (!cluster_pairs.empty()) {
                // only perform the mappings that satisfy the expectations on distance
                
                align_to_cluster_graph_pairs(alignment1, alignment2, cluster_graphs1, cluster_graphs2, cluster_pairs,
                                             multipath_aln_pairs_out, &paths_of_node_memo, &oriented_occurences_memo, &handle_memo);
                
                // do we produce at least one good looking pair alignments from the clustered clusters?
                if (multipath_aln_pairs_out.empty() ? true : (likely_mismapping(multipath_aln_pairs_out.front().first) ||
                                                              likely_mismapping(multipath_aln_pairs_out.front().second))) {
                    
#ifdef debug_multipath_mapper
                    cerr << "one end of the pair may be mismapped, attempting individual end mappings" << endl;
#endif
                    // we're not happy with the pairs we got, try to get a good pair by rescuing from single ended alignments
                    // but block rescue from any sides that we already tried rescue from in the repeat rescue routine
                    
                    vector<pair<MultipathAlignment, MultipathAlignment>> rescue_aln_pairs;
                    vector<pair<pair<size_t, size_t>, int64_t>> rescue_distances;
                    bool rescued = align_to_cluster_graphs_with_rescue(alignment1, alignment2, cluster_graphs1, cluster_graphs2,
                                                                       do_repeat_rescue_from_1, do_repeat_rescue_from_2,
                                                                       rescue_aln_pairs, rescue_distances, max_alt_mappings);
                    
                    // if we find consistent pairs by rescue, merge the two lists
                    if (rescued) {
#ifdef debug_multipath_mapper
                        cerr << "found some rescue pairs, merging into current list of consistent mappings" << endl;
#endif
                        
                        merge_rescued_mappings(multipath_aln_pairs_out, cluster_pairs, rescue_aln_pairs, rescue_distances);
                        
                        // if we still haven't found mappings that are distinguishable from matches to random sequences,
                        // don't let them have any mapping quality
                        if (likely_mismapping(multipath_aln_pairs_out.front().first) ||
                            likely_mismapping(multipath_aln_pairs_out.front().second)) {
                            multipath_aln_pairs_out.front().first.set_mapping_quality(0);
                            multipath_aln_pairs_out.front().second.set_mapping_quality(0);
                        }
                        else {
                            // also account for the possiblity that we selected the wrong ends to rescue with
                            cap_mapping_quality_by_rescue_probability(multipath_aln_pairs_out, cluster_pairs,
                                                                      cluster_graphs1, cluster_graphs2, false);
                            
                            // and for the possibility that we missed the correct cluster because of hit sub-sampling
                            // within the MEMs of the cluster
                            cap_mapping_quality_by_hit_sampling_probability(multipath_aln_pairs_out, cluster_pairs,
                                                                            cluster_graphs1, cluster_graphs2, false);
                        }
                    }
                    else {
                        // rescue didn't find any consistent mappings, revert to the single ended mappings
                        std::swap(multipath_aln_pairs_out, rescue_aln_pairs);
                    }
                }
                else {
                    
                    // does it look like we might be overconfident about this pair because of our clustering strategy
                    bool do_secondary_rescue = (multipath_aln_pairs_out.front().first.mapping_quality() >= max_mapping_quality - secondary_rescue_subopt_diff &&
                                                multipath_aln_pairs_out.front().second.mapping_quality() >= max_mapping_quality - secondary_rescue_subopt_diff);
                    
                    if (do_secondary_rescue) {
                        // we're very confident about this pair, but it might be because we over-pruned at the clustering stage
                        // so we use this routine to use rescue on other very good looking independent end clusters
                        attempt_rescue_for_secondaries(alignment1, alignment2, cluster_graphs1, cluster_graphs2,
                                                       multipath_aln_pairs_out, cluster_pairs);
                        
                        // account for the possiblity that we selected the wrong ends to rescue with
                        cap_mapping_quality_by_rescue_probability(multipath_aln_pairs_out, cluster_pairs,
                                                                  cluster_graphs1, cluster_graphs2, true);
                    }
                    
                    // account for the possibility that we missed the correct cluster because of hit sub-sampling
                    // within the MEMs of the cluster
                    cap_mapping_quality_by_hit_sampling_probability(multipath_aln_pairs_out, cluster_pairs,
                                                                    cluster_graphs1, cluster_graphs2, do_secondary_rescue);
                    
                }
            }
            else {
                // revert to independent single ended mappings, but skip any rescues that we already tried
                
#ifdef debug_multipath_mapper
                cerr << "could not find a consistent pair, reverting to single ended mapping" << endl;
#endif
                
                bool rescued = align_to_cluster_graphs_with_rescue(alignment1, alignment2, cluster_graphs1, cluster_graphs2, do_repeat_rescue_from_1,
                                                                   do_repeat_rescue_from_2, multipath_aln_pairs_out, cluster_pairs, max_alt_mappings);
                
                if (rescued) {
                    // account for the possiblity that we selected the wrong ends to rescue with
                    cap_mapping_quality_by_rescue_probability(multipath_aln_pairs_out, cluster_pairs,
                                                              cluster_graphs1, cluster_graphs2, false);
                }
            }
        }
        
        if (multipath_aln_pairs_out.empty()) {
            // we tried all of our tricks and still didn't find a mapping
            
            // add a null alignment so we know it wasn't mapped
            multipath_aln_pairs_out.emplace_back();
            to_multipath_alignment(alignment1, multipath_aln_pairs_out.back().first);
            to_multipath_alignment(alignment2, multipath_aln_pairs_out.back().second);
            
            // in case we're realigning GAMs that have paths already
            multipath_aln_pairs_out.back().first.clear_subpath();
            multipath_aln_pairs_out.back().first.clear_start();
            multipath_aln_pairs_out.back().second.clear_subpath();
            multipath_aln_pairs_out.back().second.clear_start();
        }
        
        // if we computed extra alignments to get a mapping quality or investigate ambiguous clusters, remove them
        if (multipath_aln_pairs_out.size() > max_alt_mappings) {
            multipath_aln_pairs_out.resize(max_alt_mappings);
        }
        
        // remove the full length bonus if we don't want it in the final score
        if (strip_bonuses) {
            for (pair<MultipathAlignment, MultipathAlignment>& multipath_aln_pair : multipath_aln_pairs_out) {
                strip_full_length_bonuses(multipath_aln_pair.first);
                strip_full_length_bonuses(multipath_aln_pair.second);
            }
        }
        
        // Compute the fragment length distribution.
        // TODO: make this machine-readable instead of a copy-able string.
        string distribution = "-I " + to_string(fragment_length_distr.mean()) + " -D " + to_string(fragment_length_distr.stdev());
        
        for (pair<MultipathAlignment, MultipathAlignment>& multipath_aln_pair : multipath_aln_pairs_out) {
            // add pair names to connect the paired reads
            multipath_aln_pair.first.set_paired_read_name(multipath_aln_pair.second.name());
            multipath_aln_pair.second.set_paired_read_name(multipath_aln_pair.first.name());
            
            // Annotate with paired end distribution
            set_annotation(&multipath_aln_pair.first, "fragment_length_distribution", distribution);
            set_annotation(&multipath_aln_pair.second, "fragment_length_distribution", distribution);
        }
        
        // clean up the VG objects on the heap
        for (auto cluster_graph : cluster_graphs1) {
            delete get<0>(cluster_graph);
        }
        for (auto cluster_graph : cluster_graphs2) {
            delete get<0>(cluster_graph);
        }
    }
    
    void MultipathMapper::reduce_to_single_path(const MultipathAlignment& multipath_aln, vector<Alignment>& alns_out,
                                                size_t max_alt_mappings) const {
    
#ifdef debug_multipath_mapper
        cerr << "linearizing multipath alignment" << endl;
#endif        
        // Compute a few optimal alignments using disjoint sets of subpaths.
        // This hopefully gives us a feel for the positional diversity of the MultipathMapping.
        // But we still may have duplicates or overlaps in vg node space.
        auto alns = optimal_alignments_with_disjoint_subpaths(multipath_aln, max_alt_mappings + 1);
        
        if (alns.empty()) {
            // This happens only if the read is totally unmapped
            assert(multipath_aln.subpath_size() == 0);
            
            // Output an unmapped alignment.
            alns_out.emplace_back();
            Alignment& aln = alns_out.back();
            
            // Transfer read information over to alignment
            transfer_read_metadata(multipath_aln, aln);
            
            // Score and MAPQ and path and stuff will all be 0.
            return;
        }
        
        // Otherwise we know there is at least one non-unmapped mapping
        
        // Make a list of all the scores
        vector<double> scores(1, alns[0].score());
        // Emit the alignment
        alns_out.push_back(alns[0]);
        
#ifdef debug_multipath_mapper
        cerr << "found optimal mapping with score " << alns_out[0].score() << endl;
        cerr << "\t" << pb2json(alns_out[0]) << endl;
#endif
        
        // Find all the nodes touched by the best alignment
        unordered_set<id_t> in_best;
        for (auto& m : alns[0].path().mapping()) {
            // Put each node in the set
            in_best.insert(m.position().node_id());
        }
        
        for (size_t i = 1; i < alns.size(); i++) {
            // For each other alignment, decide if it overlaps the best one
            size_t overlapped = 0;
            for (auto& m : alns[i].path().mapping()) {
                if (in_best.count(m.position().node_id())) {
                    overlapped++;
                }
            }
            
#ifdef debug_multipath_mapper
            cerr << "found suboptimal mapping overlapping " << overlapped << "/" << alns[i].path().mapping_size() << " with score " 
                << alns[i].score() << endl;
            cerr << "\t" << pb2json(alns[i]) << endl;
#endif
            
            if (overlapped == 0) {
                // This is a nonoverlapping alignment so we want to emit it
                // Save its score
                scores.push_back(alns[i].score());
                // Emit the alignment
                alns_out.push_back(alns[i]);
                
                // Don't overlap with it either.
                for (auto& m : alns[i].path().mapping()) {
                    // Put each node in the set
                    in_best.insert(m.position().node_id());
                }
            }
        }
        
#ifdef debug_multipath_mapper
        cerr << "overall found optimal mapping with score " << alns_out[0].score() << " plus " << (alns_out.size() - 1)
            << " of " << max_alt_mappings << " alternate linearizations";
        if (alns_out.size() >= 2) {
            cerr << " with best score " << alns_out[1].score();
        }
        cerr << endl;
#endif   
       
        if (mapping_quality_method != None) {
            // Now compute the MAPQ for the best alignment
            auto placement_mapq = compute_raw_mapping_quality_from_scores(scores, mapping_quality_method);
            // And min it in with what;s there already.
            alns_out[0].set_mapping_quality(min(alns_out[0].mapping_quality(), placement_mapq));
            for (size_t i = 1; i < alns_out.size(); i++) {
                // And zero all the others
                alns_out[i].set_mapping_quality(0);
            }
        }
    }
    
    void MultipathMapper::split_multicomponent_alignments(vector<MultipathAlignment>& multipath_alns_out,
                                                          vector<size_t>* cluster_idxs) const {
        
        size_t num_original_alns = multipath_alns_out.size();
        for (size_t i = 0; i < num_original_alns; i++) {
            
            vector<vector<int64_t>> comps = connected_components(multipath_alns_out[i]);
            
            if (comps.size() > 1) {
#ifdef debug_multipath_mapper
                cerr << "splitting multicomponent alignment " << pb2json(multipath_alns_out[i]) << endl;
#endif
                // split this multipath alignment into its connected components
                for (size_t j = 1; j < comps.size(); j++) {
                    multipath_alns_out.emplace_back();
                    extract_sub_multipath_alignment(multipath_alns_out[i], comps[j],
                                                    multipath_alns_out.back());
                    // also label the split alignment with its cluster of origin, if we're keeping track of that
                    if (cluster_idxs) {
                        cluster_idxs->emplace_back(cluster_idxs->at(i));
                    }
                }
                // put the first component into the original location
                MultipathAlignment last_component;
                extract_sub_multipath_alignment(multipath_alns_out[i], comps[0], last_component);
                multipath_alns_out[i] = last_component;
            }
        }
    }
    
    void MultipathMapper::attempt_rescue_of_repeat_from_non_repeat(const Alignment& alignment1, const Alignment& alignment2,
                                                                   const vector<MaximalExactMatch>& mems1, const vector<MaximalExactMatch>& mems2,
                                                                   bool do_repeat_rescue_from_1, bool do_repeat_rescue_from_2,
                                                                   vector<memcluster_t>& clusters1, vector<memcluster_t>& clusters2,
                                                                   vector<clustergraph_t>& cluster_graphs1, vector<clustergraph_t>& cluster_graphs2,
                                                                   vector<pair<MultipathAlignment, MultipathAlignment>>& multipath_aln_pairs_out,
                                                                   vector<pair<pair<size_t, size_t>, int64_t>>& pair_distances, size_t max_alt_mappings,
                                                                   OrientedDistanceClusterer::paths_of_node_memo_t* paths_of_node_memo,
                                                                   OrientedDistanceClusterer::oriented_occurences_memo_t* oriented_occurences_memo,
                                                                   OrientedDistanceClusterer::handle_memo_t* handle_memo) {
        
        bool rescue_succeeded_from_1 = false, rescue_succeeded_from_2 = false;
        
        if (do_repeat_rescue_from_1) {
            
#ifdef debug_multipath_mapper
            cerr << "attempting repeat rescue from read 1" << endl;
#endif
            
            // get the clusters for the non repeat
            if (adjust_alignments_for_base_quality) {
                OrientedDistanceClusterer clusterer1(alignment1, mems1, *get_qual_adj_aligner(), xindex, max_expected_dist_approx_error, min_clustering_mem_length,
                                                     unstranded_clustering, paths_of_node_memo, oriented_occurences_memo, handle_memo);
                clusters1 = clusterer1.clusters(alignment1, max_mapping_quality, log_likelihood_approx_factor, min_median_mem_coverage_for_split);
            }
            else {
                OrientedDistanceClusterer clusterer1(alignment1, mems1, *get_regular_aligner(), xindex, max_expected_dist_approx_error, min_clustering_mem_length,
                                                     unstranded_clustering, paths_of_node_memo, oriented_occurences_memo, handle_memo);
                clusters1 = clusterer1.clusters(alignment1, max_mapping_quality, log_likelihood_approx_factor, min_median_mem_coverage_for_split);
            }
            
            // extract the graphs around the clusters
            cluster_graphs1 = query_cluster_graphs(alignment1, mems1, clusters1);
            
            // attempt rescue from these graphs
            vector<pair<MultipathAlignment, MultipathAlignment>> rescued_pairs;
            vector<pair<pair<size_t, size_t>, int64_t>> rescued_distances;
            rescue_succeeded_from_1 = align_to_cluster_graphs_with_rescue(alignment1, alignment2, cluster_graphs1, cluster_graphs2,
                                                                          false, true, rescued_pairs, pair_distances, max_alt_mappings);
            
            // move the rescued pairs to the output vectors
            if (rescue_succeeded_from_1) {
                
#ifdef debug_multipath_mapper
                cerr << "repeat rescue succeeded" << endl;
#endif
                
                for (auto& multipath_aln_pair : rescued_pairs) {
                    multipath_aln_pairs_out.emplace_back(move(multipath_aln_pair));
                }
                for (auto& pair_distance : rescued_distances) {
                    pair_distances.emplace_back(pair_distance);
                }
            }
        }
        
        if (do_repeat_rescue_from_2) {
            // TODO: duplicative code
            
#ifdef debug_multipath_mapper
            cerr << "attempting repeat rescue from read 2" << endl;
#endif
            
            // get the clusters for the non repeat
            if (adjust_alignments_for_base_quality) {
                OrientedDistanceClusterer clusterer2(alignment2, mems2, *get_qual_adj_aligner(), xindex, max_expected_dist_approx_error, min_clustering_mem_length,
                                                     unstranded_clustering, paths_of_node_memo, oriented_occurences_memo, handle_memo);
                clusters2 = clusterer2.clusters(alignment2, max_mapping_quality, log_likelihood_approx_factor, min_median_mem_coverage_for_split);
            }
            else {
                OrientedDistanceClusterer clusterer2(alignment2, mems2, *get_regular_aligner(), xindex, max_expected_dist_approx_error, min_clustering_mem_length,
                                                     unstranded_clustering, paths_of_node_memo, oriented_occurences_memo, handle_memo);
                clusters2 = clusterer2.clusters(alignment2, max_mapping_quality, log_likelihood_approx_factor, min_median_mem_coverage_for_split);
            }
            
            // extract the graphs around the clusters
            cluster_graphs2 = query_cluster_graphs(alignment2, mems2, clusters2);
            
            // attempt rescue from these graphs
            vector<pair<MultipathAlignment, MultipathAlignment>> rescued_pairs;
            vector<pair<pair<size_t, size_t>, int64_t>> rescued_distances;
            rescue_succeeded_from_2 = align_to_cluster_graphs_with_rescue(alignment1, alignment2, cluster_graphs1, cluster_graphs2,
                                                                          true, false, rescued_pairs, pair_distances, max_alt_mappings);
            
            // move the rescued pairs to the output vectors
            if (rescue_succeeded_from_2) {
                
#ifdef debug_multipath_mapper
                cerr << "repeat rescue succeeded" << endl;
#endif
                for (auto& multipath_aln_pair : rescued_pairs) {
                    multipath_aln_pairs_out.emplace_back(move(multipath_aln_pair));
                }
                for (auto& pair_distance : rescued_distances) {
                    pair_distances.emplace_back(pair_distance);
                }
            }
        }
        
        // re-sort the rescued alignments if we actually did it from both sides
        if (rescue_succeeded_from_1 && rescue_succeeded_from_2) {
            sort_and_compute_mapping_quality(multipath_aln_pairs_out, pair_distances);
        }
        
        // consider whether we should cap the mapping quality based on the chance that we rescued from the wrong clusters
        if (rescue_succeeded_from_1 || rescue_succeeded_from_2) {
            cap_mapping_quality_by_rescue_probability(multipath_aln_pairs_out, pair_distances, cluster_graphs1, cluster_graphs2, false);
        }
    }
    
    void MultipathMapper::merge_rescued_mappings(vector<pair<MultipathAlignment, MultipathAlignment>>& multipath_aln_pairs_out,
                                                 vector<pair<pair<size_t, size_t>, int64_t>>& cluster_pairs,
                                                 vector<pair<MultipathAlignment, MultipathAlignment>>& rescued_multipath_aln_pairs,
                                                 vector<pair<pair<size_t, size_t>, int64_t>>& rescued_cluster_pairs) const {
                
        size_t num_unrescued_pairs = multipath_aln_pairs_out.size();
        for (size_t j = 0; j < rescued_multipath_aln_pairs.size(); j++) {
            
            // make sure this pair isn't a duplicate with any of the original pairs
            bool duplicate = false;
            for (size_t i = 0; i < num_unrescued_pairs; i++) {
#ifdef debug_multipath_mapper
                cerr << "checking if rescue pair " << j << " is duplicate of original pair " << i << endl;
#endif
                if (abs(distance_between(multipath_aln_pairs_out[i].first, rescued_multipath_aln_pairs[j].first)) < 20) {
                    if (abs(distance_between(multipath_aln_pairs_out[i].second, rescued_multipath_aln_pairs[j].second)) < 20) {
#ifdef debug_multipath_mapper
                        cerr << "found a duplicate" << endl;
#endif
                        duplicate = true;
                        break;
                    }
                }
            }
            
            if (!duplicate) {
#ifdef debug_multipath_mapper
                cerr << "no duplicate, adding to return vector if distance is finite and positive" << endl;
#endif
                cluster_pairs.emplace_back(rescued_cluster_pairs[j]);
                multipath_aln_pairs_out.emplace_back(move(rescued_multipath_aln_pairs[j]));
            }
        }
        
        sort_and_compute_mapping_quality(multipath_aln_pairs_out, cluster_pairs);
    }
    
    void MultipathMapper::cap_mapping_quality_by_rescue_probability(vector<pair<MultipathAlignment, MultipathAlignment>>& multipath_aln_pairs_out,
                                                                    vector<pair<pair<size_t, size_t>, int64_t>>& cluster_pairs,
                                                                    vector<clustergraph_t>& cluster_graphs1,
                                                                    vector<clustergraph_t>& cluster_graphs2,
                                                                    bool from_secondary_rescue) const {
        
#ifdef debug_multipath_mapper
        cerr << "checking whether we should enter rescue mapping quality capping routine" << endl;
#endif
        
        // did we use an out-of-bounds cluster index to flag either end as coming from a rescue?
        bool opt_aln_1_is_rescued = cluster_pairs.front().first.first >= cluster_graphs1.size();
        bool opt_aln_2_is_rescued = cluster_pairs.front().first.second >= cluster_graphs2.size();
                
        // was the optimal cluster pair obtained by rescue?
        if (opt_aln_1_is_rescued || opt_aln_2_is_rescued) {
            // let's figure out if we should reduce its mapping quality to reflect the fact that we may not have selected the
            // correct cluster as a rescue candidate
            
#ifdef debug_multipath_mapper
            cerr << "the optimal alignment is a rescue, checking if we need to cap the mapping quality" << endl;
#endif
            
            vector<clustergraph_t>& anchor_clusters = opt_aln_1_is_rescued ? cluster_graphs2 : cluster_graphs1;
            size_t anchor_idx = opt_aln_1_is_rescued ? cluster_pairs.front().first.second : cluster_pairs.front().first.first;
            
            // find the range of clusters that could plausibly be about as good as the one that rescue succeeded from
            size_t plausible_clusters_end_idx = anchor_idx;
            for (; plausible_clusters_end_idx < anchor_clusters.size(); plausible_clusters_end_idx++) {
                if (get<2>(anchor_clusters[plausible_clusters_end_idx]) < get<2>(anchor_clusters[anchor_idx]) - plausible_rescue_cluster_coverage_diff) {
                    break;
                }
            }
            
            // figure out which index corresponds to the end of the range we would have rescued
            size_t max_rescues_attempted_idx;
            if (from_secondary_rescue) {
                // find the indexes that were added by pair clustering
                unordered_set<size_t> paired_idxs;
                for (auto& cluster_pair : cluster_pairs) {
                    paired_idxs.insert(opt_aln_1_is_rescued ? cluster_pair.first.second : cluster_pair.first.first);
                }
                
                // the "budget" of rescues we could have performed
                size_t rescues_left = secondary_rescue_attempts;
                size_t i = 0;
                for (; i < anchor_clusters.size(); i++) {
                    // did we skip thi index because it was already in a pair?
                    if (!paired_idxs.count(i)) {
                        if (rescues_left) {
                            // we would have tried a secondary rescue here
                            rescues_left--;
                        }
                        else {
                            // we would have run out of secondary rescues here
                            break;
                        }
                    }
                }
                // this is the first index we didn't rescue
                max_rescues_attempted_idx = i;
            }
            else {
                // simpler without secondary rescue, we would have just rescued up to the maximum allowable
                max_rescues_attempted_idx = max_rescue_attempts;
            }
            
#ifdef debug_multipath_mapper
            cerr << "performed up to " << max_rescues_attempted_idx << " out of " << plausible_clusters_end_idx << " plausible rescues" << endl;
#endif
            
            if (max_rescues_attempted_idx < plausible_clusters_end_idx) {
                // we didn't attempt rescue from all of the plausible clusters, so we have to account for the possibility that
                // we missed the mapping just because of the subset of rescues we attempted
                
                double fraction_considered = double(max_rescues_attempted_idx) / double(plausible_clusters_end_idx);
                int32_t rescue_mapq = round(prob_to_phred(1.0 - fraction_considered));
                
#ifdef debug_multipath_mapper
                cerr << "capping mapping quality at " << rescue_mapq << endl;
#endif
                
                // cap the mapping quality at this value
                multipath_aln_pairs_out.front().first.set_mapping_quality(min(multipath_aln_pairs_out.front().first.mapping_quality(),
                                                                              rescue_mapq));
                multipath_aln_pairs_out.front().second.set_mapping_quality(min(multipath_aln_pairs_out.front().second.mapping_quality(),
                                                                               rescue_mapq));
            }
        }
    }
    
    double MultipathMapper::prob_equivalent_clusters_hits_missed(const memcluster_t& cluster) const {
        // we will approximate the probability of missing a cluster with the same MEMs as this one due to hit sampling
        // by the probability of missing the correct hit for all of the MEMs in this one
        double prob_of_missing_all = 1.0;
        for (const pair<const MaximalExactMatch*, pos_t>& hit : cluster) {
            const MaximalExactMatch& mem = *hit.first;
            prob_of_missing_all *= (mem.queried_count >= mem.match_count ? 0.0 : 1.0 - double(mem.queried_count) / double(mem.match_count));
        }
        return prob_of_missing_all;
    }
    
    void MultipathMapper::cap_mapping_quality_by_hit_sampling_probability(vector<pair<MultipathAlignment, MultipathAlignment>>& multipath_aln_pairs_out,
                                                                          vector<pair<pair<size_t, size_t>, int64_t>>& cluster_pairs,
                                                                          vector<clustergraph_t>& cluster_graphs1,
                                                                          vector<clustergraph_t>& cluster_graphs2,
                                                                          bool did_secondary_rescue) const {
        
#ifdef debug_multipath_mapper
        cerr << "checking whether to cap mapping quality based on hit sub-sampling" << endl;
#endif
        
        // did we use an out-of-bounds cluster index to flag either end as coming from a rescue?
        bool opt_aln_1_is_rescued = cluster_pairs.front().first.first >= cluster_graphs1.size();
        bool opt_aln_2_is_rescued = cluster_pairs.front().first.second >= cluster_graphs2.size();
        
        // what is the chance that we would have missed a cluster with the same MEMs because of hit sub-sampling
        double prob_missing_equiv_cluster_1 = 0.0, prob_missing_equiv_cluster_2 = 0.0;
        if (!opt_aln_1_is_rescued) {
            prob_missing_equiv_cluster_1 = prob_equivalent_clusters_hits_missed(get<1>(cluster_graphs1[cluster_pairs.front().first.first]));
        }
        if (!opt_aln_2_is_rescued) {
            prob_missing_equiv_cluster_2 = prob_equivalent_clusters_hits_missed(get<1>(cluster_graphs2[cluster_pairs.front().first.second]));
        }
        
#ifdef debug_multipath_mapper
        cerr << "estimate probability of missing correct cluster from hit sampling for read 1 as " << prob_missing_equiv_cluster_1 << " and read 2 as " << prob_missing_equiv_cluster_2 << endl;
#endif
        
        if (prob_missing_equiv_cluster_1 == 0.0 && prob_missing_equiv_cluster_2 == 0.0) {
            // we can bail out now if we don't think hit sub-sampling was a factor
            return;
        }
        
        // what is the chance that we would have missed a pair?
        double prob_missing_pair = 0.0;
        if (opt_aln_1_is_rescued) {
#ifdef debug_multipath_mapper
            cerr << "optimal mapping is a rescue on read 1, sampling error only applies to read 2" << endl;
#endif
            
            prob_missing_pair = prob_missing_equiv_cluster_2;
        }
        else if (opt_aln_2_is_rescued) {
#ifdef debug_multipath_mapper
            cerr << "optimal mapping is a rescue on read 2, sampling error only applies to read 1" << endl;
#endif
            
            prob_missing_pair = prob_missing_equiv_cluster_1;
        }
        else if (!did_secondary_rescue) {
            // in this case we are assured that there was no rescue (except perhaps a failed rescue
            // that was trying to improve over a likely mismapping--a rare case where we won't mind
            // being pessimistic about the mapping quality)
            
            prob_missing_pair = 1.0 - (1.0 - prob_missing_equiv_cluster_1) * (1.0 - prob_missing_equiv_cluster_2);
        }
        else {
            // the complicated case:
            
            // we did secondary rescue, so now we must account for the fact that we *could* have recovered a cluster that we missed
            // because of MEM sub-sampling through the secondary rescue code path.
            
            // we will first cap the estimate of the probability of missing an equivalent cluster by the probability of rescuing
            // from the other read's cluster (assuming the other cluster is correct)
            
#ifdef debug_multipath_mapper
            cerr << "we did secondary rescue, so we must also account for the ability to rescue a sub-sampled cluster" << endl;
#endif
            
            // checks if one cluster is a subset of another
            auto cluster_contained_in = [](const memcluster_t& sub, const memcluster_t& super) {
                size_t i = 0;
                if (sub.size() <= super.size()) {
                    // query_cluster_graphs sorts the cluster hits so that they are ordered by length
                    // and then lexicographically by read interval
                    for (size_t j = 0; i < sub.size() && j < super.size(); j++) {
                        const MaximalExactMatch* mem_sub = sub[i].first;
                        const MaximalExactMatch* mem_super = super[j].first;
                        if (mem_sub == mem_super) {
                            i++;
                        }
                        else if (mem_sub->length() > mem_super->length() || (mem_sub->length() == mem_super->length() &&
                                                                             make_pair(mem_sub->begin, mem_sub->end) > make_pair(mem_super->begin, mem_super->end))) {
                            // we've passed the place in the vector where this hit should have occurred
                            break;
                        }
                                 
                    }
                }
                // did we find all of the MEMs in the superset?
                return i == sub.size();;
            };
            
            // TODO: figuring out which clusters we rescued from requires me to duplicate the secondary rescue code...
            
            // keep track of which clusters already have consistent pairs (so we wouldn't have rescued from them)
            unordered_set<size_t> paired_clusters_1, paired_clusters_2;
            for (size_t i = 0; i < multipath_aln_pairs_out.size(); i++) {
                paired_clusters_1.insert(cluster_pairs[i].first.first);
                paired_clusters_2.insert(cluster_pairs[i].first.second);
            }
            
            // the score parameters from the secondary rescue code that we use to decide which clusters to rescue from
            int32_t cluster_score_1 = get_aligner()->match * get<2>(cluster_graphs1[cluster_pairs.front().first.first]);
            int32_t cluster_score_2 = get_aligner()->match * get<2>(cluster_graphs2[cluster_pairs.front().first.second]);
            int32_t max_score_diff = secondary_rescue_score_diff * get_aligner()->mapping_quality_score_diff(max_mapping_quality);
            
            // we'll count up how many of the equivalent clusters we would have done secondary rescue from
            size_t num_equivalent_1 = 0;
            size_t num_equivalent_2 = 0;
            size_t num_rescued_equivalent_1 = 0;
            size_t num_rescued_equivalent_2 = 0;
            
            size_t num_rescues_1 = 0;
            for (size_t i = 0; i < cluster_graphs1.size(); i++) {
                // is this an equivalent cluster?
                bool equiv = cluster_contained_in(get<1>(cluster_graphs1[cluster_pairs.front().first.first]), get<1>(cluster_graphs1[i]));
                // and would we have done used it for a secondary rescue?
                bool did_rescue = (!paired_clusters_1.count(i) && num_rescues_1 < secondary_rescue_attempts
                                   && get<2>(cluster_graphs1[i]) * get_aligner()->match >= cluster_score_1 - max_score_diff);
                // keep track of the counts
                num_rescues_1 += did_rescue;
                num_equivalent_1 += equiv;
                num_rescued_equivalent_1 += did_rescue && equiv;
            }
            
            size_t num_rescues_2 = 0;
            for (size_t i = 0; i < cluster_graphs2.size(); i++) {
                // is this an equivalent cluster?
                bool equiv = cluster_contained_in(get<1>(cluster_graphs2[cluster_pairs.front().first.second]), get<1>(cluster_graphs2[i]));
                // and would we have done used it for a secondary rescue?
                bool did_rescue = (!paired_clusters_2.count(i) && num_rescues_2 < secondary_rescue_attempts
                                   && get<2>(cluster_graphs2[i]) * get_aligner()->match >= cluster_score_2 - max_score_diff);
                // keep track of the counts
                num_rescues_2 += did_rescue;
                num_equivalent_2 += equiv;
                num_rescued_equivalent_2 += did_rescue && equiv;
            }
#ifdef debug_multipath_mapper
            cerr << "did secondary rescue from " << num_rescued_equivalent_1 << " of " << num_equivalent_1 << " equivalent clusters on read 1 and " << num_rescued_equivalent_2 << " of " << num_equivalent_2 << " equivalent clusters on read 2" << endl;
#endif
            
            // compute the probability that we failed to rescue each of the clusters from the other
            double prob_missed_rescue_of_cluster_1 = 1.0 - (1.0 - prob_missing_equiv_cluster_2) * double(num_rescued_equivalent_2) / double(num_equivalent_2);
            double prob_missed_rescue_of_cluster_2 = 1.0 - (1.0 - prob_missing_equiv_cluster_1) * double(num_rescued_equivalent_1) / double(num_equivalent_1);
            
#ifdef debug_multipath_mapper
            cerr << "estimate the probability we missed rescue of cluster 1 at " << prob_missed_rescue_of_cluster_1 << " and cluster 2 at " << prob_missed_rescue_of_cluster_2 << endl;
#endif
            
            // possibly lower our estimate of the probabilty of missing a cluster if there was a high probabilty
            // that we would have found it during secondary rescue
            prob_missing_equiv_cluster_1 = min(prob_missed_rescue_of_cluster_1, prob_missing_equiv_cluster_1);
            prob_missing_equiv_cluster_2 = min(prob_missed_rescue_of_cluster_2, prob_missing_equiv_cluster_2);
            
            prob_missing_pair = 1.0 - (1.0 - prob_missing_equiv_cluster_1) * (1.0 - prob_missing_equiv_cluster_2);
        }
        
#ifdef debug_multipath_mapper
        cerr << "estimate probability that hit sampling caused us to miss correct cluster pair at " << prob_missing_pair << endl;
#endif
        
        if (prob_missing_pair > 0.0) {
            int32_t hit_sampling_mapq = round(prob_to_phred(prob_missing_pair));
            
#ifdef debug_multipath_mapper
            cerr << "capping mapping quality to " << hit_sampling_mapq << endl;
#endif
            
            // cap the mapping quality at this value
            multipath_aln_pairs_out.front().first.set_mapping_quality(min(multipath_aln_pairs_out.front().first.mapping_quality(),
                                                                          hit_sampling_mapq));
            multipath_aln_pairs_out.front().second.set_mapping_quality(min(multipath_aln_pairs_out.front().second.mapping_quality(),
                                                                           hit_sampling_mapq));
        }
    }
    
    void MultipathMapper::cap_mapping_quality_by_hit_sampling_probability(vector<MultipathAlignment>& multipath_alns_out,
                                                                          vector<size_t>& cluster_idxs,
                                                                          vector<clustergraph_t>& cluster_graphs) const {
        
        clustergraph_t& opt_cluster = cluster_graphs[cluster_idxs.front()];
        
        // what is the chance that we would have missed a cluster with the same MEMs because of hit sub-sampling
        double prob_missing_equiv_cluster = prob_equivalent_clusters_hits_missed(get<1>(opt_cluster));
        
        
#ifdef debug_multipath_mapper
        cerr << "estimate probability that hit sampling caused us to miss correct cluster at " << prob_missing_equiv_cluster << endl;
#endif
        
        if (prob_missing_equiv_cluster > 0.0) {
            int32_t hit_sampling_mapq = round(prob_to_phred(prob_missing_equiv_cluster));
            
#ifdef debug_multipath_mapper
            cerr << "capping mapping quality to " << hit_sampling_mapq << endl;
#endif
            
            // cap the mapping quality at this value
            multipath_alns_out.front().set_mapping_quality(min(multipath_alns_out.front().mapping_quality(),
                                                               hit_sampling_mapq));
        }
    }
    
    void MultipathMapper::split_multicomponent_alignments(vector<pair<MultipathAlignment, MultipathAlignment>>& multipath_aln_pairs_out,
                                                          vector<pair<pair<size_t, size_t>, int64_t>>& cluster_pairs) const {
        
        size_t original_num_pairs = multipath_aln_pairs_out.size();
        for (size_t i = 0; i < original_num_pairs; i++) {
            vector<vector<int64_t>> connected_components_1 = connected_components(multipath_aln_pairs_out[i].first);
            vector<vector<int64_t>> connected_components_2 = connected_components(multipath_aln_pairs_out[i].second);
            
#ifdef debug_multipath_mapper
            cerr << "finding connected components for mapping:" << endl;
            cerr  << pb2json(multipath_aln_pairs_out[i].first) << endl;
            cerr  << pb2json(multipath_aln_pairs_out[i].second) << endl;
            cerr << "read 1 connected components:" << endl;
            for (vector<int64_t>& comp : connected_components_1) {
                cerr << "\t";
                for (int64_t j : comp) {
                    cerr << j << " ";
                }
                cerr << endl;
            }
            cerr << "read 2 connected components:" << endl;
            for (vector<int64_t>& comp : connected_components_2) {
                cerr << "\t";
                for (int64_t j : comp) {
                    cerr << j << " ";
                }
                cerr << endl;
            }
#endif
            // we will put pairs of split up components in here
            vector<pair<MultipathAlignment, MultipathAlignment>> split_multipath_alns;
            
            if (connected_components_1.size() > 1 && connected_components_2.size() > 1) {
#ifdef debug_multipath_mapper
                cerr << "splitting both multicomponent alignments" << endl;
#endif
                // need to split both ends
                for (size_t j = 0; j < connected_components_1.size(); j++) {
                    for (size_t k = 0; k < connected_components_2.size(); k++) {
                        split_multipath_alns.emplace_back();
                        extract_sub_multipath_alignment(multipath_aln_pairs_out[i].first, connected_components_1[j],
                                                        split_multipath_alns.back().first);
                        extract_sub_multipath_alignment(multipath_aln_pairs_out[i].second, connected_components_2[k],
                                                        split_multipath_alns.back().second);
                    }
                }
            }
            else if (connected_components_1.size() > 1) {
#ifdef debug_multipath_mapper
                cerr << "splitting read 1 multicomponent alignments" << endl;
#endif
                // only need to split first end
                for (size_t j = 0; j < connected_components_1.size(); j++) {
                    split_multipath_alns.emplace_back(MultipathAlignment(), multipath_aln_pairs_out[i].second);
                    extract_sub_multipath_alignment(multipath_aln_pairs_out[i].first, connected_components_1[j],
                                                    split_multipath_alns.back().first);
                }
            }
            else if (connected_components_2.size() > 1) {
#ifdef debug_multipath_mapper
                cerr << "splitting read 2 multicomponent alignments" << endl;
#endif
                // only need to split second end
                for (size_t j = 0; j < connected_components_2.size(); j++) {
                    split_multipath_alns.emplace_back(multipath_aln_pairs_out[i].first, MultipathAlignment());
                    extract_sub_multipath_alignment(multipath_aln_pairs_out[i].second, connected_components_2[j],
                                                    split_multipath_alns.back().second);
                }
            }
            
            // are there split up pairs to add to the output vector?
            if (!split_multipath_alns.empty()) {
                
                bool replaced_original = false;
                for (pair<MultipathAlignment, MultipathAlignment>& split_multipath_aln_pair : split_multipath_alns) {
                    // we also need to measure the disance for scoring
                    int64_t dist = distance_between(split_multipath_aln_pair.first, split_multipath_aln_pair.second,
                                                    true, unstranded_clustering);
                    
                    // if we can't measure a distance, then don't add the pair
                    if (dist != numeric_limits<int64_t>::max()) {
                        
#ifdef debug_multipath_mapper
                        cerr << "adding component pair at distance " << dist << ":" << endl;
                        cerr  << pb2json(split_multipath_aln_pair.first) << endl;
                        cerr  << pb2json(split_multipath_aln_pair.second) << endl;
#endif
                        
                        if (!replaced_original) {
                            // put the first one back into the original position in the output vector
                            multipath_aln_pairs_out[i] = move(split_multipath_aln_pair);
                            cluster_pairs[i].second = dist;
                            replaced_original = true;
                        }
                        else {
                            // append the rest of them to the end
                            multipath_aln_pairs_out.emplace_back(move(split_multipath_aln_pair));
                            cluster_pairs.emplace_back(cluster_pairs[i].first, dist);
                        }
                    }
                }
            }
        }
    }
    
    void MultipathMapper::align_to_cluster_graph_pairs(const Alignment& alignment1, const Alignment& alignment2,
                                                       vector<clustergraph_t>& cluster_graphs1,
                                                       vector<clustergraph_t>& cluster_graphs2,
                                                       vector<pair<pair<size_t, size_t>, int64_t>>& cluster_pairs,
                                                       vector<pair<MultipathAlignment, MultipathAlignment>>& multipath_aln_pairs_out,
                                                       OrientedDistanceClusterer::paths_of_node_memo_t* paths_of_node_memo,
                                                       OrientedDistanceClusterer::oriented_occurences_memo_t* oriented_occurences_memo,
                                                       OrientedDistanceClusterer::handle_memo_t* handle_memo) {
        
        assert(multipath_aln_pairs_out.empty());
        
        auto get_pair_coverage = [&](const pair<size_t, size_t>& cluster_pair) {
            return get<2>(cluster_graphs1[cluster_pair.first]) + get<2>(cluster_graphs2[cluster_pair.second]);
        };
        
        // sort the pairs descending by approximate likelihood
        stable_sort(cluster_pairs.begin(), cluster_pairs.end(),
                    [&](const pair<pair<size_t, size_t>, int64_t>& a, const pair<pair<size_t, size_t>, int64_t>& b) {
                        // compute approximate likelihood in similar way to how the mapping quality routine will
                        double likelihood_1 = (get_pair_coverage(a.first) * get_aligner()->match * get_aligner()->log_base
                                               + fragment_length_log_likelihood(a.second));
                        double likelihood_2 = (get_pair_coverage(b.first) * get_aligner()->match * get_aligner()->log_base
                                               + fragment_length_log_likelihood(b.second));
                        size_t hash_1 = wang_hash<pair<pair<size_t, size_t>, int64_t>>()(a);
                        size_t hash_2 = wang_hash<pair<pair<size_t, size_t>, int64_t>>()(b);
                        return (likelihood_1 > likelihood_2 || (likelihood_1 == likelihood_2 && hash_1 < hash_2));
                  });
        
#ifdef debug_multipath_mapper
        cerr << "aligning to cluster pairs..." << endl;
#endif
        
        // we may need to compute an extra mapping above the one we'll report if we're computing mapping quality
        size_t num_mappings_to_compute = mapping_quality_method != None ? max(num_mapping_attempts, (size_t) 2) : num_mapping_attempts;
        
        // TODO: some cluster pairs will produce redundant subgraph pairs.
        // We'll end up with redundant pairs being output.
        
        // the same index may occur in multiple pairs, if so we can copy it rather than needing to recompute it
        // we keep track of where the original occurrence was here
        unordered_map<size_t, size_t> previous_multipath_alns_1, previous_multipath_alns_2;
        
        // align to each cluster pair
        multipath_aln_pairs_out.reserve(min(num_mappings_to_compute, cluster_pairs.size()));
        size_t num_mappings = 0;
        for (size_t i = 0; i < cluster_pairs.size(); ++i) {
            // For each cluster pair
            const pair<pair<size_t, size_t>, int64_t>& cluster_pair = cluster_pairs[i];
            
            // if we have a cluster graph pair with small enough MEM coverage
            // compared to the best one or we've made the maximum number of
            // alignments we stop producing alternate alignments
            if (get_pair_coverage(cluster_pair.first) < mem_coverage_min_ratio * get_pair_coverage(cluster_pairs[0].first)
                || num_mappings >= num_mappings_to_compute) {
                
                // remove the rest of the cluster pairs so we maintain the invariant that there are the
                // same number of cluster pairs as alternate mappings
                cluster_pairs.resize(i);
                
                break;
            }
#ifdef debug_multipath_mapper
            cerr << "doing pair " << cluster_pair.first.first << " " << cluster_pair.first.second << endl;
#endif
            // create multipath alignments to fill
            multipath_aln_pairs_out.emplace_back();
            
            auto prev_1 = previous_multipath_alns_1.find(cluster_pair.first.first);
            if (prev_1 == previous_multipath_alns_1.end()) {
                // we haven't done this alignment yet, so we have to complete it for the first time
                VG* vg1 = get<0>(cluster_graphs1[cluster_pair.first.first]);
                memcluster_t& graph_mems1 = get<1>(cluster_graphs1[cluster_pair.first.first]);
                
#ifdef debug_multipath_mapper
                cerr << "performing alignment to subgraph " << pb2json(vg1->graph) << endl;
#endif
                
                multipath_align(alignment1, vg1, graph_mems1, multipath_aln_pairs_out.back().first);
                
                // keep track of the fact that we have completed this multipath alignment
                previous_multipath_alns_1[cluster_pair.first.first] = i;
            }
            else {
#ifdef debug_multipath_mapper
                cerr << "copying alignment from read1 at index " << prev_1->second << endl;
#endif
                // we've already completed this multipath alignment, so we can copy it
                multipath_aln_pairs_out.back().first = multipath_aln_pairs_out[prev_1->second].first;
            }
            
            // repeat this routine for the second read end
            // TODO: repetitive code
            auto prev_2 = previous_multipath_alns_2.find(cluster_pair.first.second);
            if (prev_2 == previous_multipath_alns_2.end()) {
                // we haven't done this alignment yet, so we have to complete it for the first time
                VG* vg2 = get<0>(cluster_graphs2[cluster_pair.first.second]);
                memcluster_t& graph_mems2 = get<1>(cluster_graphs2[cluster_pair.first.second]);
                
#ifdef debug_multipath_mapper
                cerr << "performing alignment to subgraph " << pb2json(vg2->graph) << endl;
#endif
                
                multipath_align(alignment2, vg2, graph_mems2, multipath_aln_pairs_out.back().second);
                
                // keep track of the fact that we have completed this multipath alignment
                previous_multipath_alns_2[cluster_pair.first.second] = i;
            }
            else {
#ifdef debug_multipath_mapper
                cerr << "copying alignment from read2 at index " << prev_2->second << endl;
#endif
                // we've already completed this multipath alignment, so we can copy it
                multipath_aln_pairs_out.back().second = multipath_aln_pairs_out[prev_2->second].second;
            }
            
            num_mappings++;
        }
        
        // split up any multi-component multipath alignments
        split_multicomponent_alignments(multipath_aln_pairs_out, cluster_pairs);
        
        // downstream algorithms assume multipath alignments are topologically sorted (including the scoring
        // algorithm in the next step)
        for (pair<MultipathAlignment, MultipathAlignment>& multipath_aln_pair : multipath_aln_pairs_out) {
            topologically_order_subpaths(multipath_aln_pair.first);
            topologically_order_subpaths(multipath_aln_pair.second);
        }
        
        // if we haven't been checking strand consistency, enforce it now at the end
        if (unstranded_clustering) {
            establish_strand_consistency(multipath_aln_pairs_out, cluster_pairs, paths_of_node_memo, oriented_occurences_memo, handle_memo);
        }
        
        // put pairs in score sorted order and compute mapping quality of best pair using the score
        sort_and_compute_mapping_quality(multipath_aln_pairs_out, cluster_pairs);
        
#ifdef debug_validate_multipath_alignments
        for (pair<MultipathAlignment, MultipathAlignment>& multipath_aln_pair : multipath_aln_pairs_out) {
#ifdef debug_multipath_mapper
            cerr << "validating multipath alignments:" << endl;
            cerr << pb2json(multipath_aln_pair.first) << endl;
            cerr << pb2json(multipath_aln_pair.second) << endl;
#endif
            if (!validate_multipath_alignment(multipath_aln_pair.first, *xindex)) {
                cerr << "### WARNING ###" << endl;
                cerr << "multipath alignment of read " << multipath_aln_pair.first.name() << " failed to validate" << endl;
            }
            if (!validate_multipath_alignment(multipath_aln_pair.second, *xindex)) {
                cerr << "### WARNING ###" << endl;
                cerr << "multipath alignment of read " << multipath_aln_pair.second.name() << " failed to validate" << endl;
            }
        }
#endif
        
    }
    
    auto MultipathMapper::query_cluster_graphs(const Alignment& alignment,
                                               const vector<MaximalExactMatch>& mems,
                                               const vector<memcluster_t>& clusters) -> vector<clustergraph_t> {
        
        // Figure out the aligner to use
        BaseAligner* aligner = get_aligner();
        
        // We populate this with all the cluster graphs.
        vector<clustergraph_t> cluster_graphs_out;
        
        // unless suppressing cluster merging, we will ensure that nodes are in only one
        // cluster and we use this to record which one
        unordered_map<id_t, size_t> node_id_to_cluster;
        
        // to hold the clusters as they are (possibly) merged
        unordered_map<size_t, VG*> cluster_graphs;
        
        // to keep track of which clusters have been merged
        UnionFind union_find(clusters.size());
        
        // (for the suppressed merge code path)
        // maps the hits that make up a cluster to the index of the cluster
        unordered_map<pair<const MaximalExactMatch*, pos_t>, size_t> hit_to_cluster;
        
        for (size_t i = 0; i < clusters.size(); i++) {
            
#ifdef debug_multipath_mapper
            cerr << "extracting subgraph for cluster " << i << endl;
#endif
            
            // gather the parameters for subgraph extraction from the MEM hits
            
            const memcluster_t& cluster = clusters[i];
            vector<pos_t> positions;
            vector<size_t> forward_max_dist;
            vector<size_t> backward_max_dist;
            
            positions.reserve(cluster.size());
            forward_max_dist.reserve(cluster.size());
            backward_max_dist.reserve(cluster.size());
            
            for (auto& mem_hit : cluster) {
                // get the start position of the MEM
                positions.push_back(mem_hit.second);
                // search far enough away to get any hit detectable without soft clipping
                forward_max_dist.push_back(aligner->longest_detectable_gap(alignment, mem_hit.first->end)
                                           + (alignment.sequence().end() - mem_hit.first->begin));
                backward_max_dist.push_back(aligner->longest_detectable_gap(alignment, mem_hit.first->begin)
                                            + (mem_hit.first->begin - alignment.sequence().begin()));
            }
            
            
            // TODO: a progressive expansion of the subgraph if the MEM hit is already contained in
            // a cluster graph somewhere?
            
            // extract the subgraph within the search distance
            
            VG* cluster_graph = new VG();
            Graph& graph = cluster_graph->graph;
            
            // extract the protobuf Graph in place in the VG
            algorithms::extract_containing_graph(xindex, graph, positions, forward_max_dist,
                                                 backward_max_dist);
                                                 
            // check if this subgraph overlaps with any previous subgraph (indicates a probable clustering failure where
            // one cluster was split into multiple clusters)
            unordered_set<size_t> overlapping_graphs;
            
            if (!suppress_cluster_merging) {
                for (size_t j = 0; j < graph.node_size(); j++) {
                    id_t node_id = graph.node(j).id();
                    if (node_id_to_cluster.count(node_id)) {
                        overlapping_graphs.insert(node_id_to_cluster[node_id]);
                    }
                    else {
                        node_id_to_cluster[node_id] = i;
                    }
                }
            }
            else {
                // assign the hits to clusters
                for (auto& mem_hit : cluster) {
                    hit_to_cluster[mem_hit] = i;
                }
            }
            
            if (overlapping_graphs.empty()) {
                // there is no overlap with any other graph, suggesting a new unique hit
                
#ifdef debug_multipath_mapper
                cerr << "cluster graph does not overlap with any other cluster graphs, adding as cluster " << i << endl;
#endif
                cluster_graphs[i] = cluster_graph;
                
                // now that we know we're going to save the graph, manually trigger the index building since
                // we circumvented the constructors
                cluster_graph->build_indexes();
            }
            else {
                // this graph overlaps at least one other graph, so we merge them into one
                
#ifdef debug_multipath_mapper
                cerr << "cluster graph overlaps with the following graphs:" << endl;
                for (auto idx : overlapping_graphs) {
                    cerr << "\t" << idx << endl;
                }
#endif
                
                // merge the groups and decide one graph to stay in the record
                for (size_t j : overlapping_graphs) {
                    union_find.union_groups(i, j);
                }
                size_t remaining_idx = union_find.find_group(i);
                
#ifdef debug_multipath_mapper
                cerr << "merging as cluster " << remaining_idx << endl;
#endif
                
                VG* merging_graph;
                if (remaining_idx == i) {
                    // the new graph was chosen to remain, so add it to the record
                    cluster_graphs[i] = cluster_graph;
                    merging_graph = cluster_graph;
                }
                else {
                    // the new graph will be merged into an existing graph
                    merging_graph = cluster_graphs[remaining_idx];
                    merging_graph->extend(graph);
                    delete cluster_graph;
                }
                
                // merge any other chained graphs into the remaining graph
                for (size_t j : overlapping_graphs) {
                    if (j != remaining_idx) {
                        VG* removing_graph = cluster_graphs[j];
                        merging_graph->extend(removing_graph->graph);
                        delete removing_graph;
                        cluster_graphs.erase(j);
                    }
                }
                
                Graph& merged_graph = merging_graph->graph;
                for (size_t j = 0; j < merged_graph.node_size(); j++) {
                    node_id_to_cluster[merged_graph.node(j).id()] = remaining_idx;
                }
            }
        }
        
        // check if any cluster graphs pulled disconnected components (as a result of a clustering failure)
        // and if so split them up
        
        // keeps track of the connected components of any multicomponent graph
        vector<pair<size_t, vector<unordered_set<id_t>>>> multicomponent_graphs;
        unordered_map<size_t, vector<size_t>> multicomponent_splits;
        
        size_t max_graph_idx = 0;
        for (const pair<size_t, VG*> cluster_graph : cluster_graphs) {
            vector<unordered_set<id_t>> connected_components = algorithms::weakly_connected_components(cluster_graph.second);
            if (connected_components.size() > 1) {
                multicomponent_graphs.emplace_back(cluster_graph.first, std::move(connected_components));
            }
            max_graph_idx = max(cluster_graph.first, max_graph_idx);
        }
            
        // did we find any graphs that consist of disconnected components?
        for (pair<size_t, vector<unordered_set<id_t>>>& multicomponent_graph : multicomponent_graphs) {
            max_graph_idx++;
            // make a new graph for each of the components
#ifdef debug_multipath_mapper
            cerr << "cluster graph " << multicomponent_graph.first << " has multiple connected components, splitting now" << endl;
            for (size_t i = 0; i < multicomponent_graph.second.size(); i++) {
                cerr << "component " << max_graph_idx + i << ":" << endl;
                
                for (auto node_id : multicomponent_graph.second[i]) {
                    cerr << "\t" << node_id << endl;
                }
            }
#endif
            
            for (size_t i = 0; i < multicomponent_graph.second.size(); i++) {
                cluster_graphs[max_graph_idx + i] = new VG();
            }
            
            Graph& joined_graph = cluster_graphs[multicomponent_graph.first]->graph;
            
            // divvy up the nodes
            for (size_t i = 0; i < joined_graph.node_size(); i++) {
                const Node& node = joined_graph.node(i);
                for (size_t j = 0; j < multicomponent_graph.second.size(); j++) {
                    if (multicomponent_graph.second[j].count(node.id())) {
                        cluster_graphs[max_graph_idx + j]->add_node(node);
                        // if we're suppressing cluster merging, we don't maintain this index
                        if (!suppress_cluster_merging) {
                            node_id_to_cluster[node.id()] = max_graph_idx + j;
                        }
                        break;
                    }
                }
            }
            
            // divvy up the edges
            for (size_t i = 0; i < joined_graph.edge_size(); i++) {
                const Edge& edge = joined_graph.edge(i);
                for (size_t j = 0; j < multicomponent_graph.second.size(); j++) {
                    if (multicomponent_graph.second[j].count(edge.from())) {
                        cluster_graphs[max_graph_idx + j]->add_edge(edge);
                        break;
                    }
                }
            }
            
#ifdef debug_multipath_mapper
            cerr << "split graphs:" << endl;
            for (size_t i = 0; i < multicomponent_graph.second.size(); i++) {
                cerr << "component " << max_graph_idx + i << ":" << endl;
                cerr << pb2json(cluster_graphs[max_graph_idx + i]->graph) << endl;
            }
#endif
            
            // remove the old graph
            delete cluster_graphs[multicomponent_graph.first];
            cluster_graphs.erase(multicomponent_graph.first);
            
            if (suppress_cluster_merging) {
                // we need to re-assign the hits to the new cluster graphs
                for (auto& mem_hit : clusters[multicomponent_graph.first]) {
                    for (size_t i = 0; i < multicomponent_graph.second.size(); i++) {
                        if (multicomponent_graph.second[i].count(id(mem_hit.second))) {
                            hit_to_cluster[mem_hit] = max_graph_idx + i;
                            break;
                        }
                    }
                }
            }
            
            max_graph_idx += multicomponent_graph.second.size();
        }
        
        // move the pointers to the return vector and figure out which graph in the return
        // vector each MEM cluster ended up in
        cluster_graphs_out.reserve(cluster_graphs.size());
        unordered_map<size_t, size_t> cluster_to_idx;
        for (const auto& cluster_graph : cluster_graphs) {
#ifdef debug_multipath_mapper
            cerr << "adding cluster graph " << cluster_graph.first << " to return vector at index " << cluster_graphs_out.size() << endl;
#endif
            cluster_to_idx[cluster_graph.first] = cluster_graphs_out.size();
            cluster_graphs_out.emplace_back(cluster_graph.second, memcluster_t(), 0);
        }

        
#ifdef debug_multipath_mapper
        cerr << "computing MEM assignments to cluster graphs" << endl;
#endif
        if (!suppress_cluster_merging) {
            // which MEMs are in play for which cluster?
            for (const MaximalExactMatch& mem : mems) {
                for (gcsa::node_type hit : mem.nodes) {
                    id_t node_id = gcsa::Node::id(hit);
                    if (node_id_to_cluster.count(node_id)) {
                        size_t cluster_idx = cluster_to_idx[node_id_to_cluster[node_id]];
                        get<1>(cluster_graphs_out[cluster_idx]).push_back(make_pair(&mem, make_pos_t(hit)));
#ifdef debug_multipath_mapper
                        cerr << "\tMEM " << mem.sequence() << " at " << make_pos_t(hit) << " found in cluster " << node_id_to_cluster[node_id] << " at index " << cluster_idx << endl;
#endif
                    }
                }
            }
        }
        else {
            // we haven't been maintaining the node ID to cluster index (since are not enforcing
            // that each node is in on cluster), so we do something analogous here
            
            // TODO: kinda dumb redundant code
            
#ifdef debug_multipath_mapper
            cerr << "suppressed merging path, creating index to identify nodes with cluster graphs" << endl;
#endif
            
            // identify all of the clusters that contain each node
            unordered_map<id_t, vector<size_t>> node_id_to_cluster_idxs;
            for (size_t i = 0; i < cluster_graphs_out.size(); i++) {
                Graph& graph = get<0>(cluster_graphs_out[i])->graph;
                for (size_t j = 0; j < graph.node_size(); j++) {
                    node_id_to_cluster_idxs[graph.node(j).id()].push_back(i);
                }
            }
            
            for (const MaximalExactMatch& mem : mems) {
                for (gcsa::node_type hit : mem.nodes) {
                    auto mem_hit = make_pair(&mem, make_pos_t(hit));
                    // force the hits that generated a cluster to be assigned to it
                    auto iter = hit_to_cluster.find(mem_hit);
                    if (iter != hit_to_cluster.end()) {
                        get<1>(cluster_graphs_out[cluster_to_idx[iter->second]]).push_back(mem_hit);
#ifdef debug_multipath_mapper
                        cerr << "\tMEM " << mem.sequence() << " at " << mem_hit.second << " assigned as seed to cluster at index " << cluster_to_idx[iter->second] << endl;
#endif
                    }
                    else {
                        // also try to find other, unassigned MEMs in the clusters
                        auto id_iter = node_id_to_cluster_idxs.find(id(mem_hit.second));
                        if (id_iter != node_id_to_cluster_idxs.end()) {
                            for (size_t cluster_idx : id_iter->second) {
                                get<1>(cluster_graphs_out[cluster_idx]).push_back(mem_hit);
#ifdef debug_multipath_mapper
                                cerr << "\tMEM " << mem.sequence() << " at " << mem_hit.second << " found in cluster at index " << cluster_idx << endl;
#endif
                            }
                        }
                    }
                }
            }
        }
        
        // compute the read coverage of each cluster graph and sort the assigned MEMs by length
        // and then lexicographically by read index
        for (size_t i = 0; i < cluster_graphs_out.size(); i++) {
            auto& cluster_graph = cluster_graphs_out[i];
            get<2>(cluster_graph) = read_coverage(get<1>(cluster_graph));
#ifdef debug_multipath_mapper
            cerr << "compute read coverage of cluster at index " << i << " to be " << get<2>(cluster_graph) << endl;
#endif
            sort(get<1>(cluster_graph).begin(), get<1>(cluster_graph).end(),
                 [](const pair<const MaximalExactMatch*, pos_t>& hit_1,
                    const pair<const MaximalExactMatch*, pos_t>& hit_2) {
                return hit_1.first->length() > hit_2.first->length() ||
                       (hit_1.first->length() == hit_2.first->length() &&
                        (hit_1.first->begin < hit_2.first->begin ||
                         (hit_1.first->begin == hit_2.first->begin && hit_1.first->end < hit_2.first->end)));
            });
        }
            
        // find the node ID range for the cluster graphs to help set up a stable, system-independent ordering
        // note: technically this is not quite a total ordering, but it should be close to one
        unordered_map<VG*, pair<id_t, id_t>> node_range;
        node_range.reserve(cluster_graphs_out.size());
        for (const auto& cluster_graph : cluster_graphs_out) {
            node_range[get<0>(cluster_graph)] = make_pair(get<0>(cluster_graph)->min_node_id(),
                                                          get<0>(cluster_graph)->max_node_id());
        }
        
        // sort the cluster graphs descending by unique sequence coverage, breaking ties by scrambling according to a hash
        stable_sort(cluster_graphs_out.begin(), cluster_graphs_out.end(),
                    [&](const clustergraph_t& cluster_graph_1,
                        const clustergraph_t& cluster_graph_2) {
                        return (get<2>(cluster_graph_1) > get<2>(cluster_graph_2) ||
                                (get<2>(cluster_graph_1) == get<2>(cluster_graph_2) &&
                                 wang_hash<pair<id_t, id_t>>()(node_range[get<0>(cluster_graph_1)]) < wang_hash<pair<id_t, id_t>>()(node_range[get<0>(cluster_graph_2)])));
                    });
        
        return move(cluster_graphs_out);
        
        
    }
    
    void MultipathMapper::multipath_align(const Alignment& alignment, VG* vg,
                                          memcluster_t& graph_mems,
                                          MultipathAlignment& multipath_aln_out) const {

#ifdef debug_multipath_mapper_alignment
        cerr << "constructing alignment graph" << endl;
#endif
        
        // the longest path we could possibly align to (full gap and a full sequence)
        size_t target_length = alignment.sequence().size() + get_aligner()->longest_detectable_gap(alignment);
        
        // convert from bidirected to directed
        unordered_map<id_t, pair<id_t, bool> > node_trans;
        
        // check if we can get away with using only one strand of the graph
        bool use_single_stranded = vg->is_single_stranded();
        bool mem_strand = false;
        if (use_single_stranded) {
            mem_strand = is_rev(graph_mems[0].second);
            for (size_t i = 1; i < graph_mems.size(); i++) {
                if (is_rev(graph_mems[i].second) != mem_strand) {
                    use_single_stranded = false;
                    break;
                }
            }
        }
        
        // make the graph we need to align to
        // TODO: can I do this without the copy constructor for the forward strand?
#ifdef debug_multipath_mapper_alignment
        cerr << "use_single_stranded: " << use_single_stranded << " mem_strand: " << mem_strand << endl;
#endif
        VG align_graph = use_single_stranded ? (mem_strand ? vg->reverse_complement_graph(node_trans) : *vg) : vg->split_strands(node_trans);
        
        // if we are using only the forward strand of the current graph, a make trivial node translation so
        // the later code's expectations are met
        if (use_single_stranded && !mem_strand) {
            vg->identity_translation(node_trans);
        }
        
        // if necessary, convert from cyclic to acylic
        if (!vg->is_directed_acyclic()) {
            unordered_map<id_t, pair<id_t, bool> > dagify_trans;
            align_graph = align_graph.dagify(target_length, // high enough that num SCCs is never a limiting factor
                                             dagify_trans,
                                             target_length,
                                             0); // no maximum on size of component
            node_trans = align_graph.overlay_node_translations(dagify_trans, node_trans);
        }
        
        // put the internal graph in topological order for the MultipathAlignmentGraph algorithm
        align_graph.lazy_sort();
        
#ifdef debug_multipath_mapper_alignment
        cerr << "making multipath alignment MEM graph" << endl;
#endif
        
        // construct a graph that summarizes reachability between MEMs
        // First we need to reverse node_trans
        auto node_inj = MultipathAlignmentGraph::create_injection_trans(node_trans);
        MultipathAlignmentGraph multi_aln_graph(align_graph, graph_mems, node_trans, node_inj, gcsa);
        
        {
            // Compute a topological order over the graph
            vector<size_t> topological_order;
            multi_aln_graph.topological_sort(topological_order);
            
            // it's sometimes possible for transitive edges to survive the original construction algorithm, so remove them
            multi_aln_graph.remove_transitive_edges(topological_order);
            
            // prune this graph down the paths that have reasonably high likelihood
            multi_aln_graph.prune_to_high_scoring_paths(alignment, get_aligner(),
                                                        max_suboptimal_path_score_ratio, topological_order);
        }
                      
        if (snarl_manager) {
            // We want to do snarl cutting
        
            // Do the snarl cutting, which modifies the nodes in the multipath alignment graph
            multi_aln_graph.resect_snarls_from_paths(snarl_manager, node_trans, max_snarl_cut_size);
        }

#ifdef debug_multipath_mapper_alignment
        cerr << "MultipathAlignmentGraph going into alignment:" << endl;
        multi_aln_graph.to_dot(cerr);
        
        for (auto& ids : multi_aln_graph.get_connected_components()) {
            cerr << "Component: ";
            for (auto& id : ids) {
                cerr << id << " ";
            }
            cerr << endl;
        }
#endif
        
        // do the connecting alignments and fill out the MultipathAlignment object
        multi_aln_graph.align(alignment, align_graph, get_aligner(), true, num_alt_alns, band_padding, multipath_aln_out);
        
        
#ifdef debug_multipath_mapper_alignment
        cerr << "multipath alignment before translation: " << pb2json(multipath_aln_out) << endl;
#endif
        for (size_t j = 0; j < multipath_aln_out.subpath_size(); j++) {
            translate_oriented_node_ids(*multipath_aln_out.mutable_subpath(j)->mutable_path(), node_trans);
        }
        
#ifdef debug_multipath_mapper_alignment
        cerr << "completed multipath alignment: " << pb2json(multipath_aln_out) << endl;
#endif
    }
    
    int64_t MultipathMapper::read_coverage(const memcluster_t& mem_hits) {
        if (mem_hits.empty()) {
            return 0;
        }
        
        vector<pair<string::const_iterator, string::const_iterator>> mem_read_segments;
        mem_read_segments.reserve(mem_hits.size());
        for (auto& mem_hit : mem_hits) {
            mem_read_segments.emplace_back(mem_hit.first->begin, mem_hit.first->end);
        }
        std::sort(mem_read_segments.begin(), mem_read_segments.end());
        auto curr_begin = mem_read_segments[0].first;
        auto curr_end = mem_read_segments[0].second;
        
        int64_t total = 0;
        for (size_t i = 1; i < mem_read_segments.size(); i++) {
            if (mem_read_segments[i].first >= curr_end) {
                total += (curr_end - curr_begin);
                curr_begin = mem_read_segments[i].first;
                curr_end = mem_read_segments[i].second;
            }
            else if (mem_read_segments[i].second > curr_end) {
                curr_end = mem_read_segments[i].second;
            }
        }
        return total + (curr_end - curr_begin);
    }
    
    void MultipathMapper::strip_full_length_bonuses(MultipathAlignment& mulipath_aln) const {
        
        int32_t full_length_bonus = get_aligner()->full_length_bonus;
        // strip bonus from source paths
        if (mulipath_aln.start_size()) {
            // use the precomputed list of sources if we have it
            for (size_t i = 0; i < mulipath_aln.start_size(); i++) {
                Subpath* source_subpath = mulipath_aln.mutable_subpath(mulipath_aln.start(i));
                if (edit_is_insertion(source_subpath->path().mapping(0).edit(0))) {
                    source_subpath->set_score(source_subpath->score() - full_length_bonus);
                }
            }
        }
        else {
            // find sources
            vector<bool> is_source(mulipath_aln.subpath_size(), true);
            for (size_t i = 0; i < mulipath_aln.subpath_size(); i++) {
                const Subpath& subpath = mulipath_aln.subpath(i);
                for (size_t j = 0; j < subpath.next_size(); j++) {
                    is_source[subpath.next(j)] = false;
                }
            }
            // strip the bonus from the sources
            for (size_t i = 0; i < mulipath_aln.subpath_size(); i++) {
                if (!is_source[i]) {
                    continue;
                }
                Subpath* source_subpath = mulipath_aln.mutable_subpath(i);
                if (edit_is_insertion(source_subpath->path().mapping(0).edit(0))) {
                    source_subpath->set_score(source_subpath->score() - full_length_bonus);
                }
            }
        }
        // strip bonus from sink paths
        for (size_t i = 0; i < mulipath_aln.subpath_size(); i++) {
            Subpath* subpath = mulipath_aln.mutable_subpath(i);
            if (subpath->next_size() == 0) {
                const Mapping& final_mapping = subpath->path().mapping(subpath->path().mapping_size() - 1);
                if (edit_is_insertion(final_mapping.edit(final_mapping.edit_size() - 1))) {
                    subpath->set_score(subpath->score() - full_length_bonus);
                }
            }
        }
    }
    
    int32_t MultipathMapper::compute_raw_mapping_quality_from_scores(const vector<double>& scores, MappingQualityMethod mapq_method) const {
   
        // We should never actually compute a MAPQ with the None method. If we try, it means something has gonbe wrong.
        assert(mapq_method != None);
   
        // TODO: BaseAligner's mapping quality computation insists on sometimes appending a 0 to your score list.
        // We don't want to take a mutable score list, so we copy it here.
        // This can be removed when BaseAligner is fixed to take const score lists.
        vector<double> mutable_scores(scores.begin(), scores.end());
   
        int32_t raw_mapq;
        if (mapping_quality_method == Adaptive) {
            raw_mapq = get_aligner()->compute_mapping_quality(mutable_scores, mutable_scores.size() < 2 ? true :
                                                              (mutable_scores[1] < mutable_scores[0] - 
                                                              get_aligner()->mapping_quality_score_diff(max_mapping_quality)));
        }
        else {
            raw_mapq = get_aligner()->compute_mapping_quality(mutable_scores, mapping_quality_method == Approx);
        }
        
        // arbitrary scaling, seems to help performance
        raw_mapq *= mapq_scaling_factor;
        
#ifdef debug_multipath_mapper
        cerr << "scores yield a raw MAPQ of " << raw_mapq << endl;
#endif

        return raw_mapq;

    }
    
    void MultipathMapper::sort_and_compute_mapping_quality(vector<MultipathAlignment>& multipath_alns,
                                                           MappingQualityMethod mapq_method,
                                                           vector<size_t>* cluster_idxs) const {
        if (multipath_alns.empty()) {
            return;
        }
        
        // only do the population MAPQ if it might disambiguate two paths (since it's not
        // as cheap as just using the score)
        bool include_population_component = (use_population_mapqs && multipath_alns.size() > 1);
        // records whether all of the pathsenumerated across all multipath alignments followed the edges in the index
        bool all_paths_pop_consistent = true;
        
        double log_base = get_aligner()->log_base;
        
        // The score of the optimal Alignment for each MultipathAlignment, not adjusted for population
        vector<double> base_scores(multipath_alns.size(), 0.0);
        // The scores of the best Alignment for each MultipathAlignment, adjusted for population.
        // These can be negativem but will be bumped up to all be positive later.
        vector<double> pop_adjusted_scores;
        if (include_population_component) {
            pop_adjusted_scores.resize(multipath_alns.size());
        }
        
        // We need to track the score adjustments so we can compensate for
        // negative values, turning the largest penalty into a 0 bonus.
        double min_adjustment = numeric_limits<double>::max();

        
        for (size_t i = 0; i < multipath_alns.size(); i++) {
            // Score all the multipath alignment candidates, optionally using
            // population adjustment
            
            // We will query the population database for this alignment if it
            // is turned on and it succeeded for the others.
            bool query_population = include_population_component && all_paths_pop_consistent;
            
            // Generate the top alignment, or the top population_max_paths
            // alignments if we are doing multiple alignments for population
            // scoring.
            auto wanted_alignments = query_population ? population_max_paths : 1;
            auto alignments = optimal_alignments(multipath_alns[i], wanted_alignments);
            assert(!alignments.empty());
            
#ifdef debug_multipath_mapper
            cerr << "Got " << alignments.size() << " / " << wanted_alignments << " tracebacks for multipath " << i << endl;
#endif
#ifdef debug_multipath_mapper_alignment
            cerr << pb2json(multipath_alns[i]) << endl;
#endif
           
            // Collect the score of the optimal alignment, to use if population
            // scoring fails for a multipath alignment. Put it in the optimal
            // base score.
            base_scores[i] = alignments[0].score();
            
            if (query_population) {
                
                // Make sure to grab the memo
                auto& memo = get_rr_memo(recombination_penalty, xindex->get_haplotype_count());
                
                // Now compute population scores for all the top paths
                vector<double> alignment_pop_scores(alignments.size(), 0.0);
                for (size_t j = 0; j < alignments.size(); j++) {
                    // Score each alignment if possible
                    auto pop_score = haplo_score_provider->score(alignments[j].path(), memo);
                    
#ifdef debug_multipath_mapper
                    cerr << "Got pop score " << pop_score.first << ", " << pop_score.second << " for alignment " << j
                        << " score " << alignments[j].score() << " of multipath " << i << endl;
#endif
#ifdef debug_multipath_mapper_alignment
                    cerr << pb2json(alignments[j]) << endl;
#endif
                   
                    alignment_pop_scores[j] = pop_score.first / log_base;
                    
                    if (std::isnan(alignment_pop_scores[j]) && pop_score.second) {
                        // This shouldn't happen. Bail out on haplotype adjustment for this read and warn.
                        cerr << "warning:[vg::MultipathMapper]: NAN population score obtained for read "
                            << alignments[j].name() << " with ostensibly successful query. Changing to failure." << endl;
                        pop_score.second = false;
                    }
                    
                    if (std::isnan(alignments[j].score())) {
                        // This is even worse! The alignment score itself is somehow NAN.
                        cerr << "warning:[vg::MultipathMapper]: NAN alignment score obtained in alignment being considered for read "
                            << alignments[j].name() << ". This should never happen! Bailing out on population scoring." << endl;
                        pop_score.second = false;
                    }

                    all_paths_pop_consistent &= pop_score.second;
                }
                
                if (!all_paths_pop_consistent) {
                    // If we failed, bail out on population score correction for the whole MultipathAlignment.
                    
                    // Go and do the next MultipathAlignment since we have the base score for this one
                    continue;
                }
                
                // Otherwise, pick the best adjusted score and its difference from the best unadjusted score
                pop_adjusted_scores[i] = numeric_limits<double>::min();
                double adjustment;
                for (size_t j = 0; j < alignments.size(); j++) {
                    // Compute the adjusted score for each alignment
                    auto adjusted_score = alignments[j].score() + alignment_pop_scores[j];
                   
                    if (adjusted_score > pop_adjusted_scores[i]) {
                        // It is the best, so use it.
                        // TODO: somehow know we want this Alignment when collapsing the MultipathAlignment later.
                        pop_adjusted_scores[i] = adjusted_score;
                        adjustment = pop_adjusted_scores[i] - base_scores[i];
                    }
                }
                
                // See if we have a new minimum adjustment value, for the adjustment applicable to the chosen traceback.
                min_adjustment = min(min_adjustment, adjustment);
            }
        }
        
        if (include_population_component && all_paths_pop_consistent) {
            for (auto& score : pop_adjusted_scores) {
                // Adjust the adjusted scores up/down by the minimum adjustment to ensure no scores are negative
                score -= min_adjustment;
            }
        }
        
        // Select whether to use base or adjusted scores depending on whether
        // we did population-aware alignment and succeeded for all the
        // multipath alignments.
        auto& scores = (include_population_component && all_paths_pop_consistent) ? pop_adjusted_scores : base_scores;
        
        // find the order of the scores
        vector<size_t> order(multipath_alns.size(), 0);
        for (size_t i = 1; i < multipath_alns.size(); i++) {
            order[i] = i;
        }
        // Sort, shuffling based on the aligned sequence to break ties.
        sort_shuffling_ties(order.begin(), order.end(),
            [&](const size_t i, const size_t j) { return scores[i] > scores[j]; },
            [&](const size_t seed_source) {return multipath_alns[seed_source].sequence(); });
        
        // translate the order to an index
        vector<size_t> index(multipath_alns.size());
        for (size_t i = 0; i < multipath_alns.size(); i++) {
            index[order[i]] = i;
        }
        
        // put the scores, clusters-of-origin, and alignments in order
        for (size_t i = 0; i < multipath_alns.size(); i++) {
            while (index[i] != i) {
                std::swap(scores[index[i]], scores[i]);
                std::swap(multipath_alns[index[i]], multipath_alns[i]);
                if (cluster_idxs) {
                    std::swap((*cluster_idxs)[index[i]], (*cluster_idxs)[i]);
                }
                std::swap(index[index[i]], index[i]);
                
            }
        }
        
        // identify and remove duplicates
        size_t removed_so_far = 0;
        for (size_t i = 1; i < multipath_alns.size(); i++) {
            if (share_terminal_positions(multipath_alns.front(), multipath_alns[i])) {
                removed_so_far++;
            }
            else if (removed_so_far) {
                multipath_alns[i - removed_so_far] = move(multipath_alns[i]);
                scores[i - removed_so_far] = scores[i];
                if (cluster_idxs) {
                    (*cluster_idxs)[i - removed_so_far] = (*cluster_idxs)[i];
                }
            }
        }
        if (removed_so_far) {
            multipath_alns.resize(multipath_alns.size() - removed_so_far);
            scores.resize(scores.size() - removed_so_far);
            if (cluster_idxs) {
                cluster_idxs->resize(cluster_idxs->size() - removed_so_far);
            }
        }
        
#ifdef debug_multipath_mapper
        cerr << "scores obtained of multi-mappings:" << endl;
        for (size_t i = 0; i < scores.size(); i++) {
            Alignment aln;
            optimal_alignment(multipath_alns[i], aln);
            cerr << "\t" << scores[i] << " " << make_pos_t(aln.path().mapping(0).position()) << endl;
        }
#endif
        
        if (mapq_method != None) {
            // Sometimes we are passed None, which means to not update the MAPQs at all. But otherwise, we do MAPQs.
            // Compute and set the mapping quality
            int32_t raw_mapq = compute_raw_mapping_quality_from_scores(scores, mapq_method);
            multipath_alns.front().set_mapping_quality(min<int32_t>(raw_mapq, max_mapping_quality));
        }
    }
    
    // TODO: pretty duplicative with the unpaired version
    void MultipathMapper::sort_and_compute_mapping_quality(vector<pair<MultipathAlignment, MultipathAlignment>>& multipath_aln_pairs,
                                                           vector<pair<pair<size_t, size_t>, int64_t>>& cluster_pairs) const {
        
#ifdef debug_multipath_mapper
        cerr << "Sorting and computing mapping qualities for paired reads" << endl;
#endif
        
        assert(multipath_aln_pairs.size() == cluster_pairs.size());
        
        if (multipath_aln_pairs.empty()) {
            return;
        }
        
        // only do the population MAPQ if it might disambiguate two paths (since it's not
        // as cheap as just using the score)
        bool include_population_component = (use_population_mapqs && multipath_aln_pairs.size() > 1);
        // records whether of the paths followed the edges in the index
        bool all_paths_pop_consistent = true;
        
        double log_base = get_aligner()->log_base;
        
        // the scores of the optimal alignments and fragments, ignoring population
        vector<double> base_scores(multipath_aln_pairs.size(), 0.0);
        
        // the scores of the optimal alignments and fragments, accounting for population
        vector<double> pop_adjusted_scores;
        if (include_population_component) {
            pop_adjusted_scores.resize(multipath_aln_pairs.size());
        }
        // population + fragment score, for when population adjustment is used, to make scores nonnegative
        double min_extra_score = numeric_limits<double>::max();
        // just fragment score, for running without population adjustment, to make scores nonnegative
        double min_frag_score = numeric_limits<double>::max();
        
        for (size_t i = 0; i < multipath_aln_pairs.size(); i++) {
            pair<MultipathAlignment, MultipathAlignment>& multipath_aln_pair = multipath_aln_pairs[i];
            
            // We will query the population database for this alignment if it
            // is turned on and it succeeded for the others.
            bool query_population = include_population_component && all_paths_pop_consistent;
            
            // Generate the top alignments on each side, or the top
            // population_max_paths alignments if we are doing multiple
            // alignments for population scoring.
            auto alignments1 = optimal_alignments(multipath_aln_pair.first, query_population ? population_max_paths : 1);
            auto alignments2 = optimal_alignments(multipath_aln_pair.second, query_population ? population_max_paths : 1);
            assert(!alignments1.empty());
            assert(!alignments2.empty());
            
            // Compute the optimal alignment score ignoring population
            int32_t alignment_score = alignments1[0].score() + alignments2[0].score();
            
            // compute the fragment distribution's contribution to the score
            double frag_score = fragment_length_log_likelihood(cluster_pairs[i].second) / log_base;
            min_frag_score = min(frag_score, min_frag_score);
            
            // Record the base score, including fragment contribution
            base_scores[i] = alignment_score + frag_score;
            
            if (query_population) {
                // We also want to select the optimal population-scored alignment on each side and compute a pop-adjusted score.
                
                // Make sure to grab the memo
                auto& memo = get_rr_memo(recombination_penalty, xindex->get_haplotype_count());
                
                // What's the base + population score for each alignment?
                // We need to consider them together because there's a trade off between recombinations and mismatches.
                vector<double> base_pop_scores1(alignments1.size());
                vector<double> base_pop_scores2(alignments2.size());
                
                for (size_t j = 0; j < alignments1.size(); j++) {
                    // Pop score the first alignments
                    auto pop_score = haplo_score_provider->score(alignments1[j].path(), memo);
                    base_pop_scores1[j] = alignments1[j].score() + pop_score.first / log_base;
                    
                    if (std::isnan(base_pop_scores1[j]) && pop_score.second) {
                        // This shouldn't happen. Bail out on haplotype adjustment for this read and warn.
                        cerr << "warning:[vg::MultipathMapper]: NAN population adjusted score obtained for paired read "
                            << alignments1[j].name() << " with ostensibly successful query. Changing to failure." << endl;
                        pop_score.second = false;
                    }
                    
                    all_paths_pop_consistent &= pop_score.second;
                }
                
                for (size_t j = 0; j < alignments2.size(); j++) {
                    // Pop score the second alignments
                    auto pop_score = haplo_score_provider->score(alignments2[j].path(), memo);
                    base_pop_scores2[j] = alignments2[j].score() + pop_score.first / log_base;
                    
                    if (std::isnan(base_pop_scores2[j]) && pop_score.second) {
                        // This shouldn't happen. Bail out on haplotype adjustment for this read and warn.
                        cerr << "warning:[vg::MultipathMapper]: NAN population adjusted score obtained for paired read "
                            << alignments2[j].name() << " with ostensibly successful query. Changing to failure." << endl;
                        pop_score.second = false;
                    }
                    
                    all_paths_pop_consistent &= pop_score.second;
                }
                
                if (!all_paths_pop_consistent) {
                    // If we couldn't score everything, bail
                    continue;
                }
                
                // Pick the best alignment on each side
                auto best_index1 = max_element(base_pop_scores1.begin(), base_pop_scores1.end()) - base_pop_scores1.begin();
                auto best_index2 = max_element(base_pop_scores2.begin(), base_pop_scores2.end()) - base_pop_scores2.begin();
                
                // Compute the total pop adjusted score for this MultipathAlignment
                pop_adjusted_scores[i] = base_pop_scores1[best_index1] + base_pop_scores2[best_index2] + frag_score;
                
                assert(!std::isnan(base_pop_scores1[best_index1]));
                assert(!std::isnan(base_pop_scores2[best_index2]));
                assert(!std::isnan(frag_score));
                assert(!std::isnan(pop_adjusted_scores[i]));
                
                // How much was extra over the score of the top-base-score alignment on each side?
                // This might be negative if e.g. that alignment looks terrible population-wise but we take it anyway.
                auto extra = pop_adjusted_scores[i] - alignment_score;
                
                // Record our extra score if it was a new minimum
                min_extra_score = min(extra, min_extra_score);
            }
        }
        
        // Decide which scores to use depending on whether we have pop adjusted scores we want to use
        auto& scores = (include_population_component && all_paths_pop_consistent) ? pop_adjusted_scores : base_scores;
        
        for (auto& score : scores) {
            // Pull the min frag or extra score out of the score so it will be nonnegative
            score -= (include_population_component && all_paths_pop_consistent) ? min_extra_score : min_frag_score;
        }
        
        // find the order of the scores
        vector<size_t> order(multipath_aln_pairs.size(), 0);
        for (size_t i = 1; i < multipath_aln_pairs.size(); i++) {
            order[i] = i;
        }
        sort_shuffling_ties(order.begin(), order.end(),
            [&](const size_t i, const size_t j) {
                return scores[i] > scores[j]; 
            },
            [&](const size_t seed_source) {
                return multipath_aln_pairs[seed_source].first.sequence() + multipath_aln_pairs[seed_source].second.sequence();
            });
        
        // translate the order to an index
        vector<size_t> index(multipath_aln_pairs.size());
        for (size_t i = 0; i < multipath_aln_pairs.size(); i++) {
            index[order[i]] = i;
        }
        
        // put the scores, distances, and alignments in order
        for (size_t i = 0; i < multipath_aln_pairs.size(); i++) {
            while (index[i] != i) {
                std::swap(scores[index[i]], scores[i]);
                std::swap(cluster_pairs[index[i]], cluster_pairs[i]);
                std::swap(multipath_aln_pairs[index[i]], multipath_aln_pairs[i]);
                std::swap(index[index[i]], index[i]);
                
            }
        }
        
#ifdef debug_multipath_mapper
        cerr << "scores and distances obtained of multi-mappings:" << endl;
        for (int i = 0; i < multipath_aln_pairs.size(); i++) {
            Alignment aln1, aln2;
            optimal_alignment(multipath_aln_pairs[i].first, aln1);
            optimal_alignment(multipath_aln_pairs[i].second, aln2);
            auto start1 = aln1.path().mapping(0).position().node_id();
            auto start2 = aln2.path().mapping(0).position().node_id();
        
            cerr << "\tpos:" << start1 << "(" << aln1.score() << ")-" << start2 << "(" << aln2.score() << ")"
                << " align:" << optimal_alignment_score(multipath_aln_pairs[i].first) + optimal_alignment_score(multipath_aln_pairs[i].second)
            << ", length: " << cluster_pairs[i].second;
            if (include_population_component && all_paths_pop_consistent) {
                cerr << ", pop: " << scores[i] - base_scores[i];
            }
            cerr << ", combined: " << scores[i] << endl;
        }
#endif
        
        if (mapping_quality_method != None) {
            // Compute the raw mapping quality
            int32_t raw_mapq = compute_raw_mapping_quality_from_scores(scores, mapping_quality_method);
            // Limit it to the max.
            int32_t mapq = min<int32_t>(raw_mapq, max_mapping_quality);
            multipath_aln_pairs.front().first.set_mapping_quality(mapq);
            multipath_aln_pairs.front().second.set_mapping_quality(mapq);
            
            if (multipath_aln_pairs.size() > 1) {
                // find the duplicates of the optimal pair (initially mark with only the pair itself)
                vector<size_t> duplicates_1(1, 0);
                vector<size_t> duplicates_2(1, 0);
                vector<size_t> to_remove;
                for (size_t i = 1; i < multipath_aln_pairs.size(); i++) {
                    bool duplicate_1 = share_terminal_positions(multipath_aln_pairs[0].first, multipath_aln_pairs[i].first);
                    bool duplicate_2 = share_terminal_positions(multipath_aln_pairs[0].second, multipath_aln_pairs[i].second);
                    if (duplicate_1 && duplicate_2) {
#ifdef debug_multipath_mapper
                        cerr << "found double end duplication at index " << i << endl;
#endif
                        
                        // this pair is a complete duplication (not just one end) we want it gone
                        to_remove.push_back(i);
                    }
                    else if (duplicate_1) {
#ifdef debug_multipath_mapper
                        cerr << "found left end duplication at index " << i << endl;
#endif
                        duplicates_1.push_back(i);
                    }
                    else if (duplicate_2) {
#ifdef debug_multipath_mapper
                        cerr << "found right end duplication at index " << i << endl;
#endif
                        duplicates_2.push_back(i);
                    }
                }
                
                if (!to_remove.empty()) {
                    // remove the full duplicates from all relevant vectors
                    for (size_t i = 1, removed_so_far = 0; i < multipath_aln_pairs.size(); i++) {
                        if (removed_so_far < to_remove.size() ? i == to_remove[removed_so_far] : false) {
                            removed_so_far++;
                        }
                        else if (removed_so_far > 0) {
                            // move these items into their new position
                            multipath_aln_pairs[i - removed_so_far] = move(multipath_aln_pairs[i]);
                            scores[i - removed_so_far] = move(scores[i]);
                            cluster_pairs[i - removed_so_far] = move(cluster_pairs[i]);
                        }
                    }
                    
                    // remove the end positions that are now empty
                    multipath_aln_pairs.resize(multipath_aln_pairs.size() - to_remove.size());
                    scores.resize(scores.size() - to_remove.size());
                    cluster_pairs.resize(cluster_pairs.size() - to_remove.size());
                    
                    // update the indexes of the marked single-end duplicates
                    for (size_t i = 0, removed_so_far = 0; i < duplicates_1.size(); i++) {
                        while (removed_so_far < to_remove.size() ? to_remove[removed_so_far] < duplicates_1[i] : false) {
                            removed_so_far++;
                        }
                        duplicates_1[i] -= removed_so_far;
                    }
                    
                    for (size_t i = 0, removed_so_far = 0; i < duplicates_2.size(); i++) {
                        while (removed_so_far < to_remove.size() ? to_remove[removed_so_far] < duplicates_2[i] : false) {
                            removed_so_far++;
                        }
                        duplicates_2[i] -= removed_so_far;
                    }
                }
                
                // did we find any duplicates with the optimal pair?
                if (duplicates_1.size() > 1 || duplicates_2.size() > 1 || !to_remove.empty()) {
                    // compute the mapping quality of the whole group of duplicates for each end
                    int32_t raw_mapq_1 = get_aligner()->compute_group_mapping_quality(scores, duplicates_1);
                    int32_t raw_mapq_2 = get_aligner()->compute_group_mapping_quality(scores, duplicates_2);
                    
                    // arbitrary scaling, seems to help performance
                    raw_mapq_1 *= mapq_scaling_factor;
                    raw_mapq_2 *= mapq_scaling_factor;
                    
#ifdef debug_multipath_mapper
                    cerr << "deduplicated raw MAPQs are " << raw_mapq_1 << " and " << raw_mapq_2 << endl;
#endif
                    
                    int32_t mapq_1 = min<int32_t>(raw_mapq_1, max_mapping_quality);
                    int32_t mapq_2 = min<int32_t>(raw_mapq_2, max_mapping_quality);
                    
                    multipath_aln_pairs.front().first.set_mapping_quality(mapq_1);
                    multipath_aln_pairs.front().second.set_mapping_quality(mapq_2);
                }
            }
        }
    }
            
    double MultipathMapper::fragment_length_log_likelihood(int64_t length) const {
        double dev = length - fragment_length_distr.mean();
        return -dev * dev / (2.0 * fragment_length_distr.stdev() * fragment_length_distr.stdev());
    }
    
    void MultipathMapper::set_automatic_min_clustering_length(double random_mem_probability) {
        min_clustering_mem_length = max<int>(log(1.0 - pow(random_mem_probability, 1.0 / xindex->seq_length)) / log(0.25), 1);
    }
            
    // make the memos live in this .o file
    thread_local unordered_map<pair<double, size_t>, haploMath::RRMemo> MultipathMapper::rr_memos;
    
    haploMath::RRMemo& MultipathMapper::get_rr_memo(double recombination_penalty, size_t population_size) const {
        auto iter = rr_memos.find(make_pair(recombination_penalty, population_size));
        if (iter != rr_memos.end()) {
            return iter->second;
        }
        else {
            rr_memos.insert(make_pair(make_pair(recombination_penalty, population_size),
                                      haploMath::RRMemo(recombination_penalty, population_size)));
            return rr_memos.at(make_pair(recombination_penalty, population_size));
        }
    }
    
    double MultipathMapper::read_coverage_z_score(int64_t coverage, const Alignment& alignment) const {
        /* algebraically equivalent to
         *
         *      Coverage - ReadLen / 4
         *  -------------------------------
         *  sqrt(ReadLen * 1/4 * (1 - 1/4))
         * 
         * from the Normal approximation to a Binomal(ReadLen, 1/4)
         */
        double root_len = sqrt(alignment.sequence().size());
        return 0.5773502691896258 * (4.0 * coverage / root_len - root_len);
    }
}


<|MERGE_RESOLUTION|>--- conflicted
+++ resolved
@@ -18,14 +18,10 @@
 namespace vg {
     
     //size_t MultipathMapper::PRUNE_COUNTER = 0;
-<<<<<<< HEAD
-    //size_t MultipathMapper::SUBGRAPH_TOTAL = 0; 
-=======
     //size_t MultipathMapper::SUBGRAPH_TOTAL = 0;
     //size_t MultipathMapper::SECONDARY_RESCUE_COUNT = 0;
     //size_t MultipathMapper::SECONDARY_RESCUE_ATTEMPT = 0;
     //size_t MultipathMapper::SECONDARY_RESCUE_TOTAL = 0;
->>>>>>> b9d37c83
     
     MultipathMapper::MultipathMapper(xg::XG* xg_index, gcsa::GCSA* gcsa_index, gcsa::LCPArray* lcp_array,
                                      haplo::ScoreProvider* haplo_score_provider, SnarlManager* snarl_manager) :

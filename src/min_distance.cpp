--- conflicted
+++ resolved
@@ -2160,13 +2160,8 @@
     cout << endl;
 }
 
-<<<<<<< HEAD
 void MinimumDistanceIndex::add_nodes_in_range(const HandleGraph* super_graph, int64_t min_distance, int64_t max_distance, 
-                                      SubHandleGraph& sub_graph, vector<tuple<handle_t, int64_t>>& start_nodes, 
-=======
-void MinimumDistanceIndex::addNodesInRange(const HandleGraph* super_graph, int64_t min_distance, int64_t max_distance, 
                                       std::unordered_set<id_t>& sub_graph, vector<tuple<handle_t, int64_t>>& start_nodes, 
->>>>>>> 9fda1035
                                       hash_set<pair<id_t, bool>>& seen_nodes) {
     //Starting from a given handle in the super_graph, traverse the graph and add all nodes within the distance range to sub_graph
     
@@ -2231,13 +2226,8 @@
     }
 }
 
-<<<<<<< HEAD
 void MinimumDistanceIndex::subgraph_in_range(const Path& path, const HandleGraph* super_graph, int64_t min_distance, 
-                                           int64_t max_distance, SubHandleGraph& sub_graph, bool look_forward){
-=======
-void MinimumDistanceIndex::subgraphInRange(const Path& path, const HandleGraph* super_graph, int64_t min_distance, 
                                            int64_t max_distance, std::unordered_set<id_t>& sub_graph, bool look_forward){
->>>>>>> 9fda1035
 
     //Get the subgraph of all nodes for which the minimum distance to any position in the node is within the distance range
     //Algorithm proceeds in two phases: First, traverse up the snarl tree and get the distance to the ends of each snarl

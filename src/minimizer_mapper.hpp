--- conflicted
+++ resolved
@@ -27,13 +27,9 @@
     /**
      * Construct a new MinimizerMapper using the given indexes.
      */
-<<<<<<< HEAD
+
     MinimizerMapper(const XG* xg_index, const gbwt::GBWT* gbwt_index, const MinimizerIndex* minimizer_index,
-        SnarlManager* snarl_manager, DistanceIndex* distance_index);
-=======
-    MinimizerMapper(const xg::XG* xg_index, const gbwt::GBWT* gbwt_index, const MinimizerIndex* minimizer_index,
          MinimumDistanceIndex* distance_index);
->>>>>>> 69d0bae5
 
     /**
      * Map the given read, and send output to the given AlignmentEmitter. May be run from any thread.

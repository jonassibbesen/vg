#ifndef VG_UTILITY_HPP_INCLUDED
#define VG_UTILITY_HPP_INCLUDED

#include <string>
#include <vector>
#include <sstream>
#include <omp.h>
#include <signal.h>
#include <cstring>
#include <algorithm>
#include <numeric>
#include <cmath>
#include <unordered_set>
#include <random>
#include <type_traits>
#include <regex>
#include <signal.h>
#include <unistd.h>
#include <vg/vg.pb.h>
#include "types.hpp"
#include "sha1.hpp"
#include "Variant.h"

namespace vg {

using namespace std;

char reverse_complement(const char& c);
string reverse_complement(const string& seq);
void reverse_complement_in_place(string& seq);
/// Return True if the given string is entirely Ns of either case, and false
/// otherwise.
bool is_all_n(const string& seq);
/// Return the number of Ns as a fraction of the total sequence length
/// (or 0 if the sequence is empty)
double get_fraction_of_ns(const string& seq);
/// Return the number of threads that OMP will produce for a parallel section.
/// TODO: Assumes that this is the same for every parallel section.
int get_thread_count(void);
string wrap_text(const string& str, size_t width);
bool is_number(const string& s);

// split a string on any character found in the string of delimiters (delims)
std::vector<std::string>& split_delims(const std::string &s, const std::string& delims, std::vector<std::string> &elems);
std::vector<std::string> split_delims(const std::string &s, const std::string& delims);

const std::string sha1sum(const std::string& data);
const std::string sha1head(const std::string& data, size_t head);

/// Return true if a character is an uppercase A, C, G, or T, and false otherwise.
bool isATGC(const char& b);
bool allATGC(const string& s);
bool allATGCN(const string& s);
string nonATGCNtoN(const string& s);
// Convert ASCII-encoded DNA to upper case
string toUppercase(const string& s);

// write a fasta sqeuence
void write_fasta_sequence(const std::string& name, const std::string& sequence, ostream& os, size_t width=80);

<<<<<<< HEAD
template<typename T>
double stdev(const T& v) {
    double sum = std::accumulate(v.begin(), v.end(), 0.0);
    double mean = sum / v.size();
    std::vector<double> diff(v.size());
    std::transform(v.begin(), v.end(), diff.begin(), [mean](double x) { return x - mean; });
    double sq_sum = std::inner_product(diff.begin(), diff.end(), diff.begin(), 0.0);
    return std::sqrt(sq_sum / v.size());
}

// Φ is the normal cumulative distribution function
// https://en.wikipedia.org/wiki/Cumulative_distribution_function
double phi(double x1, double x2);
    
/// Inverse CDF of a standard normal distribution. Must have 0 < quantile < 1.
double normal_inverse_cdf(double quantile);

/*
 * Return the log of the sum of two log-transformed values without taking them
 * out of log space.
 */
inline double add_log(double log_x, double log_y) {
    return log_x > log_y ? log_x + log(1.0 + exp(log_y - log_x)) : log_y + log(1.0 + exp(log_x - log_y));
}
    
/*
 * Return the log of the difference of two log-transformed values without taking
 * them out of log space.
 */
inline double subtract_log(double log_x, double log_y) {
    return log_x + log(1.0 - exp(log_y - log_x));
}
 
/**
 * Convert a number ln to the same number log 10.
 */   
inline double ln_to_log10(double ln) {
    return ln / log(10);
}

/**
 * Convert a number log 10 to the same number ln.
 */   
inline double log10_to_ln(double l10) {
    return l10 * log(10);
}
    
// Convert a probability to a natural log probability.
inline double prob_to_logprob(double prob) {
    return log(prob);
}
// Convert natural log probability to a probability
inline double logprob_to_prob(double logprob) {
    return exp(logprob);
}

// NOT a lob probability
inline double not_logprob(double logprob) {
    return prob_to_logprob(1.0 - logprob_to_prob(logprob));
}

// Add two probabilities (expressed as logprobs) together and return the result
// as a logprob.
inline double logprob_add(double logprob1, double logprob2) {
    // Pull out the larger one to avoid underflows
    double pulled_out = max(logprob1, logprob2);
    return pulled_out + prob_to_logprob(logprob_to_prob(logprob1 - pulled_out) + logprob_to_prob(logprob2 - pulled_out));
}
// Invert a logprob, and get the probability of its opposite.
inline double logprob_invert(double logprob) {
    return prob_to_logprob(1.0 - logprob_to_prob(logprob));
}

// Convert integer Phred quality score to probability of wrongness.
inline double phred_to_prob(int phred) {
    return pow(10, -((double)phred) / 10);
}

// Convert probability of wrongness to integer Phred quality score.
inline double prob_to_phred(double prob) {
    return -10.0 * log10(prob);
}

// Convert a Phred quality score directly to a natural log probability of wrongness.
inline double phred_to_logprob(int phred) {
    return (-((double)phred) / 10) / log10(exp(1.0));
}

// Convert a natural log probability of wrongness directly to a Phred quality score.
inline double logprob_to_phred(double logprob ) {
    return -10.0 * logprob * log10(exp(1.0));
}

// Take the geometric mean of two logprobs
inline double logprob_geometric_mean(double lnprob1, double lnprob2) {
    return log(sqrt(exp(lnprob1 + lnprob2)));
}

// Same thing in phred
inline double phred_geometric_mean(double phred1, double phred2) {
    return prob_to_phred(sqrt(phred_to_prob(phred1 + phred2)));
}

// normal pdf, from http://stackoverflow.com/a/10848293
template <typename T>
T normal_pdf(T x, T m, T s)
{
    static const T inv_sqrt_2pi = 0.3989422804014327;
    T a = (x - m) / s;

    return inv_sqrt_2pi / s * std::exp(-T(0.5) * a * a);
}
=======

>>>>>>> 4d48086a

template<typename T, typename V>
set<T> map_keys_to_set(const map<T, V>& m) {
    set<T> r;
    for (auto p : m) r.insert(p.first);
    return r;
}

// pairwise maximum
template<typename T>
vector<T> pmax(const std::vector<T>& a, const std::vector<T>& b) {
    std::vector<T> c;
    assert(a.size() == b.size());
    c.reserve(a.size());
    std::transform(a.begin(), a.end(), b.begin(),
                   std::back_inserter(c),
                   [](T a, T b) { return std::max<T>(a, b); });
    return c;
}

// maximum of all vectors
template<typename T>
vector<T> vpmax(const std::vector<std::vector<T>>& vv) {
    std::vector<T> c;
    if (vv.empty()) return c;
    c = vv.front();
    typename std::vector<std::vector<T> >::const_iterator v = vv.begin();
    ++v; // skip the first element
    for ( ; v != vv.end(); ++v) {
        c = pmax(c, *v);
    }
    return c;
}

/**
 * Compute the sum of the values in a collection. Values must be default-
 * constructable (like numbers are).
 */
template<typename Collection>
typename Collection::value_type sum(const Collection& collection) {

    // Set up an alias
    using Item = typename Collection::value_type;

    // Make a new zero-valued item to hold the sum
    auto total = Item();
    for(auto& to_sum : collection) {
        total += to_sum;
    }

    return total;

}


/**
 * Temporary files. Create with create() and remove with remove(). All
 * temporary files will be deleted when the program exits normally or with
 * std::exit(). The files will be created in a directory determined from
 * environment variables, though this can be overridden with set_dir().
 * The interface is thread-safe.
 */
namespace temp_file {

    /// Create a temporary file starting with the given base name
    string create(const string& base);

    /// Create a temporary file
    string create();

    /// Remove a temporary file
    void remove(const string& filename);

    /// Set a temp dir, overriding system defaults and environment variables.
    void set_dir(const string& new_temp_dir);

    /// Get the current temp dir
    string get_dir();

} // namespace temp_file

// Code to detect if a variant lacks an ID and give it a unique but repeatable
// one.
string get_or_make_variant_id(const vcflib::Variant& variant);
string make_variant_id(const vcflib::Variant& variant);

// TODO: move these to genotypekit on a VCF emitter?

/**
 * Create the reference allele for an empty vcflib Variant, since apaprently
 * there's no method for that already. Must be called before any alt alleles are
 * added.
 */
void create_ref_allele(vcflib::Variant& variant, const std::string& allele);

/**
 * Add a new alt allele to a vcflib Variant, since apaprently there's no method
 * for that already.
 *
 * If that allele already exists in the variant, does not add it again.
 *
 * Retuerns the allele number (0, 1, 2, etc.) corresponding to the given allele
 * string in the given variant. 
 */
int add_alt_allele(vcflib::Variant& variant, const std::string& allele);

/**
 * We have a transforming map function that we can chain.
 */ 
template <template <class T, class A = std::allocator<T>> class Container, typename Input, typename Output>
Container<Output> map_over(const Container<Input>& in, const std::function<Output(const Input&)>& lambda) {
    Container<Output> to_return;
    for (const Input& item : in) {
        to_return.push_back(lambda(item));
    }
    return to_return;
}

/**
 * We have a wrapper of that to turn a container reference into a container of pointers.
 */
template <template <class T, class A = std::allocator<T>> class Container, typename Item>
Container<const Item*> pointerfy(const Container<Item>& in) {
    return map_over<Container, Item, const Item*>(in, [](const Item& item) -> const Item* {
        return &item;
    });
}

// Simple little tree
template<typename T>
struct TreeNode {
    T v;
    vector<TreeNode<T>*> children;
    TreeNode<T>* parent;
    TreeNode() : parent(0) {}
    ~TreeNode() { for (auto c : children) { delete c; } }
    void for_each_preorder(function<void(TreeNode<T>*)> lambda) {
        lambda(this);
        for (auto c : children) {
            c->for_each_preorder(lambda);
        }
    }
    void for_each_postorder(function<void(TreeNode<T>*)> lambda) {
        for (auto c : children) {
            c->for_each_postorder(lambda);
        }
        lambda(this);
    }
};
    

    
template<typename T>
struct Tree {
    typedef TreeNode<T> Node;
    Node* root;
    Tree(Node* r = 0) : root(r) { }
    ~Tree() { delete root; }
    void for_each_preorder(function<void(Node*)> lambda) {
        if (root) root->for_each_preorder(lambda);
    }
    void for_each_postorder(function<void(Node*)> lambda) {
       if (root) root->for_each_postorder(lambda);
    }

};

// vector containing positive integer values in [begin, end)
vector<size_t> range_vector(size_t begin, size_t end);
    
// vector containing positive integer values in [0, end)
inline vector<size_t> range_vector(size_t end) {
    return range_vector(0, end);
}

struct IncrementIter {
public:
    IncrementIter(size_t number) : current(number) {
        
    }
    
    inline IncrementIter& operator=(const IncrementIter& other) {
        current = other.current;
        return *this;
    }
    
    inline bool operator==(const IncrementIter& other) const {
        return current == other.current;
    }
    
    inline bool operator!=(const IncrementIter& other) const {
        return current != other.current;
    }
    
    inline IncrementIter operator++() {
        current++;
        return *this;
    }
    
    inline IncrementIter operator++( int ) {
        IncrementIter temp = *this;
        current++;
        return temp;
    }
    
    inline size_t operator*(){
        return current;
    }
    
private:
    size_t current;
};
    
size_t integer_power(size_t x, size_t power);

/// Computes base^exponent in log(exponent) time
size_t integer_power(uint64_t base, uint64_t exponent);
/// Computes base^exponent mod modulus in log(exponent) time without requiring more
/// than 64 bits to represent exponentiated number
size_t modular_exponent(uint64_t base, uint64_t exponent, uint64_t modulus);

/// Returns a uniformly random DNA sequence of the given length
string random_sequence(size_t length);

/// Returns a uniformly random DNA sequence sequence deterministically from a seed
string pseudo_random_sequence(size_t length, uint64_t seed);

/// Escape "%" to "%25"
string percent_url_encode(const string& seq);
string replace_in_string(string subject, const string& search, const string& replace);

/// Given a pair of random access iterators defining a range, deterministically
/// shuffle the contents of the range based on the given integer seed.
template<class RandomIt>
void deterministic_shuffle(RandomIt begin, RandomIt end, const uint32_t& seed) {
    // Make an RNG from the string
    minstd_rand rng(seed);
    
    // Perform Knuth shuffle algorithm using RNG
    int64_t width = end - begin;
    for (int64_t i = 1; i < width; i++) {
        std::swap(*(begin + (rng() % (i + 1))), *(begin + i));
    }
}

/// Given a pair of random access iterators defining a range, deterministically
/// shuffle the contents of the range based on the given string seed.
template<class RandomIt>
void deterministic_shuffle(RandomIt begin, RandomIt end, const string& seed) {
    // Turn the string into a 32-bit number.
    uint32_t seedNumber = 0;
    for (uint8_t byte : seed) {
        // Sum up with primes and overflow.
        // TODO: this is a bit of a bad hash function but it should be good enough.
        seedNumber = seedNumber * 13 + byte;
    }

    // Shuffle with the derived integer seed
    deterministic_shuffle(begin, end, seedNumber);
}

/// Make seeds for Alignments based on their sequences.
inline string make_shuffle_seed(const Alignment& aln) {
    return aln.sequence();
}

/// Make seeds for Alignments based on their sequences.
inline string make_shuffle_seed(const Alignment* aln) {
    return aln->sequence();
}

/// Make seeds for pairs of Alignments based on their concatenated sequences
inline string make_shuffle_seed(const pair<Alignment, Alignment>* alns) {
    return alns->first.sequence() + alns->second.sequence();
}

/// Do a deterministic shuffle with automatic seed determination.
template<class RandomIt>
void deterministic_shuffle(RandomIt begin, RandomIt end) {
    deterministic_shuffle(begin, end, make_shuffle_seed(*begin));
}

/**
 * Sort the items between the two given random-access iterators, as with std::sort.
 * Deterministically shuffle the ties, if any, at the top end, using the given seed generator function.
 */
template<class RandomIt, class Compare, class MakeSeed>
void sort_shuffling_ties(RandomIt begin, RandomIt end, Compare comp, MakeSeed seed) {
    
    // Sort everything
    std::stable_sort(begin, end, comp);
    
    // Comparison returns true if first argument must come before second, and
    // false otherwise. So the ties will be a run where the top thing doesn't
    // necessarily come before each other thing (i.e. comparison returns
    // false).
    
    // Count the ties at the top
    RandomIt ties_end = begin;
    while (ties_end != end && !comp(*begin, *ties_end)) {
        // We haven't hit the end of the list, and the top thing isn't strictly better than this thing.
        // So mark it as a tie and advance.
        ++ties_end;
    }
    
    if (begin != ties_end) {
        // Shuffle the ties.
        deterministic_shuffle(begin, ties_end, seed(*begin));
    }

}

/**
 * Sort the items between the two given random-access iterators, as with std::sort.
 * Deterministically shuffle the ties, if any, at the top end, using automatic seed determination.
 */
template<class RandomIt, class Compare>
void sort_shuffling_ties(RandomIt begin, RandomIt end, Compare comp) {
    
    // Make the seed using the pre-defined seed making approaches
    sort_shuffling_ties(begin, end, comp, [](decltype (*begin)& item) {
        return make_shuffle_seed(item);
    });

}

/// Compose the translations from two graph operations, both of which involved oriented transformations.
unordered_map<id_t, pair<id_t, bool>> overlay_node_translations(const unordered_map<id_t, pair<id_t, bool>>& over,
                                                                const unordered_map<id_t, pair<id_t, bool>>& under);

/// Compose the translations from two graph operations, the first of which involved oriented transformations.
unordered_map<id_t, pair<id_t, bool>> overlay_node_translations(const unordered_map<id_t, id_t>& over,
                                                                const unordered_map<id_t, pair<id_t, bool>>& under);

/// Compose the translations from two graph operations, the second of which involved oriented transformations.
unordered_map<id_t, pair<id_t, bool>> overlay_node_translations(const unordered_map<id_t, pair<id_t, bool>>& over,
                                                                const unordered_map<id_t, id_t>& under);

/// Compose the translations from two graph operations, neither of which involved oriented transformations.
unordered_map<id_t, id_t> overlay_node_translations(const unordered_map<id_t, id_t>& over,
                                                    const unordered_map<id_t, id_t>& under);
    

/// Return true if there's a command line argument (i.e. input file name) waiting to be processed. 
bool have_input_file(int& optind, int argc, char** argv);

/// Get a callback with an istream& to an open file if a file name argument is
/// present after the parsed options, or print an error message and exit if one
/// is not. Handles "-" as a filename as indicating standard input. The reference
/// passed is guaranteed to be valid only until the callback returns. Bumps up
/// optind to the next argument if a filename is found.
void get_input_file(int& optind, int argc, char** argv, function<void(istream&)> callback);

/// Parse out the name of an input file (i.e. the next positional argument), or
/// throw an error. File name must be nonempty, but may be "-" or may not exist.
string get_input_file_name(int& optind, int argc, char** argv);

/// Parse out the name of an output file (i.e. the next positional argument), or
/// throw an error. File name must be nonempty.
string get_output_file_name(int& optind, int argc, char** argv);

/// Get a callback with an istream& to an open file. Handles "-" as a filename as
/// indicating standard input. The reference passed is guaranteed to be valid
/// only until the callback returns.
void get_input_file(const string& file_name, function<void(istream&)> callback);

/// Parse a command-line argument string. Exits with an error if the string
/// does not contain exactly an item fo the appropriate type.
template<typename Result>
Result parse(const string& arg);

/// Parse a command-line argument C string. Exits with an error if the string
/// does not contain exactly an item fo the appropriate type.
template<typename Result>
Result parse(const char* arg);

/// Parse the appropriate type from the string to the destination value.
/// Return true if parsing is successful and false (or throw something) otherwise.
template<typename Result>
bool parse(const string& arg, Result& dest);

// Do one generic implementation for signed integers that fit in a long long.
// Cram the constraint into the type of the output parameter.
template<typename Result>
bool parse(const string& arg, typename enable_if<sizeof(Result) <= sizeof(long long) &&
    is_integral<Result>::value &&
    is_signed<Result>::value, Result>::type& dest) {
    
    // This will hold the next character after the number parsed
    size_t after;
    long long buffer = std::stoll(arg, &after);
    if (buffer > numeric_limits<Result>::max() || buffer < numeric_limits<Result>::min()) {
        // Out of range
        return false;
    }
    dest = (Result) buffer;
    return(after == arg.size());    
}

// Do another generic implementation for unsigned integers
template<typename Result>
bool parse(const string& arg, typename enable_if<sizeof(Result) <= sizeof(unsigned long long) &&
    is_integral<Result>::value &&
    !is_signed<Result>::value, Result>::type& dest) {
    
    // This will hold the next character after the number parsed
    size_t after;
    unsigned long long buffer = std::stoull(arg, &after);
    if (buffer > numeric_limits<Result>::max() || buffer < numeric_limits<Result>::min()) {
        // Out of range
        return false;
    }
    dest = (Result) buffer;
    return(after == arg.size());    
}              

// We also have an implementation for doubles (defined in the cpp)
template<>
bool parse(const string& arg, double& dest);

// And one for regular expressions
template<>
bool parse(const string& arg, std::regex& dest);

// Implement the first version in terms of the second, for any type
template<typename Result>
Result parse(const string& arg) {
    Result to_return;
    bool success;
    try {
        success = parse<Result>(arg, to_return);
    } catch(exception& e) {
        success = false;
    }
    if (success) {
        // Parsing worked
        return to_return;
    } else {
        // Parsing failed
        cerr << "error: could not parse " << typeid(to_return).name() << " from argument \"" << arg << "\"" << endl;
        exit(1);
    }
}

// Implement the C string version in terms of that
template<typename Result>
Result parse(const char* arg) {
    return parse<Result>(string(arg));
}
 
}

#endif<|MERGE_RESOLUTION|>--- conflicted
+++ resolved
@@ -58,122 +58,7 @@
 // write a fasta sqeuence
 void write_fasta_sequence(const std::string& name, const std::string& sequence, ostream& os, size_t width=80);
 
-<<<<<<< HEAD
-template<typename T>
-double stdev(const T& v) {
-    double sum = std::accumulate(v.begin(), v.end(), 0.0);
-    double mean = sum / v.size();
-    std::vector<double> diff(v.size());
-    std::transform(v.begin(), v.end(), diff.begin(), [mean](double x) { return x - mean; });
-    double sq_sum = std::inner_product(diff.begin(), diff.end(), diff.begin(), 0.0);
-    return std::sqrt(sq_sum / v.size());
-}
-
-// Φ is the normal cumulative distribution function
-// https://en.wikipedia.org/wiki/Cumulative_distribution_function
-double phi(double x1, double x2);
-    
-/// Inverse CDF of a standard normal distribution. Must have 0 < quantile < 1.
-double normal_inverse_cdf(double quantile);
-
-/*
- * Return the log of the sum of two log-transformed values without taking them
- * out of log space.
- */
-inline double add_log(double log_x, double log_y) {
-    return log_x > log_y ? log_x + log(1.0 + exp(log_y - log_x)) : log_y + log(1.0 + exp(log_x - log_y));
-}
-    
-/*
- * Return the log of the difference of two log-transformed values without taking
- * them out of log space.
- */
-inline double subtract_log(double log_x, double log_y) {
-    return log_x + log(1.0 - exp(log_y - log_x));
-}
- 
-/**
- * Convert a number ln to the same number log 10.
- */   
-inline double ln_to_log10(double ln) {
-    return ln / log(10);
-}
-
-/**
- * Convert a number log 10 to the same number ln.
- */   
-inline double log10_to_ln(double l10) {
-    return l10 * log(10);
-}
-    
-// Convert a probability to a natural log probability.
-inline double prob_to_logprob(double prob) {
-    return log(prob);
-}
-// Convert natural log probability to a probability
-inline double logprob_to_prob(double logprob) {
-    return exp(logprob);
-}
-
-// NOT a lob probability
-inline double not_logprob(double logprob) {
-    return prob_to_logprob(1.0 - logprob_to_prob(logprob));
-}
-
-// Add two probabilities (expressed as logprobs) together and return the result
-// as a logprob.
-inline double logprob_add(double logprob1, double logprob2) {
-    // Pull out the larger one to avoid underflows
-    double pulled_out = max(logprob1, logprob2);
-    return pulled_out + prob_to_logprob(logprob_to_prob(logprob1 - pulled_out) + logprob_to_prob(logprob2 - pulled_out));
-}
-// Invert a logprob, and get the probability of its opposite.
-inline double logprob_invert(double logprob) {
-    return prob_to_logprob(1.0 - logprob_to_prob(logprob));
-}
-
-// Convert integer Phred quality score to probability of wrongness.
-inline double phred_to_prob(int phred) {
-    return pow(10, -((double)phred) / 10);
-}
-
-// Convert probability of wrongness to integer Phred quality score.
-inline double prob_to_phred(double prob) {
-    return -10.0 * log10(prob);
-}
-
-// Convert a Phred quality score directly to a natural log probability of wrongness.
-inline double phred_to_logprob(int phred) {
-    return (-((double)phred) / 10) / log10(exp(1.0));
-}
-
-// Convert a natural log probability of wrongness directly to a Phred quality score.
-inline double logprob_to_phred(double logprob ) {
-    return -10.0 * logprob * log10(exp(1.0));
-}
-
-// Take the geometric mean of two logprobs
-inline double logprob_geometric_mean(double lnprob1, double lnprob2) {
-    return log(sqrt(exp(lnprob1 + lnprob2)));
-}
-
-// Same thing in phred
-inline double phred_geometric_mean(double phred1, double phred2) {
-    return prob_to_phred(sqrt(phred_to_prob(phred1 + phred2)));
-}
-
-// normal pdf, from http://stackoverflow.com/a/10848293
-template <typename T>
-T normal_pdf(T x, T m, T s)
-{
-    static const T inv_sqrt_2pi = 0.3989422804014327;
-    T a = (x - m) / s;
-
-    return inv_sqrt_2pi / s * std::exp(-T(0.5) * a * a);
-}
-=======
-
->>>>>>> 4d48086a
+
 
 template<typename T, typename V>
 set<T> map_keys_to_set(const map<T, V>& m) {

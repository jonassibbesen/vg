--- conflicted
+++ resolved
@@ -302,15 +302,9 @@
     // Copy over the template for nice calls
     using HandleGraph::follow_edges;
         
-<<<<<<< HEAD
-        /// Loop over all the nodes in the graph in their local forward
-        /// orientations, in their internal stored order. Stop if the iteratee returns false.
-        virtual void for_each_handle(const function<bool(const handle_t&)>& iteratee, bool parallel = false) const;
-=======
     /// Loop over all the nodes in the graph in their local forward
     /// orientations, in their internal stored order. Stop if the iteratee returns false.
-    virtual void for_each_handle(const function<bool(const handle_t&)>& iteratee) const;
->>>>>>> b23664d2
+    virtual void for_each_handle(const function<bool(const handle_t&)>& iteratee, bool parallel = false) const;
         
     // Copy over the template for nice calls
     using HandleGraph::for_each_handle;

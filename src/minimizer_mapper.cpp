--- conflicted
+++ resolved
@@ -22,7 +22,7 @@
 #include <cmath>
 
 //#define debug
-//#define print_minimizers
+#define print_minimizers
 
 namespace vg {
 
@@ -894,25 +894,12 @@
 
     // We track unextended clusters.
     vector<vector<size_t>> unextended_clusters_by_read(2);
-<<<<<<< HEAD
     // To compute the windows that are explored, we need to get
     // all the minimizers that are explored.
     vector<SmallBitset> minimizer_explored_by_read(2);
     //How many hits of each minimizer ended up in each extended cluster?
     vector<vector<vector<size_t>>> minimizer_extended_cluster_count_by_read(2); 
     
-=======
-    // To compute the windows present in any extended cluster, we need to get
-    // all the minimizers in any extended cluster.
-    vector<SmallBitset> present_in_any_extended_cluster_by_read(2);
-
-    vector<vector<vector<size_t>>> minimizer_extended_cluster_count (2);
-
-    //For each minimizer, how many hits ended up in an extended cluster that got turned into an alignment?
-    vector<vector<size_t>> minimizer_extensions_count(2); 
-    minimizer_extensions_count[0].resize(minimizers_by_read[0].size(), 0);
-    minimizer_extensions_count[1].resize(minimizers_by_read[1].size(), 0);
->>>>>>> 9dad9033
 
     //Now that we've scored each of the clusters, extend and align them
     for (size_t read_num = 0 ; read_num < 2 ; read_num++) {
@@ -1022,11 +1009,10 @@
                     cerr << "Cluster " << cluster_num << endl;
 #endif
                     
+                    //Count how many of each minimizer is in each cluster extension
                     minimizer_extended_cluster_count_by_read[read_num].emplace_back(minimizers.size(), 0);
                     // Pack the seeds for GaplessExtender.
                     GaplessExtender::cluster_type seed_matchings;
-                    //Count how many of each minimizer is in each cluster extension
-                    minimizer_extended_cluster_count[read_num].emplace_back(minimizers.size(), 0);
                     for (auto seed_index : cluster.seeds) {
                         // Insert the (graph position, read offset) pair.
                         const Seed& seed = seeds[seed_index];
@@ -1036,7 +1022,6 @@
                         cerr << "Seed read:" << minimizers[seed.source].value.offset << " = " << seed.pos
                             << " from minimizer " << seed.source << endl;
 #endif
-                        minimizer_extended_cluster_count[read_num].back()[seed.source]++;
                     }
                     
                     // Extend seed hits in the cluster into one or more gapless extensions
@@ -1199,10 +1184,6 @@
 
                 curr_funnel_index++; 
 
-                //Count how many hits of each minimizer were in an extended cluster that got aligned
-                for (size_t i = 0 ; i < minimizer_extended_cluster_count[read_num][extension_num].size() ; i++) {
-                    minimizer_extensions_count[read_num][i] += minimizer_extended_cluster_count[read_num][extension_num][i];
-                }
                 if (track_provenance) {
 
                     funnels[read_num].project(extension_num);
@@ -1491,8 +1472,8 @@
                  << minimizer.agglomeration_start << "\t"
                  << minimizer.agglomeration_length << "\t"
                  << minimizer.hits << "\t"
-                 << minimizer_extensions_count[0][i];
-             if (minimizer_extensions_count[0][i]>0) {
+                 << minimizer_explored_by_read[0].contains(i);
+             if (minimizer_explored_by_read[0].contains(i)) {
                  assert(minimizer.hits<=hard_hit_cap) ;
              }
         }
@@ -1516,8 +1497,8 @@
                  << minimizer.agglomeration_start << "\t"
                  << minimizer.agglomeration_length << "\t"
                  << minimizer.hits << "\t"
-                 << minimizer_extensions_count[1][i];
-             if (minimizer_extensions_count[1][i]>0) {
+                 << minimizer_explored_by_read[0].contains(i);
+             if (minimizer_explored_by_read[0].contains(i)) {
                  assert(minimizer.hits<=hard_hit_cap) ;
              }
         }
@@ -1830,16 +1811,11 @@
                 }
             }
             // Compute caps on MAPQ. TODO: avoid needing to pass as much stuff along.
-<<<<<<< HEAD
             double mapq_explored_cap = 2 * faster_cap(minimizers_by_read[read_num], explored_minimizers, aln.sequence(), aln.quality());
-=======
-            double mapq_extended_cap = compute_mapq_caps(aln,
-                minimizers_by_read[read_num],
-                present_in_any_extended_cluster_by_read[read_num]);
+
 #ifdef print_minimizers
-            mapq_extend_caps.emplace_back(mapq_extended_cap);
-#endif
->>>>>>> 9dad9033
+            mapq_extend_caps.emplace_back(mapq_explored_cap);
+#endif
 
             // Remember the caps
             auto& to_annotate = (read_num == 0 ? mappings.first : mappings.second).front();
@@ -2007,8 +1983,8 @@
              << minimizer.agglomeration_start << "\t"
              << minimizer.agglomeration_length << "\t"
              << minimizer.hits << "\t"
-             << minimizer_extensions_count[0][i];
-         if (minimizer_extensions_count[0][i]>0) {
+             << minimizer_explored_by_read[0].contains(i);
+         if (minimizer_explored_by_read[0].contains(i)) {
              assert(minimizer.hits<=hard_hit_cap) ;
          }
     } cerr << "\t" << uncapped_mapq << "\t" << fragment_cluster_cap << "\t" << mapq_score_group_1 << "\t" << mapq_extend_caps[0];  
@@ -2031,8 +2007,8 @@
              << minimizer.agglomeration_start << "\t"
              << minimizer.agglomeration_length << "\t"
              << minimizer.hits << "\t"
-             << minimizer_extensions_count[1][i];
-         if (minimizer_extensions_count[1][i]>0) {
+             << minimizer_explored_by_read[1].contains(i);
+         if (minimizer_explored_by_read[1].contains(i)) {
              assert(minimizer.hits<=hard_hit_cap) ;
          }
     }

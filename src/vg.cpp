#include "vg.hpp"
#include "stream.hpp"
#include "gssw_aligner.hpp"
// We need to use ultrabubbles for dot output
#include "genotypekit.hpp"
#include "algorithms/topological_sort.hpp"
#include <raptor2/raptor2.h>
#include <stPinchGraphs.h>

//#define debug

namespace vg {

using namespace std;
using namespace gfak;


// construct from a stream of protobufs
VG::VG(istream& in, bool showp, bool warn_on_duplicates) {

    // set up uninitialized values
    init();
    show_progress = showp;
    // and if we should show progress
    function<void(uint64_t)> handle_count = [this](uint64_t count) {
        create_progress("loading graph", count);
    };

    // the graph is read in chunks, which are attached to this graph
    uint64_t i = 0;
    function<void(Graph&)> lambda = [this, &i, &warn_on_duplicates](Graph& g) {
        update_progress(++i);
        // We usually expect these to not overlap in nodes or edges, so complain unless we've been told not to.
        extend(g, warn_on_duplicates);
    };

    stream::for_each(in, lambda, handle_count);

    // Collate all the path mappings we got from all the different chunks. A
    // mapping from any chunk might fall anywhere in a path (because paths may
    // loop around cycles), so we need to sort on ranks.
    paths.sort_by_mapping_rank();
    paths.rebuild_mapping_aux();

    // store paths in graph
    paths.to_graph(graph);

    destroy_progress();

}

// construct from an arbitrary source of Graph protobuf messages
VG::VG(function<bool(Graph&)>& get_next_graph, bool showp, bool warn_on_duplicates) {
    // set up uninitialized values
    init();
    show_progress = showp;

    // We can't show loading progress since we don't know the total number of
    // subgraphs.

    // Try to load the first graph
    Graph subgraph;
    bool got_subgraph = get_next_graph(subgraph);
    while(got_subgraph) {
        // If there is a valid subgraph, add it to ourselves.
        // We usually expect these to not overlap in nodes or edges, so complain unless we've been told not to.
        extend(subgraph, warn_on_duplicates);
        // Try and load the next subgraph, if it exists.
        got_subgraph = get_next_graph(subgraph);
    }

    // store paths in graph
    paths.to_graph(graph);
}

handle_t VG::get_handle(const id_t& node_id, bool is_reverse) const {
    // Handle is ID in low bits and orientation in high bit
    
    // Where in the g vector do we need to be
    size_t handle = node_id;
    // And set the high bit if it's reverse
    if (is_reverse) handle |= HIGH_BIT;
    return as_handle(handle);
}

id_t VG::get_id(const handle_t& handle) const {
    return as_integer(handle) & LOW_BITS;
}

bool VG::get_is_reverse(const handle_t& handle) const {
    return as_integer(handle) & HIGH_BIT;
}

handle_t VG::flip(const handle_t& handle) const {
    return as_handle(as_integer(handle) ^ HIGH_BIT);
}

size_t VG::get_length(const handle_t& handle) const {
    // Don't get the real sequence because it might need a reverse complement calculation
    auto found = node_by_id.find(get_id(handle));
    if (found != node_by_id.end()) {
        // We found a node. Grab its sequence length
        return (*found).second->sequence().size();
    } else {
        throw runtime_error("No node " + to_string(get_id(handle)) + " in graph");
    }
}

string VG::get_sequence(const handle_t& handle) const {
    
    auto found = node_by_id.find(get_id(handle));
    
    if (found != node_by_id.end()) {
        // We found a node. Grab its sequence
        auto sequence = (*found).second->sequence();
        
        if (as_integer(handle) & HIGH_BIT) {
            // Needs to be reverse-complemented
            return reverse_complement(sequence);
        } else {
            return sequence;
        }
    } else {
        throw runtime_error("No node " + to_string(get_id(handle)) + " in graph");
    }
    
    
    
}

bool VG::follow_edges(const handle_t& handle, bool go_left, const function<bool(const handle_t&)>& iteratee) const {
    // Are we reverse?
    bool is_reverse = get_is_reverse(handle);
    
    // Which edges will we look at?
    auto& edge_set = (go_left != is_reverse) ? edges_on_start : edges_on_end;
    
    // Look up edges of this node specifically
    auto found = edge_set.find(get_id(handle));
    if (found != edge_set.end()) {
        // There are (or may be) edges
        for (auto& id_and_flip : found->second) {
            // For each edge destination and the flag that says if we flip orientation or not
            bool new_reverse = (is_reverse != id_and_flip.second);
            if (!iteratee(get_handle(id_and_flip.first, new_reverse))) {
                // Iteratee said to stop
                return false;
            }
        }
    }
    
    return true;
}

void VG::for_each_handle(const function<bool(const handle_t&)>& iteratee, bool parallel) const {
    if (parallel) {
#pragma omp parallel for schedule(dynamic,1)
        for (id_t i = 0; i < graph.node_size(); ++i) {
            // For each node in the backing graph
            // Get its ID and make a handle to it forward
            // And pass it to the iteratee
            if (!iteratee(get_handle(graph.node(i).id(), false))) {
                // Iteratee stopped, but we can't do anything if we want to run this in parallel
                //return;
            }
        }
    } else { // same but serial
        for (id_t i = 0; i < graph.node_size(); ++i) {
            if (!iteratee(get_handle(graph.node(i).id(), false))) {
                return;
            }
        }
    }
}

size_t VG::node_size() const {
    return graph.node_size();
}

handle_t VG::create_handle(const string& sequence) {
    Node* node = create_node(sequence);
    return get_handle(node->id(), false);
}

void VG::destroy_handle(const handle_t& handle) {
    destroy_node(get_id(handle));
    // TODO: does destroy_node update paths?
}

void VG::create_edge(const handle_t& left, const handle_t& right) {
    create_edge(get_node(get_id(left)), get_node(get_id(right)),
        get_is_reverse(left), get_is_reverse(right));
}
    
void VG::destroy_edge(const handle_t& left, const handle_t& right) {
    // Convert to NodeSides and find the edge between them
    Edge* found = get_edge(NodeSide(get_id(left), !get_is_reverse(left)),
        NodeSide(get_id(right), get_is_reverse(right)));
    if (found != nullptr) {
        // If there is one, destroy it.
        destroy_edge(found);
        // TODO: does destroy_edge update paths?
    }
}

void VG::swap_handles(const handle_t& a, const handle_t& b) {
    swap_nodes(get_node(get_id(a)), get_node(get_id(b)));
}

handle_t VG::apply_orientation(const handle_t& handle) {
    if (!get_is_reverse(handle)) {
        // Nothing to do!
        return handle;
    }
    
    // Otherwise we need to reverse it

    // Grab a handle to the reverse version that exists now.
    handle_t rev_handle = flip(handle);
    
    // Find all the edges (including self loops)
    
    // We represent self loops with the (soon to be invalidated) forward and
    // reverse handles to the node we're flipping.
    vector<handle_t> left_nodes;
    vector<handle_t> right_nodes;
    
    follow_edges(handle, false, [&](const handle_t& other) -> void {
        right_nodes.push_back(other);
        return;
    });
    
    follow_edges(handle, true, [&](const handle_t& other) -> void {
        left_nodes.push_back(other);
        return;
    });
    
    // Remove them
    for (auto& left : left_nodes) {
        destroy_edge(left, handle);
    }
    for (auto& right : right_nodes) {
        destroy_edge(handle, right);
    }
    
    // Copy the sequence from the reverse view of the node to become its locally
    // forward sequence.
    string new_sequence = get_sequence(handle);
    
    // Save the ID to reuse
    id_t id = get_id(handle);
    
    // Remove the old node (without destroying the paths???)
    destroy_handle(handle);
    
    // Create a new node, re-using the ID
    Node* new_node = create_node(new_sequence, id);
    handle_t new_handle = get_handle(id, false);
    
    // Connect up the new node
    for (handle_t left : left_nodes) {
        if (left == handle) {
            // Actually go to the reverse of the new handle
            left = flip(new_handle);
        } else if (left == rev_handle) {
            // Actually go to the new handle forward
            left = new_handle;
        }
        
        create_edge(left, new_handle);
    }
    
    for (handle_t right : right_nodes) {
        if (right == handle) {
            // Actually go to the reverse of the new handle
            right = flip(new_handle);
        } else if (right == rev_handle) {
            // Actually go to the new handle forward
            right = new_handle;
        }
        
        create_edge(new_handle, right);
    }
    
    // TODO: Fix up the paths
    return new_handle;
    
}

vector<handle_t> VG::divide_handle(const handle_t& handle, const vector<size_t>& offsets) {
    Node* node = get_node(get_id(handle));
    bool reverse = get_is_reverse(handle);
    
    // We need to convert vector types
    vector<int> int_offsets;
    if (reverse) {
        // We need to fill in the vector of offsets from the end of the node.
        
        auto node_size = get_length(handle);
        
        for (auto it = offsets.rbegin(); it != offsets.rend(); ++it) {
            // Flip the order around, and also measure from the other end
            int_offsets.push_back(node_size - *it);
        }
    } else {
        // Just blit over the offsets
        int_offsets = vector<int>(offsets.begin(), offsets.end());
    }
    
    // Populate this parts vector by doing the division
    vector<Node*> parts;
    divide_node( node, int_offsets, parts);
    
    vector<handle_t> to_return;
    for (Node* n : parts) {
        // Copy the nodes into handles in their final orientation
        to_return.push_back(get_handle(n->id(), reverse));
    }
    if (reverse) {
        // And make sure they are in the right order
        std::reverse(to_return.begin(), to_return.end());
    }
    
    return to_return;
    
}

void VG::clear_paths(void) {
    paths.clear();
    graph.clear_path(); // paths.clear() should do this too
    sync_paths();
}

// synchronize the VG index and its backing store
void VG::sync_paths(void) {
    // ensure we can navigate paths correctly
    // by building paths.
    paths.rebuild_mapping_aux();
}

void VG::serialize_to_ostream(ostream& out, id_t chunk_size) {

    // This makes sure mapping ranks are updated to reflect their actual
    // positions along their paths.
    sync_paths();
    
    create_progress("saving graph", graph.node_size());
    
    // Have a function to grab the chunk for the given range of nodes
    function<Graph(uint64_t, uint64_t)> lambda = [this](uint64_t element_start, uint64_t element_length) -> Graph {
    
        VG g;
        map<string, map<size_t, Mapping*> > sorted_paths;
        for (size_t j = element_start;
             j < element_start + element_length && j < graph.node_size();
             ++j) {
            Node* node = graph.mutable_node(j);
            // Grab the node and only the edges where it has the lower ID.
            // This prevents duplication of edges in the serialized output.
            nonoverlapping_node_context_without_paths(node, g);
            auto& mappings = paths.get_node_mapping(node);
            //cerr << "getting node mappings for " << node->id() << endl;
            for (auto m : mappings) {
                auto& name = m.first;
                auto& mappings = m.second;
                for (auto& mapping : mappings) {
                    //cerr << "mapping " << name << pb2json(*mapping) << endl;
                    sorted_paths[name][mapping->rank()] = mapping;
                }
            }
        }
        // now get the paths for this chunk so that they are ordered correctly
        for (auto& p : sorted_paths) {
            auto& name = p.first;
            auto& path = p.second;
            // now sorted in ascending order by rank
            // May not be contiguous because other chunks may contain nodes between the nodes in this one
            for (auto& m : path) {
                g.paths.append_mapping(name, *m.second);
            }
        }

        if (element_start == 0) {
            // The first chunk will always include all the 0-length paths.
            // TODO: if there are too many, this chunk may grow too large!
            paths.for_each_name([&](const string& name) {
                // For every path
                if (paths.get_path(name).empty()) {
                    // If its mapping list has no mappings, make it in the chunk
                    g.paths.create_path(name);
                }
            });
        }

        // record our circular paths
        g.paths.circular = this->paths.circular;
        // TODO: but this is broken as our paths have been reordered as
        // the nodes they cross are stored in graph.nodes
        g.paths.to_graph(g.graph);

        update_progress(element_start);
        return g.graph;
    
    };

    // Write all the dynamically sized chunks, starting with our selected chunk
    // size as a guess.
    stream::write(out, graph.node_size(), chunk_size, lambda);

    destroy_progress();
}

void VG::serialize_to_file(const string& file_name, id_t chunk_size) {
    ofstream f(file_name);
    serialize_to_ostream(f);
    f.close();
}

VG::~VG(void) {
    //destroy_alignable_graph();
}

VG::VG(void) {
    init();
}

void VG::init(void) {
    current_id = 1;
    show_progress = false;
}

VG::VG(set<Node*>& nodes, set<Edge*>& edges) {
    init();
    add_nodes(nodes);
    add_edges(edges);
    algorithms::sort(this);
}


id_t VG::get_node_at_nucleotide(string pathname, int nuc){
    Path p = paths.path(pathname);

    int nt_start = 0;
    int nt_end = 0;
    for (int i = 0; i < p.mapping_size(); i++){
        Mapping m = p.mapping(i);
        Position pos = m.position();
        id_t n_id = pos.node_id();
        Node* node = get_node(n_id);
        nt_end += node->sequence().length();
        if (nuc < nt_end && nuc >= nt_start){
            return n_id;
        }
        nt_start += node->sequence().length();
        if (nt_start > nuc && nt_end > nuc){
            throw std::out_of_range("Nucleotide position not found in path.");
        }
    }

}

void VG::add_nodes(const set<Node*>& nodes) {
    for (auto node : nodes) {
        add_node(*node);
    }
}

void VG::add_edges(const set<Edge*>& edges) {
    for (auto edge : edges) {
        add_edge(*edge);
    }
}

void VG::add_edges(const vector<Edge*>& edges) {
    for (auto edge : edges) {
        add_edge(*edge);
    }
}

void VG::add_nodes(const vector<Node>& nodes) {
    for (auto& node : nodes) {
        add_node(node);
    }
}

void VG::add_edges(const vector<Edge>& edges) {
    for (auto& edge : edges) {
        add_edge(edge);
    }
}

void VG::add_node(const Node& node) {
    if (!has_node(node)) {
        Node* new_node = graph.add_node(); // add it to the graph
        *new_node = node; // overwrite it with the value of the given node
        node_by_id[new_node->id()] = new_node; // and insert into our id lookup table
        node_index[new_node] = graph.node_size()-1;
    }
}

void VG::add_edge(const Edge& edge) {
    if (!has_edge(edge)) {
        Edge* new_edge = graph.add_edge(); // add it to the graph
        *new_edge = edge;
        set_edge(new_edge);
        edge_index[new_edge] = graph.edge_size()-1;
    }
}

void VG::circularize(id_t head, id_t tail) {
    Edge* e = create_edge(tail, head);
    add_edge(*e);
}

void VG::circularize(vector<string> pathnames){
    for(auto p : pathnames){
        Path curr_path = paths.path(p);
        Position start_pos = path_start(curr_path);
        Position end_pos = path_end(curr_path);
        id_t head = start_pos.node_id();
        id_t tail = end_pos.node_id();
        if (start_pos.offset() != 0){
            //VG::divide_node(Node* node, int pos, Node*& left, Node*& right)
            Node* left; Node* right;
            Node* head_node = get_node(head);
            divide_node(head_node, start_pos.offset(), left, right);
            head = left->id();
            paths.compact_ranks();
        }
        if (start_pos.offset() != 0){
            Node* left; Node* right;
            Node* tail_node = get_node(tail);
            divide_node(tail_node, end_pos.offset(), left, right);
            tail = right->id();
            paths.compact_ranks();
        }
        Edge* e = create_edge(tail, head, false, false);
        add_edge(*e);
        // record a flag in the path object to indicate that it is circular
        paths.make_circular(p);
    }
}

size_t VG::node_count(void) const {
    return graph.node_size();
}

size_t VG::edge_count(void) const {
    return graph.edge_size();
}

vector<pair<id_t, bool>>& VG::edges_start(Node* node) {
    if(node == nullptr) {
        return empty_edge_ends;
    }
    return edges_start(node->id());
}

vector<pair<id_t, bool>>& VG::edges_start(id_t id) {
    if(edges_on_start.count(id) == 0) {
        return empty_edge_ends;
    }
    return edges_on_start[id];
}

vector<pair<id_t, bool>>& VG::edges_end(Node* node) {
    if(node == nullptr) {
        return empty_edge_ends;
    }
    return edges_end(node->id());
}

vector<pair<id_t, bool>>& VG::edges_end(id_t id) {
    if(edges_on_end.count(id) == 0) {
        return empty_edge_ends;
    }
    return edges_on_end[id];
}

int VG::start_degree(Node* node) {
    return edges_start(node).size();
}

int VG::end_degree(Node* node) {
    return edges_end(node).size();
}

int VG::left_degree(NodeTraversal node) {
    // If we're backward, the end is on the left. Otherwise, the start is.
    return node.backward ? end_degree(node.node) : start_degree(node.node);
}

int VG::right_degree(NodeTraversal node) {
    // If we're backward, the start is on the right. Otherwise, the end is.
    return node.backward ? start_degree(node.node) : end_degree(node.node);
}

void VG::edges_of_node(Node* node, vector<Edge*>& edges) {
    for(pair<id_t, bool>& off_start : edges_start(node)) {
        // Go through the edges on this node's start
        Edge* edge = edge_by_sides[NodeSide::pair_from_start_edge(node->id(), off_start)];
        if (!edge) {
            cerr << "error:[VG::edges_of_node] nonexistent start edge " << off_start.first << " start <-> "
                 << node->id() << (off_start.second ? " start" : " end") << endl;
            exit(1);
        }
        edges.push_back(edge);
    }

    for(pair<id_t, bool>& off_end : edges_end(node)) {
        // And on its end
        Edge* edge = edge_by_sides[NodeSide::pair_from_end_edge(node->id(), off_end)];
        if (!edge) {
            cerr << "error:[VG::edges_of_node] nonexistent end edge " << off_end.first << " end <-> "
                 << node->id() << (off_end.second ? " end" : " start") << endl;
            exit(1);
        }
        if(edge->from() == edge->to() && edge->from_start() == edge->to_end()) {
            // This edge touches both our start and our end, so we already
            // handled it on our start. Don't produce it twice.
            continue;
        }
        edges.push_back(edge);
    }
}

vector<Edge*> VG::edges_from(Node* node) {
    vector<Edge*> from;
    for (auto e : edges_of(node)) {
        if (e->from() == node->id()) {
            from.push_back(e);
        }
    }
    return from;
}

vector<Edge*> VG::edges_to(Node* node) {
    vector<Edge*> to;
    for (auto e : edges_of(node)) {
        if (e->to() == node->id()) {
            to.push_back(e);
        }
    }
    return to;
}

vector<Edge*> VG::edges_of(Node* node) {
    vector<Edge*> edges;
    edges_of_node(node, edges);
    return edges;
}

void VG::edges_of_nodes(set<Node*>& nodes, set<Edge*>& edges) {
    for (set<Node*>::iterator n = nodes.begin(); n != nodes.end(); ++n) {
        vector<Edge*> ev;
        edges_of_node(*n, ev);
        for (vector<Edge*>::iterator e = ev.begin(); e != ev.end(); ++e) {
            edges.insert(*e);
        }
    }
}

set<pair<NodeSide, bool>> VG::sides_context(id_t node_id) {
    // return the side we're going to and if we go from the start or end to get there
    set<pair<NodeSide, bool>> all;
    for (auto& s : sides_to(NodeSide(node_id, false))) {
        all.insert(make_pair(s, false));
    }
    for (auto& s : sides_to(NodeSide(node_id, true))) {
        all.insert(make_pair(s, true));
    }
    for (auto& s : sides_from(NodeSide(node_id, false))) {
        all.insert(make_pair(s, false));
    }
    for (auto& s : sides_from(NodeSide(node_id, true))) {
        all.insert(make_pair(s, true));
    }
    return all;
}

bool VG::same_context(id_t n1, id_t n2) {
    auto c1 = sides_context(n1);
    auto c2 = sides_context(n2);
    bool same = true;
    for (auto& s : c1) {
        if (!c2.count(s)) { same = false; break; }
    }
    return same;
}

bool VG::is_ancestor_prev(id_t node_id, id_t candidate_id) {
    set<id_t> seen;
    return is_ancestor_prev(node_id, candidate_id, seen);
}

bool VG::is_ancestor_prev(id_t node_id, id_t candidate_id, set<id_t>& seen, size_t steps) {
    if (node_id == candidate_id) return true;
    if (!steps) return false;
    for (auto& side : sides_to(NodeSide(node_id, false))) {
        if (seen.count(side.node)) continue;
        seen.insert(side.node);
        if (is_ancestor_prev(side.node, candidate_id, seen, steps-1)) return true;
    }
    return false;
}

bool VG::is_ancestor_next(id_t node_id, id_t candidate_id) {
    set<id_t> seen;
    return is_ancestor_next(node_id, candidate_id, seen);
}

bool VG::is_ancestor_next(id_t node_id, id_t candidate_id, set<id_t>& seen, size_t steps) {
    if (node_id == candidate_id) return true;
    if (!steps) return false;
    for (auto& side : sides_from(NodeSide(node_id, true))) {
        if (seen.count(side.node)) continue;
        seen.insert(side.node);
        if (is_ancestor_next(side.node, candidate_id, seen, steps-1)) return true;
    }
    return false;
}

id_t VG::common_ancestor_prev(id_t id1, id_t id2, size_t steps) {
    // arbitrarily step back from node 1 asking if we are prev-ancestral to node 2
    auto scan = [this](id_t id1, id_t id2, size_t steps) -> id_t {
        set<id_t> to_visit;
        to_visit.insert(id1);
        for (size_t i = 0; i < steps; ++i) {
            // collect nodes to visit
            set<id_t> to_visit_next;
            for (auto& id : to_visit) {
                if (is_ancestor_prev(id2, id)) return id;
                for (auto& side : sides_to(NodeSide(id, false))) {
                    to_visit_next.insert(side.node);
                }
            }
            to_visit = to_visit_next;
            if (to_visit.empty()) return -1; // we hit the end of the graph
        }
        return 0;
    };
    id_t id3 = scan(id1, id2, steps);
    if (id3) {
        return id3;
    } else {
        return scan(id2, id1, steps);
    }
}

id_t VG::common_ancestor_next(id_t id1, id_t id2, size_t steps) {
    // arbitrarily step forward from node 1 asking if we are next-ancestral to node 2
    auto scan = [this](id_t id1, id_t id2, size_t steps) -> id_t {
        set<id_t> to_visit;
        to_visit.insert(id1);
        for (size_t i = 0; i < steps; ++i) {
            // collect nodes to visit
            set<id_t> to_visit_next;
            for (auto& id : to_visit) {
                if (is_ancestor_next(id2, id)) return id;
                for (auto& side : sides_from(NodeSide(id, true))) {
                    to_visit_next.insert(side.node);
                }
            }
            to_visit = to_visit_next;
            if (to_visit.empty()) return -1; // we hit the end of the graph
        }
        return 0;
    };
    id_t id3 = scan(id1, id2, steps);
    if (id3) {
        return id3;
    } else {
        return scan(id2, id1, steps);
    }
}

set<NodeSide> VG::sides_of(NodeSide side) {
    set<NodeSide> v1 = sides_to(side);
    set<NodeSide> v2 = sides_from(side);
    for (auto s : v2) v1.insert(s);
    return v1;
}

set<NodeSide> VG::sides_to(NodeSide side) {
    set<NodeSide> other_sides;
    vector<Edge*> edges;
    edges_of_node(get_node(side.node), edges);
    for (auto* edge : edges) {
        if (edge->to() == side.node && edge->to_end() == side.is_end) {
            other_sides.insert(NodeSide(edge->from(), !edge->from_start()));
        }
    }
    return other_sides;
}

set<NodeSide> VG::sides_from(NodeSide side) {
    set<NodeSide> other_sides;
    vector<Edge*> edges;
    edges_of_node(get_node(side.node), edges);
    for (auto* edge : edges) {
        if (edge->from() == side.node && edge->from_start() != side.is_end) {
            other_sides.insert(NodeSide(edge->to(), edge->to_end()));
        }
    }
    return other_sides;
}

set<NodeSide> VG::sides_from(id_t id) {
    set<NodeSide> sides;
    for (auto side : sides_from(NodeSide(id, true))) {
        sides.insert(side);
    }
    for (auto side : sides_from(NodeSide(id, false))) {
        sides.insert(side);
    }
    return sides;
}

set<NodeSide> VG::sides_to(id_t id) {
    set<NodeSide> sides;
    for (auto side : sides_to(NodeSide(id, true))) {
        sides.insert(side);
    }
    for (auto side : sides_to(NodeSide(id, false))) {
        sides.insert(side);
    }
    return sides;
}

set<NodeTraversal> VG::siblings_to(const NodeTraversal& trav) {
    // find the sides to
    auto to_sides = sides_to(NodeSide(trav.node->id(), trav.backward));
    // and then find the traversals from them
    set<NodeTraversal> travs_from_to_sides;
    for (auto& s1 : to_sides) {
        // and the from-children of these
        for (auto& s2 : sides_from(s1)) {
            auto sib = NodeTraversal(get_node(s2.node), s2.is_end);
            // which are not this node
            if (sib != trav) {
                travs_from_to_sides.insert(sib);
            }
        }
    }
    return travs_from_to_sides;
}

set<NodeTraversal> VG::siblings_from(const NodeTraversal& trav) {
    // find the sides from
    auto from_sides = sides_from(NodeSide(trav.node->id(), !trav.backward));
    // and then find the traversals from them
    set<NodeTraversal> travs_to_from_sides;
    for (auto& s1 : from_sides) {
        // and the to-children of these
        for (auto& s2 : sides_to(s1)) {
            auto sib = NodeTraversal(get_node(s2.node), !s2.is_end);
            // which are not this node
            if (sib != trav) {
                travs_to_from_sides.insert(sib);
            }
        }
    }
    return travs_to_from_sides;
}

set<Node*> VG::siblings_of(Node* node) {
    set<Node*> sibs;
    for (auto& s : siblings_to(NodeTraversal(node, false))) {
        sibs.insert(s.node);
    }
    for (auto& s : siblings_to(NodeTraversal(node, true))) {
        sibs.insert(s.node);
    }
    for (auto& s : siblings_from(NodeTraversal(node, false))) {
        sibs.insert(s.node);
    }
    for (auto& s : siblings_from(NodeTraversal(node, true))) {
        sibs.insert(s.node);
    }
    return sibs;
}

set<NodeTraversal> VG::full_siblings_to(const NodeTraversal& trav) {
    // get the siblings of
    auto sibs_to = siblings_to(trav);
    // and filter them for nodes with the same inbound sides
    auto to_sides = sides_to(NodeSide(trav.node->id(), trav.backward));
    set<NodeTraversal> full_sibs_to;
    for (auto& sib : sibs_to) {
        auto sib_to_sides = sides_to(NodeSide(sib.node->id(), sib.backward));
        if (sib_to_sides == to_sides) {
            full_sibs_to.insert(sib);
        }
    }
    return full_sibs_to;
}

set<NodeTraversal> VG::full_siblings_from(const NodeTraversal& trav) {
    // get the siblings of
    auto sibs_from = siblings_from(trav);
    // and filter them for nodes with the same outbound sides
    auto from_sides = sides_from(NodeSide(trav.node->id(), !trav.backward));
    set<NodeTraversal> full_sibs_from;
    for (auto& sib : sibs_from) {
        auto sib_from_sides = sides_from(NodeSide(sib.node->id(), !sib.backward));
        if (sib_from_sides == from_sides) {
            full_sibs_from.insert(sib);
        }
    }
    return full_sibs_from;
}

// returns sets of sibling nodes that are only in one set of sibling nodes
set<set<NodeTraversal>> VG::transitive_sibling_sets(const set<set<NodeTraversal>>& sibs) {
    set<set<NodeTraversal>> trans_sibs;
    map<Node*, int> membership;
    // determine the number of sibling sets that each node is in
    for (auto& s : sibs) {
        for (auto& t : s) {
            if (membership.find(t.node) == membership.end()) {
                membership[t.node] = 1;
            } else {
                ++membership[t.node];
            }
        }
    }
    // now exclude components which are intransitive
    // by only keeping those sib sets whose members are in only one set
    for (auto& s : sibs) {
        // all members must only appear in this set
        bool is_transitive = true;
        for (auto& t : s) {
            if (membership[t.node] > 1) {
                is_transitive = false;
                break;
            }
        }
        if (is_transitive) {
            trans_sibs.insert(s);
        }
    }
    return trans_sibs;
}

set<set<NodeTraversal>> VG::identically_oriented_sibling_sets(const set<set<NodeTraversal>>& sibs) {
    set<set<NodeTraversal>> iosibs;
    for (auto& s : sibs) {
        int forward = 0;
        int reverse = 0;
        for (auto& t : s) {
            if (t.backward) {
                ++reverse;
            } else {
                ++forward;
            }
        }
        // if they are all forward or all reverse
        if (forward == 0 || reverse == 0) {
            iosibs.insert(s);
        }
    }
    return iosibs;
}

void VG::simplify_siblings(void) {
    // make a list of all the sets of siblings
    set<set<NodeTraversal>> to_sibs;
    for_each_node([this, &to_sibs](Node* n) {
            auto trav = NodeTraversal(n, false);
            auto tsibs = full_siblings_to(trav);
            tsibs.insert(trav);
            if (tsibs.size() > 1) {
                to_sibs.insert(tsibs);
            }
        });
        
    // make the sibling sets transitive
    // by removing any that are intransitive
    // then simplify
    simplify_to_siblings(
        identically_oriented_sibling_sets(
            transitive_sibling_sets(to_sibs)));
    // and remove any null nodes that result
    remove_null_nodes_forwarding_edges();

    // make a list of the from-siblings
    set<set<NodeTraversal>> from_sibs;
    for_each_node([this, &from_sibs](Node* n) {
            auto trav = NodeTraversal(n, false);
            auto fsibs = full_siblings_from(trav);
            fsibs.insert(trav);
            if (fsibs.size() > 1) {
                from_sibs.insert(fsibs);
            }
        });
    // then do the from direction
    simplify_from_siblings(
        identically_oriented_sibling_sets(
            transitive_sibling_sets(from_sibs)));
    // and remove any null nodes that result
    remove_null_nodes_forwarding_edges();

}

void VG::simplify_to_siblings(const set<set<NodeTraversal>>& to_sibs) {
    for (auto& sibs : to_sibs) {
        // determine the amount of sharing at the start
        // the to-sibs have the same parent(s) feeding into them
        // so we can safely make a single node out of the shared sequence
        // and link this to them and their parent to remove node level redundancy
        vector<string*> seqs;
        size_t min_seq_size = sibs.begin()->node->sequence().size();
        for (auto& sib : sibs) {
            auto seqp = sib.node->mutable_sequence();
            seqs.push_back(seqp);
            if (seqp->size() < min_seq_size) {
                min_seq_size = seqp->size();
            }
        }
        size_t i = 0;
        size_t j = 0;
        bool similar = true;
        for ( ; similar && i < min_seq_size; ++i) {
            //cerr << i << endl;
            char c = seqs.front()->at(i);
            for (auto s : seqs) {
                //cerr << "checking " << c << " vs " << s->at(i) << endl;
                if (c != s->at(i)) {
                    similar = false;
                    break;
                }
            }
            if (!similar) break;
            ++j;
        }
        size_t shared_start = j;
        //cerr << "sharing is " << shared_start << " for to-sibs of "
        //<< sibs.begin()->node->id() << endl;
        if (shared_start == 0) continue;

        // make a new node with the shared sequence
        string seq = seqs.front()->substr(0,shared_start);
        auto new_node = create_node(seq);
        //if (!is_valid()) cerr << "invalid before sibs iteration" << endl;
        /*
        {
            VG subgraph;
            for (auto& sib : sibs) {
                nonoverlapping_node_context_without_paths(sib.node, subgraph);
            }
            expand_context(subgraph, 5);
            stringstream s;
            for (auto& sib : sibs) s << sib.node->id() << "+";
            subgraph.serialize_to_file(s.str() + "-before.vg");
        }
        */

        // remove the sequence of the new node from the old nodes
        for (auto& sib : sibs) {
            //cerr << "to sib " << pb2json(*sib.node) << endl;
            *sib.node->mutable_sequence() = sib.node->sequence().substr(shared_start);
            // for each node mapping of the sibling
            // divide the mapping at the cut point

            // and then switch the node assignment for the cut nodes
            // for each mapping of the node
            for (auto& p : paths.get_node_mapping(sib.node)) {
                vector<Mapping*> v;
                for (auto& m : p.second) {
                    v.push_back(m);
                }
                for (auto m : v) {
                    auto mpts = paths.divide_mapping(m, shared_start);
                    // and then assign the first part of the mapping to the new node
                    auto o = mpts.first;
                    o->mutable_position()->set_offset(0);
                    auto n = mpts.second;
                    n->mutable_position()->set_offset(0);
                    paths.reassign_node(new_node->id(), n);
                    // note that the other part now maps to the correct (old) node
                }
            }
        }

        // connect the new node to the common *context* (the union of sides of the old nodes)

        // by definition we are only working with nodes that have exactly the same set of parents
        // so we just use the first node in the set to drive the reconnection
        auto new_left_side = NodeSide(new_node->id(), false);
        auto new_right_side = NodeSide(new_node->id(), true);
        for (auto side : sides_to(NodeSide(sibs.begin()->node->id(), sibs.begin()->backward))) {
            create_edge(side, new_left_side);
        }
        // disconnect the old nodes from their common parents
        for (auto& sib : sibs) {
            auto old_side = NodeSide(sib.node->id(), sib.backward);
            for (auto side : sides_to(old_side)) {
                destroy_edge(side, old_side);
            }
            // connect the new node to the old nodes
            create_edge(new_right_side, old_side);
        }
        /*
        if (!is_valid()) { cerr << "invalid after sibs simplify" << endl;
            {
                VG subgraph;
                for (auto& sib : sibs) {
                    nonoverlapping_node_context_without_paths(sib.node, subgraph);
                }
                expand_context(subgraph, 5);
                stringstream s;
                for (auto& sib : sibs) s << sib.node->id() << "+";
                subgraph.serialize_to_file(s.str() + "-sub-after-corrupted.vg");
                serialize_to_file(s.str() + "-all-after-corrupted.vg");
                exit(1);
            }
        }
        */
    }
    // rebuild path ranks; these may have been affected in the process
    paths.compact_ranks();
}

void VG::simplify_from_siblings(const set<set<NodeTraversal>>& from_sibs) {
    for (auto& sibs : from_sibs) {
        // determine the amount of sharing at the end
        // the from-sibs have the same downstream nodes ("parents")
        // so we can safely make a single node out of the shared sequence at the end
        // and link this to them and their parent to remove node level redundancy
        vector<string*> seqs;
        size_t min_seq_size = sibs.begin()->node->sequence().size();
        for (auto& sib : sibs) {
            auto seqp = sib.node->mutable_sequence();
            seqs.push_back(seqp);
            if (seqp->size() < min_seq_size) {
                min_seq_size = seqp->size();
            }
        }
        size_t i = 0;
        size_t j = 0;
        bool similar = true;
        for ( ; similar && i < min_seq_size; ++i) {
            char c = seqs.front()->at(seqs.front()->size()-(i+1));
            for (auto s : seqs) {
                if (c != s->at(s->size()-(i+1))) {
                    similar = false;
                    break;
                }
            }
            if (!similar) break;
            ++j;
        }
        size_t shared_end = j;
        if (shared_end == 0) continue;
        // make a new node with the shared sequence
        string seq = seqs.front()->substr(seqs.front()->size()-shared_end);
        auto new_node = create_node(seq);
        // chop it off of the old nodes
        for (auto& sib : sibs) {
            *sib.node->mutable_sequence()
                = sib.node->sequence().substr(0, sib.node->sequence().size()-shared_end);

            // and then switch the node assignment for the cut nodes
            // for each mapping of the node
            for (auto& p : paths.get_node_mapping(sib.node)) {
                vector<Mapping*> v;
                for (auto& m : p.second) {
                    v.push_back(m);
                }
                for (auto m : v) {
                    auto mpts = paths.divide_mapping(m, sib.node->sequence().size());
                    // and then assign the second part of the mapping to the new node
                    auto o = mpts.first;
                    o->mutable_position()->set_offset(0);
                    paths.reassign_node(new_node->id(), o);
                    auto n = mpts.second;
                    n->mutable_position()->set_offset(0);
                    // note that the other part now maps to the correct (old) node
                }
            }
        }
        // connect the new node to the common downstream nodes
        // by definition we are only working with nodes that have exactly the same set of "children"
        // so we just use the first node in the set to drive the reconnection
        auto new_left_side = NodeSide(new_node->id(), false);
        auto new_right_side = NodeSide(new_node->id(), true);
        for (auto side : sides_from(NodeSide(sibs.begin()->node->id(), !sibs.begin()->backward))) {
            create_edge(new_right_side, side);
        }
        // disconnect the old nodes from their common "children"
        for (auto& sib : sibs) {
            auto old_side = NodeSide(sib.node->id(), !sib.backward);
            for (auto side : sides_from(old_side)) {
                destroy_edge(old_side, side);
            }
            // connect the new node to the old nodes
            create_edge(old_side, new_left_side);
        }
    }
    // rebuild path ranks; these may have been affected in the process
    paths.compact_ranks();
}

void VG::expand_context(VG& g, size_t distance, bool add_paths, bool use_steps) {
    // Dispatch the appropriate implementation
    if (use_steps) {
        expand_context_by_steps(g, distance, add_paths);
    } else {
        expand_context_by_length(g, distance, add_paths);
    }
}

// expand the context of the subgraph g by this many steps
// it's like a neighborhood function
void VG::expand_context_by_steps(VG& g, size_t steps, bool add_paths) {
    set<id_t> to_visit;
    // start with the nodes in the subgraph
    g.for_each_node([&](Node* n) { to_visit.insert(n->id()); });
    g.for_each_edge([&](Edge* e) {
            to_visit.insert(e->from());
            to_visit.insert(e->to()); });
    // and expand
    for (size_t i = 0; i < steps; ++i) {
        // break if we have completed the (sub)graph accessible from our starting graph
        if (to_visit.empty()) break;
        set<id_t> to_visit_next;
        for (auto id : to_visit) {
            // build out the graph
            // if we have nodes we haven't seeen
            if (!g.has_node(id)) {
                g.create_node(get_node(id)->sequence(), id);
            }
            for (auto& e : edges_of(get_node(id))) {
                bool has_from = g.has_node(e->from());
                bool has_to = g.has_node(e->to());
                if (!has_from || !has_to) {
                    g.add_edge(*e);
                    if (e->from() == id) {
                        to_visit_next.insert(e->to());
                    } else {
                        to_visit_next.insert(e->from());
                    }
                }
            }
        }
        to_visit = to_visit_next;
    }
    // then remove orphans
    g.remove_orphan_edges();
    // and add paths
    if (add_paths) {
        g.for_each_node([&](Node* n) {
                for (auto& path : paths.get_node_mapping(n)) {
                    for (auto& m : path.second) {
                        g.paths.append_mapping(path.first, *m);
                    }
                }
            });
        g.sync_paths();
    }
}

void VG::expand_context_by_length(VG& g, size_t length, bool add_paths, bool reflect, const set<NodeSide>& barriers) {
    
    // We have a set of newly added nodes.
    set<id_t> new_nodes;
    
    // We have an operation to take a node
    auto take_node = [&](id_t id) {
        if (!g.has_node(id)) {
            g.create_node(get_node(id)->sequence(), id);
            new_nodes.insert(id);
        }
    };
    
    // This holds how many bases of budget are remaining when about to leave
    // from this NodeSide?
    map<NodeSide, int64_t> budget_remaining;
    
    // This is the set of NodeSides we still have to look out from.
    set<NodeSide> active;
    
    // start with the nodes in the subgraph
    g.for_each_node([&](Node* n) {
        // Say every node has a budget of the whole length out from its ends.
        NodeSide left(n->id(), false);
        budget_remaining[left] = length;
        active.insert(left);
#ifdef debug
        cerr << "Start with budget " << length << " at " << left << endl;
#endif
        NodeSide right(n->id(), true);
        budget_remaining[right] = length;
        active.insert(right);
#ifdef debug
        cerr << "Start with budget " << length << " at " << right << endl;
#endif
    });
    
    while (!active.empty()) {
        // While there are still active NodeSides to extend, find one
        NodeSide here = *active.begin();
        
#ifdef debug
        cerr << "Consider " << here << endl;
#endif

        // We know this node is already in the graph, so no need to add it.
        
        if (!barriers.count(here)) {
            // We're allowed to expand out from this NodeSide
        
            // Get its budget
            auto budget = budget_remaining.at(here);
            
#ifdef debug
            cerr << "\tBudget: " << budget << endl;
#endif
            
            for (auto connected : sides_of(here)) {
                // Go through all the NodeSides we can reach from here
            
                // Add each of them to the graph if not there already
                take_node(connected.node);
                
#ifdef debug
                cerr << "\tTake node " << connected.node << " size " << get_node(connected.node)->sequence().size() << endl;
#endif

                if (reflect) {
                    // Bounce right off this NodeSide
                    if (budget > budget_remaining[connected]) {
                        // We actually would make it go further
                        budget_remaining[connected] = budget;
                        active.insert(connected);
                    
#ifdef debug
                        cerr << "\tUp budget on " << connected << " to " << budget << endl;
#endif
                    }
                }
                
                // For each one, flip it to the other side of its node
                auto flipped = connected.flip();
                
                // Deduct the length of the reached node from the budget of this NodeSide
                int64_t new_budget = budget - get_node(connected.node)->sequence().size();

                if (new_budget > 0 && new_budget > budget_remaining[flipped]) {            
                    // If it's greater than the old budget (default budget is 0)
                    
                    // Replace the old budget and activate the other NodeSide
                    budget_remaining[flipped] = new_budget;
                    active.insert(flipped);
                    
#ifdef debug
                    cerr << "\tUp budget on " << flipped << " to " << new_budget << endl;
#endif
                }
            }
            
        } else {
#ifdef debug
            cerr << "\tIt's a barrier. Stop." << endl;
#endif
        }
            
        // Deactivate the NodeSide we just did
        active.erase(here);
    }
    
    // Now take all the edges among the nodes we added. Note that we only do NEW
    // nodes! If you wanted edges between your seed nodes, you should have used
    // nonoverlapping_node_context_without_paths. But that function doesn't
    // respect barriers.
    for (id_t new_id : new_nodes) {
        // For each node, create edges involving any nodes that are
        // in the graph. TODO: this will add edges twice, but they'll be
        // deduplicated.
        
#ifdef debug
        cerr << "For new node " << new_id << endl;
#endif
        
        for (auto* edge : edges_from(get_node(new_id))) {
            // For every edge from here
            if (g.has_node(edge->to())) {
                // If it goes to a node in the graph

                // Break the edge up
                auto sides = NodeSide::pair_from_edge(edge);
                if (!barriers.count(sides.first) && !barriers.count(sides.second)) {
                    // The edge doesn't attach to any barriers, so take it
                
                    g.add_edge(*edge);
#ifdef debug
                    cerr << "\tTake from edge " << pb2json(*edge) << endl;
#endif
                } else {
#ifdef debug
                    cerr << "\tSkip from edge " << pb2json(*edge) << endl;
#endif
                }

            }
        }
        
        for (auto* edge : edges_to(get_node(new_id))) {
            // For every edge to here
            if (g.has_node(edge->from())) {
                // If it goes from a node in the graph
                
                // Break the edge up
                auto sides = NodeSide::pair_from_edge(edge);
                if (!barriers.count(sides.first) && !barriers.count(sides.second)) {
                    // The edge doesn't attach to any barriers, so take it
                
                    g.add_edge(*edge);
#ifdef debug
                    cerr << "\tTake to edge " << pb2json(*edge) << endl;
#endif
                } else {
#ifdef debug
                    cerr << "\tTake skip edge " << pb2json(*edge) << endl;
#endif
                }
            }
        }
        
    }
    
    // then remove orphans
    g.remove_orphan_edges();
    
    // and add paths
    // TODO: deduplicate this code with the node count based version
    if (add_paths) {
        g.for_each_node([&](Node* n) {
                for (auto& path : paths.get_node_mapping(n)) {
                    for (auto& m : path.second) {
                        g.paths.append_mapping(path.first, *m);
                    }
                }
            });
        g.sync_paths();
    }
    
#ifdef dubug
    cerr << pb2json(g.graph) << endl;
#endif
}

bool VG::adjacent(const Position& pos1, const Position& pos2) {
    // two positions are on the same node
    if (pos1.node_id() == pos2.node_id()) {
        if (pos1.offset() == pos1.offset()+1) {
            // and have adjacent offsets
            return true;
        } else {
            // if not, they aren't adjacent
            return false;
        }
    } else {
        // is the first at the end of its node
        // and the second at the start of its node
        // determine if the two nodes are connected
        auto* node1 = get_node(pos1.node_id());
        auto* node2 = get_node(pos2.node_id());
        if (pos1.offset() == node1->sequence().size()-1
            && pos2.offset() == 0) {
            // these are adjacent iff we have an edge
            return has_edge(NodeSide(pos1.node_id(), true),
                            NodeSide(pos2.node_id(), false));
        } else {
            // the offsets aren't at the end and start
            // so these positions can't be adjacent
            return false;
        }
    }
}

// edges which are both from_start and to_end can be represented naturally as
// a regular edge, from end to start, so we flip these as part of normalization
void VG::flip_doubly_reversed_edges(void) {
    for_each_edge([this](Edge* e) {
            if (e->from_start() && e->to_end()) {
                e->set_from_start(false);
                e->set_to_end(false);
                id_t f = e->to();
                id_t t = e->from();
                e->set_to(t);
                e->set_from(f);
            }
        });
    rebuild_edge_indexes();
}

// by definition, we can merge nodes that are a "simple component"
// without affecting the sequence or path space of the graph
// so we don't unchop nodes when they have mismatched path sets
void VG::unchop(void) {
    for (auto& comp : simple_multinode_components()) {
        concat_nodes(comp);
    }
    // rebuild path ranks, as these will be affected by mapping merging
    paths.compact_ranks();
}

void VG::normalize(int max_iter, bool debug) {
    size_t last_len = 0;
    if (max_iter > 1) {
        last_len = length();
    }
    int iter = 0;
    do {
        // convert edges that go from_start -> to_end to the equivalent "regular" edge
        flip_doubly_reversed_edges();
        //if (!is_valid()) cerr << "invalid after doubly flip" << endl;
        // combine diced/chopped nodes (subpaths with no branching)
        unchop();
        //if (!is_valid()) cerr << "invalid after unchop" << endl;
        // merge redundancy across multiple nodes into single nodes (requires flip_doubly_reversed_edges)
        simplify_siblings();
        //if (!is_valid()) cerr << "invalid after simplify sibs" << endl;
        // compact node ranks
        paths.compact_ranks();
        //if (!is_valid()) cerr << "invalid after compact ranks" << endl;
        // there may now be some cut nodes that can be simplified
        unchop();
        //if (!is_valid()) cerr << "invalid after unchop two" << endl;
        // compact node ranks (again)
        paths.compact_ranks();
        //if (!is_valid()) cerr << "invalid after compact ranks two  " << endl;
        if (max_iter > 1) {
            size_t curr_len = length();
            if (debug) cerr << "[VG::normalize] iteration " << iter+1 << " current length " << curr_len << endl;
            if (curr_len == last_len) break;
            last_len = curr_len;
        }
    } while (++iter < max_iter);
    if (max_iter > 1) {
        if (debug) cerr << "[VG::normalize] normalized in " << iter << " steps" << endl;
    }
}

set<Edge*> VG::get_path_edges() {
    // We'll populate a set with edges.
    // This set shadows our function anme but we're not recursive so that's fine.
    set<Edge*> edges;

    function<void(const Path&)> lambda = [this, &edges](const Path& path) {
        for (size_t i = 1; i < path.mapping_size(); ++i) {
            auto& m1 = path.mapping(i-1);
            auto& m2 = path.mapping(i);
            if (!adjacent_mappings(m1, m2)) continue; // the path is completely represented here
            auto s1 = NodeSide(m1.position().node_id(), (m1.position().is_reverse() ? false : true));
            auto s2 = NodeSide(m2.position().node_id(), (m2.position().is_reverse() ? true : false));
            // check that we always have an edge between the two nodes in the correct direction
            assert(has_edge(s1, s2));
            Edge* edge = get_edge(s1, s2);
            edges.insert(edge);
        }
        // if circular, include the cycle-closing edge
        if (path.is_circular()) {
            auto& m1 = path.mapping(path.mapping_size()-1);
            auto& m2 = path.mapping(0);
            //if (!adjacent_mappings(m1, m2)) continue; // the path is completely represented here
            auto s1 = NodeSide(m1.position().node_id(), (m1.position().is_reverse() ? false : true));
            auto s2 = NodeSide(m2.position().node_id(), (m2.position().is_reverse() ? true : false));
            // check that we always have an edge between the two nodes in the correct direction
            assert(has_edge(s1, s2));
            Edge* edge = get_edge(s1, s2);
            edges.insert(edge);

        }
    };
    paths.for_each(lambda);
    return edges;
}

void VG::remove_non_path(void) {
    
    // Determine which edges are used
    set<Edge*> path_edges(get_path_edges());
    
    // now determine which edges aren't used
    set<Edge*> non_path_edges;
    for_each_edge([this, &path_edges, &non_path_edges](Edge* e) {
            if (!path_edges.count(e)) {
                non_path_edges.insert(e);
            }
        });
    // and destroy them
    for (auto* e : non_path_edges) {
        destroy_edge(e);
    }

    set<id_t> non_path_nodes;
    for_each_node([this, &non_path_nodes](Node* n) {
            if (!paths.has_node_mapping(n->id())) {
                non_path_nodes.insert(n->id());
            }
        });
    for (auto id : non_path_nodes) {
        destroy_node(id);
    }
}

void VG::remove_path(void) {
    
    // Determine which edges are used
    set<Edge*> path_edges(get_path_edges());
    
    // and destroy them
    for (auto* e : path_edges) {
        destroy_edge(e);
    }

    set<id_t> path_nodes;
    for_each_node([this, &path_nodes](Node* n) {
            if (paths.has_node_mapping(n->id())) {
                path_nodes.insert(n->id());
            }
        });
    for (auto id : path_nodes) {
        destroy_node(id);
    }
}

set<list<NodeTraversal>> VG::simple_multinode_components(void) {
    return simple_components(2);
}

// true if the mapping completely covers the node it maps to and is a perfect match
bool VG::mapping_is_total_match(const Mapping& m) {
    return mapping_is_simple_match(m)
        && mapping_from_length(m) == get_node(m.position().node_id())->sequence().size();
}

bool VG::nodes_are_perfect_path_neighbors(NodeTraversal left, NodeTraversal right) {
    // it is not possible for the nodes to be perfect neighbors if
    // they do not have exactly the same counts of paths
    if (paths.of_node(left.node->id()) != paths.of_node(right.node->id())) return false;
    // now we know that the paths are identical in count and name between the two nodes

    // get the mappings for each node
    auto& m1 = paths.get_node_mapping(left.node->id());
    auto& m2 = paths.get_node_mapping(right.node->id());

    // verify that they are all perfect matches that take up their entire nodes
    for (auto& p : m1) {
        for (auto* m : p.second) {
            if (!mapping_is_total_match(*m)) return false;
        }
    }
    for (auto& p : m2) {
        for (auto* m : p.second) {
            if (!mapping_is_total_match(*m)) return false;
        }
    }

    // It is still possible that we have the same path annotations, but the
    // components of the paths we have are not contiguous across these nodes. To
    // verify, we check that each mapping on the left node is adjacent to one on
    // the right node in the correct relative order and orientation.

    // order the mappings by rank so we can quickly check if everything is adjacent
    // Holds mappings by path name, then rank.
    map<string, map<int, Mapping*>> r1, r2;
    for (auto& p : m1) {
        auto& name = p.first;
        auto& mp1 = p.second;
        auto& mp2 = m2[name];
        for (auto* m : mp1) r1[name][m->rank()] = m;
        for (auto* m : mp2) r2[name][m->rank()] = m;
    }
    // verify adjacency
    for (auto& p : r1) {
        // For every path name and collection of mappings by rank on the left node...
        auto& name = p.first;
        auto& ranked1 = p.second;
        map<int, Mapping*>& ranked2 = r2[name];
        for (auto& r : ranked1) {
            // For every rank and mapping on the left node...
            auto rank = r.first;
            auto& m = *r.second;
            
            // A forward mapping on a forward traversal, or a reverse mapping on
            // a reverse traversal, means we need the mapping with rank 1
            // greater on the right node. Mismatching combinations means we need
            // the mapping with rank 1 less.
            
            // Look for the mapping on the right node
            auto f = ranked2.find(rank + ((m.position().is_reverse() == left.backward) ? 1 : -1));
            if (f == ranked2.end()) return false;
            
            // If the mapping went with the traversal on the left, we expect it
            // to go with the traversal on the right. And if it didn't, we
            // expect it not to.
            if ((m.position().is_reverse() == left.backward) != (f->second->position().is_reverse() == right.backward)) {
                return false;
            }
            ranked2.erase(f); // remove so we can verify that we have fully matched
        }
    }
    // verify that we fully matched the second node
    for (auto& p : r2) {
        if (!p.second.empty()) return false;
    }

    // we've passed all checks, so we have a node pair with mergable paths
    return true;
}

// the set of components that could be merged into single nodes without
// changing the path space of the graph
// respects stored paths
set<list<NodeTraversal>> VG::simple_components(int min_size) {

    // go around and establish groupings
    set<Node*> seen;
    set<list<NodeTraversal>> components;
    for_each_node([this, min_size, &components, &seen](Node* n) {
            if (seen.count(n)) return;
            
#ifdef debug
            cerr << "Component based on " << n->id() << endl;
#endif
            
            seen.insert(n);
            // go left and right through each as far as we have only single edges connecting us
            // to nodes that have only single edges coming in or out
            // that go to other nodes
            list<NodeTraversal> c;
            // go left
            {
                NodeTraversal l(n, false);
                vector<NodeTraversal> prev = nodes_prev(l);
#ifdef debug
                cerr << "\tLeft: ";
                for (auto& x : prev) {
                    cerr << x << "(" << node_count_next(x) << " edges right) ";
                }
                cerr << endl;
#endif
                while (prev.size() == 1
                       && node_count_next(prev.front()) == 1) {   
                       
                    // While there's only one node left of here, and one node right of that node...
                    auto last = l;
                    // Move over left to that node
                    l = prev.front();
                    // avoid merging if it breaks stored paths
                    if (!nodes_are_perfect_path_neighbors(l, last)) {
#ifdef debug
                        cerr << "\tNot perfect neighbors!" << endl;
#endif
                        break;
                    }
                    // avoid merging if it's already in this or any other component (catch self loops)
                    if (seen.count(l.node)) {
#ifdef debug
                        cerr << "\tAlready seen!" << endl;
#endif
                        break;
                    }
                    prev = nodes_prev(l);
#ifdef debug
                    cerr << "\tLeft: ";
                    for (auto& x : prev) {
                        cerr << x << "(" << node_count_next(x) << " edges right) ";
                    }
                    cerr << endl;
#endif
                    c.push_front(l);
                    seen.insert(l.node);
                }
            }
            // add the node (in the middle)
            c.push_back(NodeTraversal(n, false));
            // go right
            {
                NodeTraversal r(n, false);
                vector<NodeTraversal> next = nodes_next(r);
#ifdef debug
                cerr << "\tRight: ";
                for (auto& x : next) {
                    cerr << x << "(" << node_count_prev(x) << " edges left) ";
                }
                cerr << endl;
#endif
                while (next.size() == 1
                       && node_count_prev(next.front()) == 1) {   
                       
                    // While there's only one node right of here, and one node left of that node...
                    auto last = r;
                    // Move over right to that node
                    r = next.front();
                    // avoid merging if it breaks stored paths
                    if (!nodes_are_perfect_path_neighbors(last, r)) {
#ifdef debug
                        cerr << "\tNot perfect neighbors!" << endl;
#endif
                        break;
                    }
                    // avoid merging if it's already in this or any other component (catch self loops)
                    if (seen.count(r.node)) {
#ifdef debug
                        cerr << "\tAlready seen!" << endl;
#endif
                        break;
                    }
                    next = nodes_next(r);
#ifdef debug
                    cerr << "\tRight: ";
                    for (auto& x : next) {
                        cerr << x << "(" << node_count_prev(x) << " edges left) ";
                    }
                    cerr << endl;
#endif
                    c.push_back(r);
                    seen.insert(r.node);
                }
            }
            if (c.size() >= min_size) {
                components.insert(c);
            }
        });
#ifdef debug
    cerr << "components " << endl;
    for (auto& c : components) {
        for (auto x : c) {
            cerr << x << " ";
        }
        cerr << endl;
    }
#endif
    return components;
}

map<string, vector<Mapping>>
    VG::concat_mappings_for_nodes(const list<NodeTraversal>& nodes) {

    // We know all the nodes are perfect path neighbors.
    
    // Get the total length of all the nodes
    size_t total_length = 0;
    for (auto& traversal : nodes) {
        total_length += traversal.node->sequence().size();
    }
    
    // Make sure we actually have nodes
    assert(total_length > 0);
    
    // We'll fill this in with a vectors of mappings, one mapping for each visit
    // of the path to the run of nodes.
    map<string, vector<Mapping>> new_mappings;
    
    // Copy all the mappings for this first node, in a map by path name and then
    // by rank
    auto first_node_mappings = paths.get_node_mapping_copies_by_rank(nodes.front().node->id());
    
    for (auto& name_and_ranked_mappings : first_node_mappings) {
        // For every path
        auto& name = name_and_ranked_mappings.first;
        for (auto& rank_and_mapping : name_and_ranked_mappings.second) {
            // For every mapping on that path
            auto& mapping = rank_and_mapping.second;
            
            // Copy it as the representative for the whole run. Preserves the rank.
            new_mappings[name].push_back(mapping);
            
            if (nodes.front().backward) {
                // Invert the orientation of the mapping if it was to a node
                // that was backward relative to the run.
                new_mappings[name].back().mutable_position()->set_is_reverse(!new_mappings[name].back().position().is_reverse());
            }
            
            // Clobber the edits and replace with a new full-length perfect
            // match. We know all the mappings to these nodes in the run were
            // also full-length perfect matches.
            new_mappings[name].back().clear_edit();
            Edit* match = new_mappings[name].back().add_edit();
            match->set_from_length(total_length);
            match->set_to_length(total_length);
            
            // Caller is responsible for fixing the node ID.
        }
    }
    
    // We know all the other nodes will look like the first node, modulo
    // orientations. So we don't have to look at them.
    
    return new_mappings;
}

Node* VG::concat_nodes(const list<NodeTraversal>& nodes) {

    // Make sure we have at least 2 nodes
    assert(!nodes.empty() && nodes.front() != nodes.back());

    // We also require no edges enter or leave the run of nodes, but we can't check that now.

    // make the new mappings for the node. Doesn't insert them in the paths, but
    // makes sure they have the right ranks.
    map<string, vector<Mapping>> new_mappings = concat_mappings_for_nodes(nodes);

    // make a new node that concatenates the labels in the order and orientation specified
    string seq;
    for (auto n : nodes) {
        seq += n.backward ? reverse_complement(n.node->sequence()) : n.node->sequence();
    }
    Node* node = create_node(seq);

    // remove the old mappings
    for (auto n : nodes) {
        set<Mapping*> to_remove;
        for (auto p : paths.get_node_mapping(n.node)) {
            for (auto* m : p.second) {
                to_remove.insert(m);
            }
        }
        for (auto m : to_remove) {
            paths.remove_mapping(m);
        }
    }

    // change the position of the new mappings to point to the new node
    // and store them in the path
    for (map<string, vector<Mapping>>::iterator nm = new_mappings.begin(); nm != new_mappings.end(); ++nm) {
        // For each path and vector of mappings for this node on this path
        vector<Mapping>& ms = nm->second;
        for (vector<Mapping>::iterator m = ms.begin(); m != ms.end(); ++m) {
            // For each new mapping
            // Attach it to the new node
            m->mutable_position()->set_node_id(node->id());
            m->mutable_position()->set_offset(0); // uhhh
            
            // Stick it in the path at the end. Later the mappings will be
            // sorted by rank and ranks recalculated to close the gaps.
            paths.append_mapping(nm->first, *m);
        }
    }

    // connect this node to the left and right connections of the set

    for (auto prev : nodes_prev(nodes.front())) {
        // For each traversal left of our first treaversal
        
        if (prev.node == nodes.back().node) {
            // This is going to become a duplicating self loop.
            
            // Convert to point to the new node in the correct orientation.
            prev.node = node;
            // if the node at the end was concatenated into the new node
            // forward, we keep the orientation. Otherwise we flip.
            prev.backward = prev.backward != nodes.back().backward;
            
            // It has to be in the correct orientation for a duplicating self
            // loop. The above complicated xor should always be false if our
            // caller followed the preconditions.
            assert(!prev.backward);
            
            create_edge(prev, NodeTraversal(node, false));
        } else if (prev.node == nodes.front().node) {
            // This is going to become a reversing self loop.
            
            // Convert to point to the new node in the correct orientation.
            prev.node = node;
            // if the node at the start was concatenated into the new node
            // forward, we keep the orientation. Otherwise we flip.
            prev.backward = prev.backward != nodes.front().backward;
            
            // It has to be in the correct orientation for a reversing self
            // loop. The above complicated xor should always be true if our
            // caller followed the preconditions.
            assert(prev.backward);
            
            create_edge(prev, NodeTraversal(node, false));
        } else {
            // Assume it's some other node not merged into this one at all.
            create_edge(prev, NodeTraversal(node, false));
        }
        
    }
    
    for (auto next : nodes_next(nodes.back())) {
    
        if (next.node == nodes.back().node) {
            // This is going to become a reversing self loop.
            
            // Convert to point to the new node in the correct orientation.
            next.node = node;
            // if the node at the end was concatenated into the new node
            // forward, we keep the orientation. Otherwise we flip.
            next.backward = next.backward != nodes.back().backward;
            
            // It has to be in the correct orientation for a reversing self
            // loop. The above complicated xor should always be true if our
            // caller followed the preconditions.
            assert(next.backward);
            
            create_edge(NodeTraversal(node, false), next);
        } else if (next.node == nodes.front().node) {
            // We already handled this duplicating self loop from the other end!
            continue;
        } else {
            // Assume it's some other node not merged into this one at all.
            create_edge(NodeTraversal(node, false), next);
        }
    
    }

    // remove the old nodes
    for (auto n : nodes) {
        destroy_node(n.node);
    }

    return node;
}

Node* VG::merge_nodes(const list<Node*>& nodes) {
    // make the new node (use the first one in the list)
    assert(!nodes.empty());
    Node* n = nodes.front();
    id_t nid = n->id();
    // create edges to the node
    for (auto& m : nodes) {
        if (m != n) { // skip first, which we're using
            //set<NodeSide> sides_of(NodeSide side);
            id_t id = m->id();
            for (auto& s : sides_to(NodeSide(id, false))) {
                create_edge(s, NodeSide(nid, false));
            }
            for (auto& s : sides_to(NodeSide(id, true))) {
                create_edge(s, NodeSide(nid, true));
            }
            for (auto& s : sides_from(NodeSide(id, false))) {
                create_edge(NodeSide(nid, false), s);
            }
            for (auto& s : sides_from(NodeSide(id, true))) {
                create_edge(NodeSide(nid, true), s);
            }
        }
    }
    // reassign mappings in paths to the new node
    hash_map<id_t, id_t> id_mapping;
    for (auto& m : nodes) {
        if (m != n) {
            id_mapping[m->id()] = nid;
        }
    }
    paths.swap_node_ids(id_mapping);
    // and erase the old nodes
    for (auto& m : nodes) {
        if (m != n) {
            destroy_node(m);
        }
    }
    // return the node we merged into
    return n;
}

id_t VG::total_length_of_nodes(void) {
    id_t length = 0;
    for (id_t i = 0; i < graph.node_size(); ++i) {
        Node* n = graph.mutable_node(i);
        length += n->sequence().size();
    }
    return length;
}
    
void VG::build_node_indexes_no_init_size(void) {
    for (id_t i = 0; i < graph.node_size(); ++i) {
        Node* n = graph.mutable_node(i);
        node_index[n] = i;
        node_by_id[n->id()] = n;
    }
}

void VG::build_node_indexes(void) {
#ifdef USE_DENSE_HASH
    node_by_id.resize(graph.node_size());
    node_index.resize(graph.node_size());
#endif
    build_node_indexes_no_init_size();
}

void VG::build_edge_indexes_no_init_size(void) {
    for (id_t i = 0; i < graph.edge_size(); ++i) {
        Edge* e = graph.mutable_edge(i);
        edge_index[e] = i;
        index_edge_by_node_sides(e);
    }
}

void VG::build_edge_indexes(void) {
#ifdef USE_DENSE_HASH
    edges_on_start.resize(graph.node_size());
    edges_on_end.resize(graph.node_size());
    edge_by_sides.resize(graph.edge_size());
#endif
    build_edge_indexes_no_init_size();
}
    
void VG::build_indexes(void) {
    build_node_indexes();
    build_edge_indexes();
}
    
void VG::build_indexes_no_init_size(void) {
    build_node_indexes_no_init_size();
    build_edge_indexes_no_init_size();
}

void VG::clear_node_indexes(void) {
    node_index.clear();
    node_by_id.clear();
}

void VG::clear_node_indexes_no_resize(void) {
#ifdef USE_DENSE_HASH
    node_index.clear_no_resize();
    node_by_id.clear_no_resize();
#else
    clear_node_indexes();
#endif
}

void VG::clear_edge_indexes(void) {
    edge_by_sides.clear();
    edge_index.clear();
    edges_on_start.clear();
    edges_on_end.clear();
}

void VG::clear_edge_indexes_no_resize(void) {
#ifdef USE_DENSE_HASH
    edge_by_sides.clear_no_resize();
    edge_index.clear_no_resize();
    edges_on_start.clear_no_resize();
    edges_on_end.clear_no_resize();
#else
    clear_edge_indexes();
#endif
}

void VG::clear_indexes(void) {
    clear_node_indexes();
    clear_edge_indexes();
}

void VG::clear_indexes_no_resize(void) {
#ifdef USE_DENSE_HASH
    clear_node_indexes_no_resize();
    clear_edge_indexes_no_resize();
#else
    clear_indexes();
#endif
}

void VG::resize_indexes(void) {
    node_index.resize(graph.node_size());
    node_by_id.resize(graph.node_size());
    edge_by_sides.resize(graph.edge_size());
    edge_index.resize(graph.edge_size());
    edges_on_start.resize(graph.node_size());
    edges_on_end.resize(graph.node_size());
}

void VG::rebuild_indexes(void) {
    clear_indexes_no_resize();
    build_indexes_no_init_size();
    paths.rebuild_node_mapping();
}

void VG::rebuild_edge_indexes(void) {
    clear_edge_indexes_no_resize();
    build_edge_indexes_no_init_size();
}

bool VG::empty(void) {
    return graph.node_size() == 0 && graph.edge_size() == 0;
}

bool VG::has_node(Node* node) {
    return node && has_node(node->id());
}

bool VG::has_node(const Node& node) {
    return has_node(node.id());
}

bool VG::has_node(id_t id) {
    return node_by_id.find(id) != node_by_id.end();
}

Node* VG::find_node_by_name_or_add_new(string name) {
//TODO we need to have real names on id's;
  int namespace_end = name.find_last_of("/#");

	string id_s = name.substr(namespace_end+1, name.length()-2);
	id_t id = stoll(id_s);

	if (has_node(id)){
	   return get_node(id);
	} else {
		Node* new_node = graph.add_node();
		new_node->set_id(id);
        node_by_id[new_node->id()] = new_node;
        node_index[new_node] = graph.node_size()-1;
		return new_node;
	}
}

bool VG::has_edge(Edge* edge) {
    return edge && has_edge(*edge);
}

bool VG::has_edge(const Edge& edge) {
    return edge_by_sides.find(NodeSide::pair_from_edge(edge)) != edge_by_sides.end();
}

bool VG::has_edge(const NodeSide& side1, const NodeSide& side2) {
    return edge_by_sides.find(minmax(side1, side2)) != edge_by_sides.end();
}

bool VG::has_edge(const pair<NodeSide, NodeSide>& sides) {
    return has_edge(sides.first, sides.second);
}

bool VG::has_inverting_edge(Node* n) {
    for (auto e : edges_of(n)) {
        if ((e->from_start() || e->to_end())
            && !(e->from_start() && e->to_end())) {
            return true;
        }
    }
    return false;
}

bool VG::has_inverting_edge_from(Node* n) {
    for (auto e : edges_of(n)) {
        if (e->from() == n->id()
            && (e->from_start() || e->to_end())
            && !(e->from_start() && e->to_end())) {
            return true;
        }
    }
    return false;
}

bool VG::has_inverting_edge_to(Node* n) {
    for (auto e : edges_of(n)) {
        if (e->to() == n->id()
            && (e->from_start() || e->to_end())
            && !(e->from_start() && e->to_end())) {
            return true;
        }
    }
    return false;
}

// remove duplicated nodes and edges that would occur if we merged the graphs
void VG::remove_duplicated_in(VG& g) {
    vector<Node*> nodes_to_destroy;
    for (id_t i = 0; i < graph.node_size(); ++i) {
        Node* n = graph.mutable_node(i);
        if (g.has_node(n)) {
            nodes_to_destroy.push_back(n);
        }
    }
    vector<Edge*> edges_to_destroy;
    for (id_t i = 0; i < graph.edge_size(); ++i) {
        Edge* e = graph.mutable_edge(i);
        if (g.has_edge(e)) {
            edges_to_destroy.push_back(e);
        }
    }
    for (vector<Node*>::iterator n = nodes_to_destroy.begin();
         n != nodes_to_destroy.end(); ++n) {
        g.destroy_node(g.get_node((*n)->id()));
    }
    for (vector<Edge*>::iterator e = edges_to_destroy.begin();
         e != edges_to_destroy.end(); ++e) {
        // Find and destroy the edge that does the same thing in g.
        destroy_edge(g.get_edge(NodeSide::pair_from_edge(*e)));
    }
}

void VG::remove_duplicates(void) {
    map<id_t, size_t> node_counts;
    for (size_t i = 0; i < graph.node_size(); ++i) {
        Node* n = graph.mutable_node(i);
        node_counts[n->id()]++;
    }
    vector<Node*> nodes_to_destroy;
    for (size_t i = 0; i < graph.node_size(); ++i) {
        Node* n = graph.mutable_node(i);
        auto f = node_counts.find(n->id());
        if (f != node_counts.end()
            && f->second > 1) {
            --f->second;
            nodes_to_destroy.push_back(n);
        }
    }
    for (vector<Node*>::iterator n = nodes_to_destroy.begin();
         n != nodes_to_destroy.end(); ++n) {
        destroy_node(get_node((*n)->id()));
    }

    map<pair<NodeSide, NodeSide>, size_t> edge_counts;
    for (id_t i = 0; i < graph.edge_size(); ++i) {
        edge_counts[NodeSide::pair_from_edge(graph.edge(i))]++;
    }
    vector<Edge*> edges_to_destroy;
    for (id_t i = 0; i < graph.edge_size(); ++i) {
        Edge* e = graph.mutable_edge(i);
        auto f = edge_counts.find(NodeSide::pair_from_edge(*e));
        if (f != edge_counts.end()
            && f->second > 1) {
            --f->second;
            edges_to_destroy.push_back(e);
        }
    }
    for (vector<Edge*>::iterator e = edges_to_destroy.begin();
         e != edges_to_destroy.end(); ++e) {
        // Find and destroy the edge that does the same thing in g.
        destroy_edge(get_edge(NodeSide::pair_from_edge(*e)));
    }
}

void VG::merge_union(VG& g) {
    // remove duplicates, then merge
    remove_duplicated_in(g);
    if (g.graph.node_size() > 0) {
        merge(g.graph);
    }
}

void VG::merge(VG& g) {
    merge(g.graph);
}

// this merges without any validity checks
// this could be rather expensive if the graphs to merge are largely overlapping
void VG::merge(Graph& g) {
    graph.mutable_node()->MergeFrom(g.node());
    graph.mutable_edge()->MergeFrom(g.edge());
    rebuild_indexes();
}

// iterates over nodes and edges, adding them in when they don't already exist
void VG::extend(VG& g, bool warn_on_duplicates) {
    for (id_t i = 0; i < g.graph.node_size(); ++i) {
        Node* n = g.graph.mutable_node(i);
        if(n->id() == 0) {
            cerr << "[vg] warning: node ID 0 is not allowed. Skipping." << endl;
        } else if (!has_node(n)) {
            add_node(*n);
        } else if(warn_on_duplicates) {
            cerr << "[vg] warning: node ID " << n->id() << " appears multiple times. Skipping." << endl;
        }
    }
    for (id_t i = 0; i < g.graph.edge_size(); ++i) {
        Edge* e = g.graph.mutable_edge(i);
        if (!has_edge(e)) {
            add_edge(*e);
        } else if(warn_on_duplicates) {
            cerr << "[vg] warning: edge " << e->from() << (e->from_start() ? " start" : " end") << " <-> "
                 << e->to() << (e->to_end() ? " end" : " start") << " appears multiple times. Skipping." << endl;
        }
    }
    // Append the path mappings from this graph, and sort based on rank.
    paths.append(g.paths);
}

// TODO: unify with above. The only difference is what's done with the paths.
void VG::extend(Graph& graph, bool warn_on_duplicates) {
    for (id_t i = 0; i < graph.node_size(); ++i) {
        Node* n = graph.mutable_node(i);
        if(n->id() == 0) {
            cerr << "[vg] warning: node ID 0 is not allowed. Skipping." << endl;
        } else if (!has_node(n)) {
            add_node(*n);
        } else if(warn_on_duplicates) {
            cerr << "[vg] warning: node ID " << n->id() << " appears multiple times. Skipping." << endl;
        }
    }
    for (id_t i = 0; i < graph.edge_size(); ++i) {
        Edge* e = graph.mutable_edge(i);
        if (!has_edge(e)) {
            add_edge(*e);
        } else if(warn_on_duplicates) {
            cerr << "[vg] warning: edge " << e->from() << (e->from_start() ? " start" : " end") << " <-> "
                 << e->to() << (e->to_end() ? " end" : " start") << " appears multiple times. Skipping." << endl;
        }
    }
    // Append the path mappings from this graph, but don't sort by rank
    paths.append(graph);
}

// extend this graph by g, connecting the tails of this graph to the heads of the other
// the ids of the second graph are modified for compact representation
void VG::append(VG& g) {

    // compact and increment the ids of g out of range of this graph
    //g.compact_ids();

    // assume we've already compacted the other, or that id compaction doesn't matter
    // just get out of the way
    g.increment_node_ids(max_node_id());

    // get the heads of the other graph, now that we've compacted the ids
    vector<Node*> heads = g.head_nodes();
    // The heads are guaranteed to be forward-oriented.
    vector<id_t> heads_ids;
    for (Node* n : heads) {
        heads_ids.push_back(n->id());
    }

    // get the current tails of this graph
    vector<Node*> tails = tail_nodes();
    // The tails are also guaranteed to be forward-oriented.
    vector<id_t> tails_ids;
    for (Node* n : tails) {
        tails_ids.push_back(n->id());
    }

    // add in the other graph
    // note that we don't use merge_union because we are ensured non-overlapping ids
    merge(g);

    /*
    cerr << "this graph size " << node_count() << " nodes " << edge_count() << " edges" << endl;
    cerr << "in append with " << heads.size() << " heads and " << tails.size() << " tails" << endl;
    */

    // now join the tails to heads
    for (id_t& tail : tails_ids) {
        for (id_t& head : heads_ids) {
            // Connect the tail to the head with a left to right edge.
            create_edge(tail, head);
        }
    }

    // wipe the ranks of the mappings, as these are destroyed in append
    // NB: append assumes that we are concatenating paths
    paths.clear_mapping_ranks();
    g.paths.clear_mapping_ranks();

    // and join paths that are embedded in the graph, where path names are the same
    paths.append(g.paths);
}

void VG::combine(VG& g) {
    // compact and increment the ids of g out of range of this graph
    //g.compact_ids();
    g.increment_node_ids(max_node_id());
    // now add it into the current graph, without connecting any nodes
    extend(g);
}

void VG::include(const Path& path) {
    for (size_t i = 0; i < path.mapping_size(); ++i) {
        if (!mapping_is_simple_match(path.mapping(i))) {
            cerr << "mapping " << pb2json(path.mapping(i)) << " cannot be included in the graph because it is not a simple match" << endl;
            //exit(1);
        }
    }
    paths.extend(path);
}

id_t VG::max_node_id(void) {
    id_t max_id = 0;
    for (int i = 0; i < graph.node_size(); ++i) {
        Node* n = graph.mutable_node(i);
        if (n->id() > max_id) {
            max_id = n->id();
        }
    }
    return max_id;
}

id_t VG::min_node_id(void) {
    id_t min_id = max_node_id();
    for (int i = 0; i < graph.node_size(); ++i) {
        Node* n = graph.mutable_node(i);
        if (n->id() < min_id) {
            min_id = n->id();
        }
    }
    return min_id;
}

void VG::compact_ids(void) {
    hash_map<id_t, id_t> new_id;
    id_t id = 1; // start at 1
    for_each_node([&id, &new_id](Node* n) {
            new_id[n->id()] = id++; });
//#pragma omp parallel for
    for_each_node([&new_id](Node* n) {
            n->set_id(new_id[n->id()]); });
//#pragma omp parallel for
    for_each_edge([&new_id](Edge* e) {
            e->set_from(new_id[e->from()]);
            e->set_to(new_id[e->to()]); });
    paths.swap_node_ids(new_id);
    rebuild_indexes();
}

void VG::increment_node_ids(id_t increment) {
    for_each_node_parallel([increment](Node* n) {
            n->set_id(n->id()+increment);
        });
    for_each_edge_parallel([increment](Edge* e) {
            e->set_from(e->from()+increment);
            e->set_to(e->to()+increment);
        });
    rebuild_indexes();
    paths.increment_node_ids(increment);
}

void VG::decrement_node_ids(id_t decrement) {
    increment_node_ids(-decrement);
}

void VG::swap_node_id(id_t node_id, id_t new_id) {
    swap_node_id(node_by_id[node_id], new_id);
}

void VG::swap_node_id(Node* node, id_t new_id) {

    int edge_n = edge_count();
    id_t old_id = node->id();
    node->set_id(new_id);
    node_by_id.erase(old_id);

    // we check if the old node exists, and bail out if we're not doing what we expect
    assert(node_by_id.find(new_id) == node_by_id.end());

    // otherwise move to a new id
    node_by_id[new_id] = node;

    // These are sets, so if we try to destroy and recreate the same edge from
    // both ends (i.e. if they both go to this node) we will only do it once.
    set<pair<NodeSide, NodeSide>> edges_to_destroy;
    set<pair<NodeSide, NodeSide>> edges_to_create;

    // Define a function that we will run on every edge this node is involved in
    auto fix_edge = [&](Edge* edge) {

        // Destroy that edge
        edges_to_destroy.emplace(NodeSide(edge->from(), !edge->from_start()), NodeSide(edge->to(), edge->to_end()));

        // Make a new edge with our new ID as from or to (or both), depending on which it was before.
        // TODO: Is there a cleaner way to do this?
        if(edge->from() == old_id) {
            if(edge->to() == old_id) {
                edges_to_create.emplace(NodeSide(new_id, !edge->from_start()), NodeSide(new_id, edge->to_end()));
            } else {
                edges_to_create.emplace(NodeSide(new_id, !edge->from_start()), NodeSide(edge->to(), edge->to_end()));
            }
        } else {
            edges_to_create.emplace(NodeSide(edge->from(), !edge->from_start()), NodeSide(new_id, edge->to_end()));
        }

    };

    for(pair<id_t, bool>& other : edges_start(old_id)) {
        // Get the actual Edge
        // We're at a start, so we go to the end of the other node normally, and the start if the other node is backward
        Edge* edge = edge_by_sides[minmax(NodeSide(old_id, false), NodeSide(other.first, !other.second))];

        // Plan to fix up its IDs.
        fix_edge(edge);
    }

    for(pair<id_t, bool>& other : edges_end(old_id)) {
        // Get the actual Edge
        // We're at an end, so we go to the start of the other node normally, and the end if the other node is backward
        Edge* edge = edge_by_sides[minmax(NodeSide(old_id, true), NodeSide(other.first, other.second))];

        // Plan to fix up its IDs.
        fix_edge(edge);
    }

    assert(edges_to_destroy.size() == edges_to_create.size());

    for (auto& e : edges_to_destroy) {
        // Destroy the edge (only one can exist between any two nodes)
        destroy_edge(e.first, e.second);
    }

    for (auto& e : edges_to_create) {
        // Make an edge with the appropriate start and end flags
        create_edge(e.first, e.second);
    }

    assert(edge_n == edge_count());

    // we maintain a valid graph
    // this an expensive check but should work (for testing only)
    //assert(is_valid());

}

map<id_t, vcflib::Variant> VG::get_node_id_to_variant(vcflib::VariantCallFile vfile){
    map<id_t, vcflib::Variant> ret;
    vcflib::Variant var;

    while(vfile.getNextVariant(var)){
        long nuc = var.position;
        id_t node_id = get_node_at_nucleotide(var.sequenceName, nuc);
        ret[node_id] = var;
    }

    return ret;
}

void VG::dice_nodes(int max_node_size) {
    // We're going to chop up everything, so clear out the path ranks.
    paths.clear_mapping_ranks();

    if (max_node_size) {
        vector<Node*> nodes; nodes.reserve(size());
        for_each_node(
            [this, &nodes](Node* n) {
                nodes.push_back(n);
            });
        auto lambda =
            [this, max_node_size](Node* n) {
            int node_size = n->sequence().size();
            if (node_size > max_node_size) {
                int div = 2;
                while (node_size/div > max_node_size) {
                    ++div;
                }
                int segment_size = node_size/div;

                // Make up all the positions to divide at
                vector<int> divisions;
                int last_division = 0;
                while(last_division + segment_size < node_size) {
                    // We can fit another division point
                    last_division += segment_size;
                    divisions.push_back(last_division);
                }

                // What segments are we making?
                vector<Node*> segments;

                // Do the actual division
                divide_node(n, divisions, segments);
            }
        };
        for (int i = 0; i < nodes.size(); ++i) {
            lambda(nodes[i]);
        }
    }

    // Set the ranks again
    paths.rebuild_mapping_aux();
    paths.compact_ranks();
}

void VG::from_gfa(istream& in, bool showp) {
    // c++... split...
    // for line in stdin
    string line;
    auto too_many_fields = [&line]() {
        cerr << "[vg] error: too many fields in line " << endl << line << endl;
        exit(1);
    };

    bool reduce_overlaps = false;
    GFAKluge gg;
    gg.parse_gfa_file(in);

    map<string, sequence_elem, custom_key> name_to_seq = gg.get_name_to_seq();
    map<std::string, vector<link_elem> > seq_to_link = gg.get_seq_to_link();
    map<string, sequence_elem>::iterator it;
    id_t curr_id = 1;
    map<string, id_t> id_names;
    std::function<id_t(const string&)> get_add_id = [&](const string& name) -> id_t {
        if (is_number(name)) {
            return std::stol(name);
        } else {
            auto id = id_names.find(name);
            if (id == id_names.end()) {
                id_names[name] = curr_id;
                return curr_id++;
            } else {
                return id->second;
            }
        }
    };
    for (it = name_to_seq.begin(); it != name_to_seq.end(); it++){
        auto source_id = get_add_id((it->second).name);
        //Make us some nodes
        Node n;
        n.set_sequence((it->second).sequence);
        n.set_id(source_id);
        n.set_name((it->second).name);
        add_node(n);
        // Now some edges. Since they're placed in this map
        // by their from_node, it's no big deal to just iterate
        // over them.
        for (link_elem l : seq_to_link[(it->second).name]){
            auto sink_id = get_add_id(l.sink_name);
            Edge e;
            e.set_from(source_id);
            e.set_to(sink_id);
            e.set_from_start(!l.source_orientation_forward);
            e.set_to_end(!l.sink_orientation_forward);
            // get the cigar
            auto cigar_elems = vcflib::splitCigar(l.cigar);
            if (cigar_elems.size() == 1
                && cigar_elems.front().first > 0
                && cigar_elems.front().second == "M") {
                    reduce_overlaps = true;
                    e.set_overlap(cigar_elems.front().first);
            }
            add_edge(e);
        }
        // for (path_elem p: seq_to_paths[(it->second).name]){
        //     paths.append_mapping(p.name, source_id, p.rank ,p.is_reverse);
        // }
        // remove overlapping sequences from the graph
    }
    map<string, path_elem> n_to_p = gg.get_name_to_path();
    for (auto name_path : n_to_p){
        for (int np = 0; np < name_path.second.segment_names.size(); np++){
            paths.append_mapping(name_path.first, stol(name_path.second.segment_names[np]), np + 1, !name_path.second.orientations[np]);
        }
    }
    if (reduce_overlaps) {
        bluntify();
    }
}

string VG::trav_sequence(const NodeTraversal& trav) {
    string seq = trav.node->sequence();
    if (trav.backward) {
        return reverse_complement(seq);
    } else {
        return seq;
    }
}

void VG::bluntify(void) {
    // we bluntify the graph by converting it from an overlap graph,
    // which is supported by the data format through the edge's overlap field,
    // into a blunt-end string graph which algorithms in VG assume

    // We manage this by turning nodes with overlaps into threads in a pinch
    // graph, and pinching together on the overlaps.
    
    // TODO: this does not preserve existing paths. If your assembler spits out
    // paths you want to preserve, you'll need to write code to do that here.
    paths.clear();
    
    // First we have to validate the overlaps claimed by the edges.

    // We populate this with edges with incorrect overlaps that we want to delete.
    set<Edge*> bad_edges;
    // Run in parallel as this can be very expensive
    for_each_edge_parallel([&](Edge* edge) {
        if (edge->overlap() > 0) {
#ifdef debug
            cerr << "claimed overlap " << edge->overlap() << endl;
#endif
            // derive and check the overlap seqs
            auto from_seq = trav_sequence(NodeTraversal(get_node(edge->from()), edge->from_start()));
            auto to_seq = trav_sequence(NodeTraversal(get_node(edge->to()), edge->to_end()));

            if (edge->overlap() > from_seq.size()) edge->set_overlap(from_seq.size());
            if (edge->overlap() > to_seq.size()) edge->set_overlap(to_seq.size());
        }
        });
    
    for (auto* edge : bad_edges) {
        // Drop all the edges with incorrect overlaps
        destroy_edge(edge);
    }
    
    // Create a pinch graph.
    // Note that in pinch graphs, orientation 1 = forward, and 0 = reverse
    auto* pinch_graph = stPinchThreadSet_construct();
    
    // Have a function to add a node to the pinch graph if it's not there
    // already, or get it if it is.
    auto obtain_thread = [&](Node* node) {
        // IF it's there, grab it
        auto* found = stPinchThreadSet_getThread(pinch_graph, node->id());
        if (found == nullptr) {
            // If not, make it
            found = stPinchThreadSet_addThread(pinch_graph, node->id(), 0, node->sequence().size());
        }
        return found;
    }; 
    
    // We fill this with the nodes we're going to replace.
    set<Node*> overlapped_nodes;
    
    // And this with the overlap edges which we remove from the graph (to be
    // replaced by pinching parts of nodes).
    vector<Edge*> overlap_edges; 
    
    for_each_edge([&](Edge* edge) {
        // Now loop over only the real edges
        if (edge->overlap() > 0) {
            // and for each one with overlap
            
            // Make it a pair of NodeSides
            NodeSide left;
            NodeSide right;
            tie(left, right) = NodeSide::pair_from_edge(*edge);
            
            // Grab the nodes
            Node* left_node = get_node(left.node);
            Node* right_node = get_node(right.node);
            
            // Mark them overlapped
            overlapped_nodes.insert(left_node);
            overlapped_nodes.insert(right_node);
        
            // Grab both the nodes' threads from the pinch graph
            auto* left_thread = obtain_thread(left_node);
            auto* right_thread = obtain_thread(right_node);
            // And the nodes' lengths
            size_t left_length = left_node->sequence().size();
            size_t right_length = right_node->sequence().size();
            
            // What should be the first base merged on the left node? If we're
            // on the start of the node, we start at 0, but if we're on the end
            // of the node, we start however far in we need to be to allow for
            // the overlap.
            size_t left_start = left.is_end ? (left_length - edge->overlap()) : 0;
            // And on the right node?
            size_t right_start = right.is_end ? (right_length - edge->overlap()) : 0;
            
            // Make the actual pinch. We have to do opposite strands if we're
            // pinching the same ends of nodes together. Otherwise the remaining
            // pieces of the node will wind up on the same side of the resulting
            // merged block. Note that we need to send true for a forward
            // relative orientation.
            stPinchThread_pinch(left_thread, right_thread, left_start, right_start, edge->overlap(), !(left.is_end == right.is_end));
#ifdef debug
            cerr << "pinched " << left_node->id() << ":" << left_start << " and "
                << right_node->id() << ":" << right_start << " for "
                << edge->overlap() << " bp in pinch orientation "
                << !(left.is_end == right.is_end) << endl;
#endif

            // Remember to remove the edge from the graph
            overlap_edges.push_back(edge);
            
        }
    });
    
    // Remove all the overlap edges from the graph, since we represent them with
    // stuff coming back from the pinch graph.
    for (auto* edge : overlap_edges) {
        destroy_edge(edge);
    }
    
    // Clean up any trivial boundaries that might be in the pinch graph.
    stPinchThreadSet_joinTrivialBoundaries(pinch_graph);
    
    // This maps from pinch block to new node created for it.
    map<stPinchBlock*, Node*> new_block_nodes;
    // Some segments aren't in blocks but still need nodes.
    map<stPinchSegment*, Node*> new_segment_nodes;
    
    // We have a function that will get the node for a segment's block or for
    // the segment, and the relative orientation of the node to the segment
    // (true for reverse). It will create the node if it's not found.
    auto obtain_node = [&](stPinchSegment* segment) {
        auto* block = stPinchSegment_getBlock(segment);
        
        if (block == nullptr) {
            // No block, just do node by segment
            if (!new_segment_nodes.count(segment)) {
                // Need to make the node. So grab the sequence.
                Node* source_node = get_node(stPinchSegment_getName(segment));
                string segment_sequence = source_node->sequence().substr(stPinchSegment_getStart(segment), stPinchSegment_getLength(segment));
                new_segment_nodes[segment] = create_node(segment_sequence);
            }
            // Send it back saying it's definitely in the right orientation.
            return make_pair(new_segment_nodes[segment], false);
        } else {
            // The segment is in a block, so we look for the block's node.
            if (!new_block_nodes.count(block)) {
                // Need to make the node. So grab the sequence.
                Node* source_node = get_node(stPinchSegment_getName(segment));
                string segment_sequence = source_node->sequence().substr(stPinchSegment_getStart(segment), stPinchSegment_getLength(segment));
                if (!stPinchSegment_getBlockOrientation(segment)) {
                    // This block is really the reverse complement of this segment
                    segment_sequence = reverse_complement(segment_sequence);
                }
                new_block_nodes[block] = create_node(segment_sequence);
            }
            
            // Send the node back, along with its VG-style orientation relative to the segment.
            return make_pair(new_block_nodes[block], !stPinchSegment_getBlockOrientation(segment));
        }
    };
    
    // Now we go through the pinch segments
    auto iterator = stPinchThreadSet_getSegmentIt(pinch_graph);
    auto* segment = stPinchThreadSetSegmentIt_getNext(&iterator);
    
    while (segment != nullptr) {
        // For each segment, we have to have a new node. Find it and its
        // orientation relative to the segment (true = opposite orientations).
        Node* segment_node;
        bool segment_is_reverse;
        tie(segment_node, segment_is_reverse) = obtain_node(segment);
        
        // What node did we break up?
        Node* old_node = get_node(stPinchSegment_getName(segment));
        
#ifdef debug
        cerr << "Handle segment " << segment << " of node " << old_node->id() << " as new node " << segment_node->id() << endl;
#endif
        
        // We look at all the connected blocks, and if they have associated nodes, we create edges to them
        
        auto* prev_segment = stPinchSegment_get5Prime(segment);
        if (prev_segment != nullptr) {
            // There's more of this original node left of here
            Node* prev_node;
            bool prev_is_reverse;
            tie(prev_node, prev_is_reverse) = obtain_node(prev_segment);
            
            // Make the edge (which may exist already)
            create_edge(prev_node, segment_node, prev_is_reverse, segment_is_reverse);

#ifdef debug
            cerr << "\tAttach to prev segment " << prev_segment << " as new node " << prev_node->id() << endl;
#endif
            
        } else {
            // We're the start of our original node
            NodeSide original_start(old_node->id(), false);
            for (auto& attached : sides_of(original_start)) {
                // For everything attached to the start of the original node, attach it to the left of here
                create_edge(attached, NodeSide(segment_node->id(), segment_is_reverse));
                
#ifdef debug
                cerr << "\tAttach to old side " << attached << " on the left" << endl;
#endif
            }
        }
        
        auto* next_segment = stPinchSegment_get3Prime(segment);
        if (next_segment != nullptr) {
            // There's more of our original node right of here
            Node* next_node;
            bool next_is_reverse;
            tie(next_node, next_is_reverse) = obtain_node(next_segment);
            
            // Make the edge (which may exist already)
            create_edge(segment_node, next_node, segment_is_reverse, next_is_reverse);
            
#ifdef debug
            cerr << "\tAttach to next segment " << next_segment << " as new node " << next_node->id() << endl;
#endif
            
        } else {
            // We're the end of our original node
            NodeSide original_end(old_node->id(), true);
            for (auto& attached : sides_of(original_end)) {
                // For everything attached to the end of the original node, attach it to the right of here
                create_edge(attached, NodeSide(segment_node->id(), !segment_is_reverse));
                
#ifdef debug
                cerr << "\tAttach to old side " << attached << " on the right" << endl;
#endif
            }
        }
        
        segment = stPinchThreadSetSegmentIt_getNext(&iterator);
    }
    
    // Now clean up the pinch thread set. This invalidates all the pointers we got from it.
    stPinchThreadSet_destruct(pinch_graph);
    
    for (auto* node : overlapped_nodes) {
        // Then finally we go through all the nodes that had overlaps and remove them and their edges.
        destroy_node(node);
    }
    
}

static
void
triple_to_vg(void* user_data, raptor_statement* triple)
{
    VG* vg = ((std::pair<VG*, Paths*>*) user_data)->first;
    Paths* paths = ((std::pair<VG*, Paths*>*) user_data)->second;
    const string vg_ns ="<http://example.org/vg/";
    const string vg_node_p = vg_ns + "node>" ;
    const string vg_rank_p = vg_ns + "rank>" ;
    const string vg_reverse_of_node_p = vg_ns + "reverseOfNode>" ;
    const string vg_path_p = vg_ns + "path>" ;
    const string vg_linkrr_p = vg_ns + "linksReverseToReverse>";
    const string vg_linkrf_p = vg_ns + "linksReverseToForward>";
    const string vg_linkfr_p = vg_ns + "linksForwardToReverse>";
    const string vg_linkff_p = vg_ns + "linksForwardToForward>";
    const string sub(reinterpret_cast<char*>(raptor_term_to_string(triple->subject)));
    const string pred(reinterpret_cast<char*>(raptor_term_to_string(triple->predicate)));
    const string obj(reinterpret_cast<char*>(raptor_term_to_string(triple->object)));

    bool reverse = pred == vg_reverse_of_node_p;
    if (pred == (vg_node_p) || reverse) {
        Node* node = vg->find_node_by_name_or_add_new(obj);
        Mapping* mapping = new Mapping(); //TODO will this cause a memory leak
        const string pathname = sub.substr(1, sub.find_last_of("/#"));

        //TODO we are using a nasty trick here, which needs to be fixed.
	    //We are using knowledge about the uri format to determine the rank of the step.
        try {
	        int rank = stoi(sub.substr(sub.find_last_of("-")+1, sub.length()-2));
	        mapping->set_rank(rank);
	    } catch(exception& e) {
	        cerr << "[vg view] assumption about rdf structure was wrong, parsing failed" << endl;
            exit(1);
	    }
        Position* p = mapping->mutable_position();
        p->set_offset(0);
        p->set_node_id(node->id());
	    p->set_is_reverse(reverse);
        paths->append_mapping(pathname, *mapping);
    } else if (pred=="<http://www.w3.org/1999/02/22-rdf-syntax-ns#value>"){
        Node* node = vg->find_node_by_name_or_add_new(sub);
        node->set_sequence(obj.substr(1,obj.length()-2));
    } else if (pred == vg_linkrr_p){
        Node* from = vg->find_node_by_name_or_add_new(sub);
        Node* to = vg->find_node_by_name_or_add_new(obj);
        vg->create_edge(from, to, true, true);
    } else if (pred == vg_linkrf_p){
        Node* from = vg->find_node_by_name_or_add_new(sub);
        Node* to = vg->find_node_by_name_or_add_new(obj);
        vg->create_edge(from, to, false, true);
    } else if (pred == vg_linkfr_p){
        Node* from = vg->find_node_by_name_or_add_new(sub);
        Node* to = vg->find_node_by_name_or_add_new(obj);
        vg->create_edge(from, to, true, false);
    } else if (pred == vg_linkff_p){
        Node* from = vg->find_node_by_name_or_add_new(sub);
        Node* to = vg->find_node_by_name_or_add_new(obj);
        vg->create_edge(from, to, false, false);
    }
}

void VG::from_turtle(string filename, string baseuri, bool showp) {
    raptor_world* world;
    world = raptor_new_world();
    if(!world)
    {
        cerr << "[vg view] we could not start the rdf environment needed for parsing" << endl;
        exit(1);
    }
    int st =  raptor_world_open (world);

    if (st!=0) {
	cerr << "[vg view] we could not start the rdf parser " << endl;
	exit(1);
    }
    raptor_parser* rdf_parser;
    const unsigned char *filename_uri_string;
    raptor_uri  *uri_base, *uri_file;
    rdf_parser = raptor_new_parser(world, "turtle");
    //We use a paths object with its convience methods to build up path objects.
    Paths* paths = new Paths();
    std::pair<VG*, Paths*> user_data = make_pair(this, paths);

    //The user_data is cast in the triple_to_vg method.
    raptor_parser_set_statement_handler(rdf_parser, &user_data, triple_to_vg);


    const  char *file_name_string = reinterpret_cast<const char*>(filename.c_str());
    filename_uri_string = raptor_uri_filename_to_uri_string(file_name_string);
    uri_file = raptor_new_uri(world, filename_uri_string);
    uri_base = raptor_new_uri(world, reinterpret_cast<const unsigned char*>(baseuri.c_str()));

    // parse the file indicated by the uri, given an uir_base .
    raptor_parser_parse_file(rdf_parser, uri_file, uri_base);
    // free the different C allocated structures
    raptor_free_uri(uri_base);
    raptor_free_uri(uri_file);
    raptor_free_parser(rdf_parser);
    raptor_free_world(world);
    //sort the mappings in the path
    paths->sort_by_mapping_rank();
    //we need to make sure that we don't have inner mappings
    //we need to do this after collecting all node sequences
    //that can only be ensured by doing this when parsing ended
    paths->for_each_mapping([this](Mapping* mapping){
        Node* node =this->get_node(mapping->position().node_id());
        //every mapping in VG RDF matches a whole mapping
	int l = node->sequence().length();
        Edit* e = mapping->add_edit();
        e->set_to_length(l);
        e->set_from_length(l);
    });
    ///Add the paths that we parsed into the vg object
    paths->for_each([this](const Path& path){
        this->include(path);
    });

}

void VG::print_edges(void) {
    for (int i = 0; i < graph.edge_size(); ++i) {
        Edge* e = graph.mutable_edge(i);
        id_t f = e->from();
        id_t t = e->to();
        cerr << f << "->" << t << " ";
    }
    cerr << endl;
}

// depth first search across node traversals with interface to traversal tree via callback
void VG::dfs(
    const function<void(NodeTraversal)>& node_begin_fn, // called when node orientation is first encountered
    const function<void(NodeTraversal)>& node_end_fn,   // called when node orientation goes out of scope
    const function<bool(void)>& break_fn,       // called to check if we should stop the DFS
    const function<void(Edge*)>& edge_fn,       // called when an edge is encountered
    const function<void(Edge*)>& tree_fn,       // called when an edge forms part of the DFS spanning tree
    const function<void(Edge*)>& edge_curr_fn,  // called when we meet an edge in the current tree component
    const function<void(Edge*)>& edge_cross_fn, // called when we meet an edge in an already-traversed tree component
    const vector<NodeTraversal>* sources,       // start only at these node traversals
    const unordered_set<NodeTraversal>* sinks             // when hitting a sink, don't keep walking
    ) {

    // to maintain search state
    enum SearchState { PRE = 0, CURR, POST };
    unordered_map<NodeTraversal, SearchState> state; // implicitly constructed entries will be PRE.

    // to maintain stack frames
    struct Frame {
        NodeTraversal trav;
        vector<Edge*>::iterator begin, end;
        Frame(NodeTraversal t,
              vector<Edge*>::iterator b,
              vector<Edge*>::iterator e)
            : trav(t), begin(b), end(e) { }
    };

    // maintains edges while the node traversal's frame is on the stack
    unordered_map<NodeTraversal, vector<Edge*> > edges;

    // do dfs from given root.  returns true if terminated via break condition, false otherwise
    function<bool(NodeTraversal&)> dfs_single_source = [&](NodeTraversal& root) {
                
        // to store the stack frames
        deque<Frame> todo;
        if (state[root] == SearchState::PRE) {
            state[root] = SearchState::CURR;
                
            // Collect all the edges attached to the outgoing side of the
            // traversal.
            auto& es = edges[root];
            for(auto& next : travs_from(root)) {
                // Every NodeTraversal following on from this one has an
                // edge we take to get to it.
                Edge* edge = get_edge(root, next);
                assert(edge != nullptr);
                es.push_back(edge);
            }
                
            todo.push_back(Frame(root, es.begin(), es.end()));
            // run our discovery-time callback
            node_begin_fn(root);
            // and check if we should break
            if (break_fn()) {
                return true;
            }
        }
        // now begin the search rooted at this NodeTraversal
        while (!todo.empty()) {
            // get the frame
            auto& frame = todo.back();
            todo.pop_back();
            // and set up reference to it
            auto trav = frame.trav;
            auto edges_begin = frame.begin;
            auto edges_end = frame.end;
            // run through the edges to handle
            while (edges_begin != edges_end) {
                auto edge = *edges_begin;
                // run the edge callback
                edge_fn(edge);
                    
                // what's the traversal we'd get to following this edge
                NodeTraversal target;
                if(edge->from() == trav.node->id() && edge->to() != trav.node->id()) {
                    // We want the to side
                    target.node = get_node(edge->to());
                } else if(edge->to() == trav.node->id() && edge->from() != trav.node->id()) {
                    // We want the from side
                    target.node = get_node(edge->from());
                } else {
                    // It's a self loop, because we have to be on at least
                    // one end of the edge.
                    target.node = trav.node;
                }
                // When we follow this edge, do we reverse traversal orientation?
                bool is_reversing = (edge->from_start() != edge->to_end());
                target.backward = trav.backward != is_reversing;
                    
                auto search_state = state[target];
                // if we've not seen it, follow it
                if (search_state == SearchState::PRE) {
                    tree_fn(edge);
                    // save the rest of the search for this NodeTraversal on the stack
                    todo.push_back(Frame(trav, ++edges_begin, edges_end));
                    // switch our focus to the NodeTraversal at the other end of the edge
                    trav = target;
                    // and store it on the stack
                    state[trav] = SearchState::CURR;
                    auto& es = edges[trav];

                    // only walk out of traversals that are not the sink
                    if (sinks == NULL || sinks->count(trav) == false) {
                        for(auto& next : travs_from(trav)) {
                            // Every NodeTraversal following on from this one has an
                            // edge we take to get to it.
                            Edge* edge = get_edge(trav, next);
                            assert(edge != nullptr);
                            es.push_back(edge);
                        }
                    }
                    
                    edges_begin = es.begin();
                    edges_end = es.end();
                    // run our discovery-time callback
                    node_begin_fn(trav);
                } else if (search_state == SearchState::CURR) {
                    // if it's on the stack
                    edge_curr_fn(edge);
                    ++edges_begin;
                } else {
                    // it's already been handled, so in another part of the tree
                    edge_cross_fn(edge);
                    ++edges_begin;
                }
            }
            state[trav] = SearchState::POST;
            node_end_fn(trav);
            edges.erase(trav); // clean up edge cache
        }

        return false;
    };

    if (sources == NULL) {
        // attempt the search rooted at all NodeTraversals
        for (id_t i = 0; i < graph.node_size(); ++i) {
            Node* root_node = graph.mutable_node(i);
        
            for(int orientation = 0; orientation < 2; orientation++) {
                // Try both orientations
                NodeTraversal root(root_node, (bool)orientation);
                dfs_single_source(root);
            }
        }
    } else {
        for (auto source : *sources) {
            dfs_single_source(source);
        }
    }
}

void VG::dfs(const function<void(NodeTraversal)>& node_begin_fn,
             const function<void(NodeTraversal)>& node_end_fn,
             const vector<NodeTraversal>* sources,
             const unordered_set<NodeTraversal>* sinks) {
    auto edge_noop = [](Edge* e) { };
    dfs(node_begin_fn,
        node_end_fn,
        [](void) { return false; },
        edge_noop,
        edge_noop,
        edge_noop,
        edge_noop,
        sources,
        sinks);
}

void VG::dfs(const function<void(NodeTraversal)>& node_begin_fn,
             const function<void(NodeTraversal)>& node_end_fn,
             const function<bool(void)>& break_fn) {
    auto edge_noop = [](Edge* e) { };
    dfs(node_begin_fn,
        node_end_fn,
        break_fn,
        edge_noop,
        edge_noop,
        edge_noop,
        edge_noop,
        NULL,
        NULL);
}

// recursion-free version of Tarjan's strongly connected components algorithm
// https://en.wikipedia.org/wiki/Tarjan%27s_strongly_connected_components_algorithm
// Generalized to bidirected graphs as described (confusingly) in
// "Decomposition of a bidirected graph into strongly connected components and
// its signed poset structure", by Kazutoshi Ando, Satoru Fujishige, and Toshio
// Nemoto. http://www.sciencedirect.com/science/article/pii/0166218X95000683

// The best way to think about that paper is that the edges are vectors in a
// vector space with number of dimensions equal to the number of nodes in the
// graph, and an edge attaching to the end a node is the positive unit vector in
// its dimension, and an edge attaching to the start of node is the negative
// unit vector in its dimension.

// The basic idea is that you just consider the orientations as different nodes,
// and the edges as existing between both pairs of orientations they connect,
// and do connected components on that graph. Since we don't care about
// "consistent" or "inconsistent" strongly connected components, we just put a
// node in a component if either orientation is in it. But bear in mind that
// both orientations of a node might not actually be in the same strongly
// connected component in a bidirected graph, so now the components may overlap.
set<set<id_t> > VG::strongly_connected_components(void) {

    // What node visit step are we on?
    int64_t index = 0;
    // What's the search root from which a node was reached?
    map<NodeTraversal, NodeTraversal> roots;
    // At what index step was each node discovered?
    map<NodeTraversal, int64_t> discover_idx;
    // We need our own copy of the DFS stack
    deque<NodeTraversal> stack;
    // And our own set of nodes already on the stack
    set<NodeTraversal> on_stack;
    // What components did we find? Because of the way strongly connected
    // components generalizes, both orientations of a node always end up in the
    // same component.
    set<set<id_t> > components;

    dfs([&](NodeTraversal trav) {
            // When a NodeTraversal is first visited
            // It is its own root
            roots[trav] = trav;
            // We discovered it at this step
            discover_idx[trav] = index++;
            // And it's on the stack
            stack.push_back(trav);
            on_stack.insert(trav);
        },
        [&](NodeTraversal trav) {
            // When a NodeTraversal is done being recursed into
            for (auto next : travs_from(trav)) {
                // Go through all the NodeTraversals reachable reading onwards from this traversal.
                if (on_stack.count(next)) {
                    // If any of those NodeTraversals are on the stack already
                    auto& node_root = roots[trav];
                    auto& next_root = roots[next];
                    // Adopt the root of the NodeTraversal that was discovered first.
                    roots[trav] = discover_idx[node_root] <
                        discover_idx[next_root] ?
                        node_root :
                        next_root;
                }
            }
            if (roots[trav] == trav) {
                // If we didn't find a better root
                NodeTraversal other;
                set<id_t> component;
                do
                {
                    // Grab everything that was put on the DFS stack below us
                    // and put it in our component.
                    other = stack.back();
                    stack.pop_back();
                    on_stack.erase(other);
                    component.insert(other.node->id());
                } while (other != trav);
                components.insert(component);
            }
        });

    return components;
}

// returns the rank of the node in the protobuf array that backs the graph
int VG::node_rank(Node* node) {
    return node_index[node];
}

// returns the rank of the node in the protobuf array that backs the graph
int VG::node_rank(id_t id) {
    return node_index[get_node(id)];
}

vector<Edge> VG::break_cycles(void) {
    // ensure we are sorted
    algorithms::sort(this);
    // remove any edge whose from has a higher index than its to
    vector<Edge*> to_remove;
    for_each_edge([&](Edge* e) {
            // if we cycle to this node or one before in the sort
            if (node_rank(e->from()) >= node_rank(e->to())) {
                to_remove.push_back(e);
            }
        });
    vector<Edge> removed;
    for(Edge* edge : to_remove) {
        //cerr << "removing " << pb2json(*edge) << endl;
        removed.push_back(*edge);
        destroy_edge(edge);
    }
    algorithms::sort(this);
    return removed;
}

bool VG::is_single_stranded(void) {
    for (size_t i = 0; i < graph.edge_size(); i++) {
        const Edge& edge = graph.edge(i);
        if (edge.from_start() != edge.to_end()) {
            return false;
        }
    }
    return true;
}
    
void VG::identity_translation(unordered_map<id_t, pair<id_t, bool>>& node_translation) {
    node_translation.clear();
    for (size_t i = 0; i < graph.node_size(); i++) {
        id_t id = graph.node(i).id();
        node_translation[id] = make_pair(id, false);
    }
}
    
VG VG::reverse_complement_graph(unordered_map<id_t, pair<id_t, bool>>& node_translation) {
    id_t max_id = 0;
    VG rev_comp;
    for (size_t i = 0; i < graph.node_size(); i++) {
        const Node& node = graph.node(i);
        Node* rev_node = rev_comp.graph.add_node();
        rev_node->set_sequence(reverse_complement(node.sequence()));
        rev_node->set_id(node.id());
        max_id = max<id_t>(max_id, node.id());
        
        node_translation[node.id()] = make_pair(node.id(), true);
    }
    rev_comp.current_id = max_id + 1;
    
    for (size_t i = 0; i < graph.edge_size(); i++) {
        const Edge& edge = graph.edge(i);
        Edge* rev_edge = rev_comp.graph.add_edge();
        rev_edge->set_from(edge.to());
        rev_edge->set_from_start(edge.to_end());
        rev_edge->set_to(edge.from());
        rev_edge->set_to_end(edge.from_start());
    }
    
    rev_comp.build_indexes();
    
    return rev_comp;
}
    
bool VG::is_directed_acyclic(void) {
    unordered_map<id_t, pair<int64_t, int64_t>> degrees(graph.node_size());
    for (size_t i = 0; i < graph.node_size(); i++) {
        Node* node = graph.mutable_node(i);
        degrees[node->id()] = make_pair(start_degree(node), end_degree(node));
    }
    
    vector<NodeTraversal> stack;
    for (size_t i = 0; i < graph.node_size(); i++) {
        Node* node = graph.mutable_node(i);
        pair<int64_t, int64_t> node_degrees = degrees[node->id()];
        if (node_degrees.first == 0) {
            stack.emplace_back(node, false);
        }
        if (node_degrees.second == 0) {
            stack.emplace_back(node, true);
        }
    }
    
    while (!stack.empty()) {
        NodeTraversal here = stack.back();
        stack.pop_back();
        
        auto iter = degrees.find(here.node->id());
        if (iter == degrees.end()) {
            continue;
        }
        
        degrees.erase(iter);
        
        vector<NodeTraversal> nexts;
        nodes_next(here, nexts);
        for (NodeTraversal next : nexts) {
            auto next_iter = degrees.find(next.node->id());
            if (next_iter != degrees.end()) {
                int64_t& in_degree = next.backward ? next_iter->second.second : next_iter->second.first;
                in_degree--;
                if (in_degree == 0) {
                    stack.push_back(next);
                }
            }
        }
    }
    return degrees.empty();
}
    
void VG::lazy_sort(void) {
    // a map to the degrees on the left and right sides of nodes
    unordered_map<id_t, pair<int64_t, int64_t>> side_degrees;
    for (size_t i = 0; i < graph.node_size(); i++) {
        id_t id = graph.node(i).id();
        side_degrees[id] = make_pair(start_degree(get_node(id)), end_degree(get_node(id)));
    }
    
    // find the nodes with 0 in degree an initialize the queue with them
    vector<NodeTraversal> stack;
    for (const auto& degree_record : side_degrees) {
        if (degree_record.second.first == 0) {
            stack.emplace_back(get_node(degree_record.first));
        }
    }
    
    vector<id_t> order;
    order.reserve(graph.node_size());
    
    while (!stack.empty()) {
        // get a head node off the queue
        NodeTraversal head_trav = stack.back();
        stack.pop_back();
        
        // add it to the topological order
        order.push_back(head_trav.node->id());
        
        // remove its outgoing edges
        vector<NodeTraversal> nexts;
        nodes_next(head_trav, nexts);
        for (NodeTraversal& next : nexts) {
            // reduce the degree of the appropriate side
            int64_t& inward_degree = next.backward ? side_degrees[next.node->id()].second : side_degrees[next.node->id()].first;
            inward_degree--;
            if (inward_degree == 0) {
                // after removing this edge, the node is now a head, add it to the queue
                stack.push_back(next);
            }
        }
    }
    
    for (size_t i = 0; i < order.size(); i++) {
        // Put the nodes in the order we got
        swap_nodes(get_node(order[i]), graph.mutable_node(i));
    }
}

bool VG::is_acyclic(void) {
    unordered_set<NodeTraversal> seen;
    bool acyclic = true;
    dfs([&](NodeTraversal trav) {
            // When a node orientation is first visited
            if (is_self_looping(trav.node)) {
                acyclic = false;
            }

            for (auto& next : travs_from(trav)) {
                if (seen.count(next)) {
                    acyclic = false;
                    break;
                }
            }
            if (acyclic) {
                seen.insert(trav);
            }
        },
        [&](NodeTraversal trav) {
            // When we leave a node orientation

            // Remove it from the seen array. We may later start from a
            // different root and see a way into this node in this orientation,
            // but it's only a cycle if there's a way into this node in this
            // orientation when it's further up the stack from the node
            // traversal we are finding the way in from.
            seen.erase(trav);
        },
        [&](void) { // our break function
            return !acyclic;
        });
    return acyclic;
}

set<set<id_t> > VG::multinode_strongly_connected_components(void) {
    set<set<id_t> > components;
    for (auto& c : strongly_connected_components()) {
        if (c.size() > 1) {
            components.insert(c);
        }
    }
    return components;
}
    
// keeping all components would be redundant, as every node is a self-component
void VG::keep_multinode_strongly_connected_components(void) {
    unordered_set<id_t> keep;
    for (auto& c : multinode_strongly_connected_components()) {
        for (auto& id : c) {
            keep.insert(id);
        }
    }
    unordered_set<Node*> remove;
    for_each_node([&](Node* n) {
            if (!keep.count(n->id())) {
                remove.insert(n);
            }
        });
    for (auto n : remove) {
        destroy_node(n);
    }
    remove_orphan_edges();
}

size_t VG::size(void) {
    return graph.node_size();
}

size_t VG::length(void) {
    size_t l = 0;
    for_each_node([&l](Node* n) { l+=n->sequence().size(); });
    return l;
}

void VG::swap_nodes(Node* a, Node* b) {
    int aidx = node_index[a];
    int bidx = node_index[b];
    graph.mutable_node()->SwapElements(aidx, bidx);
    node_index[a] = bidx;
    node_index[b] = aidx;
}

Edge* VG::create_edge(NodeTraversal left, NodeTraversal right) {
    // Connect to the start of the left node if it is backward, and the end of the right node if it is backward.
    return create_edge(left.node->id(), right.node->id(), left.backward, right.backward);
}

Edge* VG::create_edge(NodeSide side1, NodeSide side2) {
    // Connect to node 1 (from start if the first side isn't an end) to node 2 (to end if the second side is an end)
    return create_edge(side1.node, side2.node, !side1.is_end, side2.is_end);
}

Edge* VG::create_edge(Node* from, Node* to, bool from_start, bool to_end) {
    return create_edge(from->id(), to->id(), from_start, to_end);
}

Edge* VG::create_edge(id_t from, id_t to, bool from_start, bool to_end) {
    //cerr << "creating edge " << from << "->" << to << endl;
    // ensure the edge (or another between the same sides) does not already exist
    Edge* edge = get_edge(NodeSide(from, !from_start), NodeSide(to, to_end));
    if (edge) {
        // The edge we want to make exists.
        return edge;
    }
    // if not, create it
    edge = graph.add_edge();
    edge->set_from(from);
    edge->set_to(to);
    // Only set the backwardness fields if they are true.
    if(from_start) edge->set_from_start(from_start);
    if(to_end) edge->set_to_end(to_end);
    set_edge(edge);
    edge_index[edge] = graph.edge_size()-1;
    //cerr << "created edge " << edge->from() << "->" << edge->to() << endl;
    return edge;
}

Edge* VG::get_edge(const NodeSide& side1, const NodeSide& side2) {
    auto e = edge_by_sides.find(minmax(side1, side2));
    if (e != edge_by_sides.end()) {
        return e->second;
    } else {
        return NULL;
    }
}

Edge* VG::get_edge(const pair<NodeSide, NodeSide>& sides) {
    return get_edge(sides.first, sides.second);
}

Edge* VG::get_edge(const NodeTraversal& left, const NodeTraversal& right) {
    // We went from the right side of left to the left side of right.
    // We used the end of left if if isn't backward, and we used the end of right if it is.
    return get_edge(NodeSide(left.node->id(), !left.backward),
                    NodeSide(right.node->id(), right.backward));
}

void VG::set_edge(Edge* edge) {
    if (!has_edge(edge)) {
        index_edge_by_node_sides(edge);
    }
}

void VG::for_each_edge_parallel(function<void(Edge*)> lambda) {
    create_progress(graph.edge_size());
    id_t completed = 0;
#pragma omp parallel for shared(completed)
    for (id_t i = 0; i < graph.edge_size(); ++i) {
        lambda(graph.mutable_edge(i));
        if (completed++ % 1000 == 0) {
            update_progress(completed);
        }
    }
    destroy_progress();
}

void VG::for_each_edge(function<void(Edge*)> lambda) {
    for (id_t i = 0; i < graph.edge_size(); ++i) {
        lambda(graph.mutable_edge(i));
    }
}

void VG::destroy_edge(const NodeSide& side1, const NodeSide& side2) {
    destroy_edge(get_edge(side1, side2));
}

void VG::destroy_edge(const pair<NodeSide, NodeSide>& sides) {
    destroy_edge(sides.first, sides.second);
}


void VG::destroy_edge(Edge* edge) {
    //cerr << "destroying edge " << edge->from() << "->" << edge->to() << endl;

    // noop on NULL pointer or non-existent edge
    if (!has_edge(edge)) { return; }

    // first remove the edge from the edge-on-node-side indexes.
    unindex_edge_by_node_sides(edge);

    // get the last edge index (lei) and this edge index (tei)
    int lei = graph.edge_size()-1;
    int tei = edge_index[edge];

    // erase this edge from the index by node IDs.
    // we'll fix up below
    edge_index.erase(edge);

    // Why do we check that lei != tei?
    //
    // It seems, after an inordinate amount of testing and probing,
    // that if we call erase twice on the same entry, we'll end up corrupting the hash_map
    //
    // So, if the element is already at the end of the table,
    // take a little break and just remove the last edge in graph

    // if we need to move the element to the last position in the array...
    if (lei != tei) {

        // get a pointer to the last element
        Edge* last = graph.mutable_edge(lei);

        // erase from our index
        edge_index.erase(last);

        // swap
        graph.mutable_edge()->SwapElements(tei, lei);

        // point to new position
        Edge* nlast = graph.mutable_edge(tei);

        // insert the new edge index position
        edge_index[nlast] = tei;

        // and fix edge indexes for moved edge object
        set_edge(nlast);

    }

    // drop the last position, erasing the node
    // manually delete to free memory (RemoveLast does not free)
    Edge* last_edge = graph.mutable_edge()->ReleaseLast();
    delete last_edge;

    //if (!is_valid()) { cerr << "graph ain't valid" << endl; }

}

void VG::unindex_edge_by_node_sides(const NodeSide& side1, const NodeSide& side2) {
    unindex_edge_by_node_sides(get_edge(side1, side2));
}

void VG::unindex_edge_by_node_sides(Edge* edge) {
    // noop on NULL pointer or non-existent edge
    if (!has_edge(edge)) return;
    //if (!is_valid()) { cerr << "graph ain't valid" << endl; }
    // erase from indexes

    auto edge_pair = NodeSide::pair_from_edge(edge);

    //cerr << "erasing from indexes" << endl;

    //cerr << "Unindexing edge " << edge_pair.first << "<-> " << edge_pair.second << endl;

    // Remove from the edge by node side pair index
    edge_by_sides.erase(edge_pair);

    // Does this edge involve a change of relative orientation?
    bool relative_orientation = edge->from_start() != edge->to_end();

    // Un-index its from node, depending on whether it's attached to the start
    // or end.
    if(edge->from_start()) {
        // The edge is on the start of the from node, so remove it from the
        // start of the from node, with the correct relative orientation for the
        // to node.
        std::pair<id_t, bool> to_remove {edge->to(), relative_orientation};
        swap_remove(edges_start(edge->from()), to_remove);
        // removing the sub-indexes if they are now empty
        // we must do this to maintain a valid structure
        if (edges_on_start[edge->from()].empty()) edges_on_start.erase(edge->from());

        //cerr << "Removed " << edge->from() << "-start to " << edge->to() << " orientation " << relative_orientation << endl;
    } else {
        // The edge is on the end of the from node, do remove it form the end of the from node.
        std::pair<id_t, bool> to_remove {edge->to(), relative_orientation};
        swap_remove(edges_end(edge->from()), to_remove);
        if (edges_on_end[edge->from()].empty()) edges_on_end.erase(edge->from());

        //cerr << "Removed " << edge->from() << "-end to " << edge->to() << " orientation " << relative_orientation << endl;
    }

    if(edge->from() != edge->to() || edge->from_start() == edge->to_end()) {
        // Same for the to node, if we aren't just on the same node and side as with the from node.
        if(edge->to_end()) {
            std::pair<id_t, bool> to_remove {edge->from(), relative_orientation};
            swap_remove(edges_end(edge->to()), to_remove);
            if (edges_on_end[edge->to()].empty()) edges_on_end.erase(edge->to());

            //cerr << "Removed " << edge->to() << "-end to " << edge->from() << " orientation " << relative_orientation << endl;
        } else {
            std::pair<id_t, bool> to_remove {edge->from(), relative_orientation};
            swap_remove(edges_start(edge->to()), to_remove);
            if (edges_on_start[edge->to()].empty()) edges_on_start.erase(edge->to());

            //cerr << "Removed " << edge->to() << "-start to " << edge->from() << " orientation "
            //     << relative_orientation << endl;
        }
    }
}

void VG::index_edge_by_node_sides(Edge* edge) {

    // Generate sides, order them, and index the edge by them.
    edge_by_sides[NodeSide::pair_from_edge(edge)] = edge;

    // Index on ends appropriately depending on from_start and to_end.
    bool relative_orientation = edge->from_start() != edge->to_end();

    if(edge->from_start()) {
        edges_on_start[edge->from()].emplace_back(edge->to(), relative_orientation);
    } else {
        edges_on_end[edge->from()].emplace_back(edge->to(), relative_orientation);
    }

    if(edge->from() != edge->to() || edge->from_start() == edge->to_end()) {
        // Only index the other end of the edge if the edge isn't a self-loop on a single side.
        if(edge->to_end()) {
            edges_on_end[edge->to()].emplace_back(edge->from(), relative_orientation);
        } else {
            edges_on_start[edge->to()].emplace_back(edge->from(), relative_orientation);
        }
    }
}

Node* VG::get_node(id_t id) {
    hash_map<id_t, Node*>::iterator n = node_by_id.find(id);
    if (n != node_by_id.end()) {
        return n->second;
    } else {
        serialize_to_file("wtf.vg");
        throw runtime_error("No node " + to_string(id) + " in graph");
    }
}

Node* VG::create_node(const string& seq) {
    // Autodetect the maximum node ID, in case we have had some contents
    // assigned to us already.
    if (current_id == 1) current_id = max_node_id()+1;
    // Make the node with these contents and the next available ID.
    // Ensure we properly update the current_id that's used to generate new ids.
    return create_node(seq, current_id++);
}

Node* VG::create_node(const string& seq, id_t id) {
    // We no longer support a 0 value as a sentinel to represent letting the graph assign the ID.
    // It was too easy to accidentally pass 0 by forgetting to offset an incoming source of IDs by 1.
    // Use the overload without an ID instead.
    assert(id != 0);
    // create the node
    Node* node = graph.add_node();
    node->set_sequence(seq);
    node->set_id(id);
    // copy it into the graphnn
    // and drop into our id index
    node_by_id[node->id()] = node;
    node_index[node] = graph.node_size()-1;
    //if (!is_valid()) cerr << "graph invalid" << endl;
    return node;
}

void VG::for_each_node_parallel(function<void(Node*)> lambda) {
    create_progress(graph.node_size());
    id_t completed = 0;
    #pragma omp parallel for schedule(dynamic,1) shared(completed)
    for (id_t i = 0; i < graph.node_size(); ++i) {
        lambda(graph.mutable_node(i));
        if (completed++ % 1000 == 0) {
            update_progress(completed);
        }
    }
    destroy_progress();
}

void VG::for_each_node(function<void(Node*)> lambda) {
    for (id_t i = 0; i < graph.node_size(); ++i) {
        lambda(graph.mutable_node(i));
    }
}

void VG::for_each_connected_node(Node* node, function<void(Node*)> lambda) {
    // We keep track of nodes to visit.
    set<Node*> to_visit {node};
    // We mark all the nodes we have visited.
    set<Node*> visited;

    while(!to_visit.empty()) {
        // Grab some node to visit
        Node* visiting = *(to_visit.begin());
        to_visit.erase(to_visit.begin());

        // Visit it
        lambda(visiting);
        visited.insert(visiting);

        // Look at all its edges
        vector<Edge*> edges;
        edges_of_node(visiting, edges);
        for(Edge* edge : edges) {
            if(edge->from() != visiting->id() && !visited.count(get_node(edge->from()))) {
                // We found a new node on the from of the edge
                to_visit.insert(get_node(edge->from()));
            } else if(edge->to() != visiting->id() && !visited.count(get_node(edge->to()))) {
                // We found a new node on the to of the edge
                to_visit.insert(get_node(edge->to()));
            }
        }
    }
}

// a graph composed of this node and the edges that can be uniquely assigned to it
void VG::nonoverlapping_node_context_without_paths(Node* node, VG& g) {
    // add the node
    g.add_node(*node);

    auto grab_edge = [&](Edge* e) {
        // What node owns the edge?
        id_t owner_id = min(e->from(), e->to());
        if(node->id() == owner_id || !has_node(owner_id)) {
            // Either we are the owner, or the owner isn't in the graph to get serialized.
            g.add_edge(*e);
        }
    };

    // Go through all its edges
    vector<pair<id_t, bool>>& start = edges_start(node->id());
    for (auto& e : start) {
        grab_edge(get_edge(NodeSide::pair_from_start_edge(node->id(), e)));
    }
    vector<pair<id_t, bool>>& end = edges_end(node->id());
    for (auto& e : end) {
        grab_edge(get_edge(NodeSide::pair_from_end_edge(node->id(), e)));
    }
    // paths must be added externally
}

void VG::destroy_node(id_t id) {
    destroy_node(get_node(id));
}

void VG::destroy_node(Node* node) {
    //if (!is_valid()) cerr << "graph is invalid before destroy_node" << endl;
    //cerr << "destroying node " << node->id() << " degrees " << start_degree(node) << ", " << end_degree(node) << endl;
    // noop on NULL/nonexistent node
    if (!has_node(node)) { return; }
    // remove edges associated with node
    set<pair<NodeSide, NodeSide>> edges_to_destroy;

    for(auto& other_end : edges_start(node)) {
        // Destroy all the edges on its start
        edges_to_destroy.insert(NodeSide::pair_from_start_edge(node->id(), other_end));
    }

    for(auto& other_end : edges_end(node)) {
        // Destroy all the edges on its end
        edges_to_destroy.insert(NodeSide::pair_from_end_edge(node->id(), other_end));
    }

    for (auto& e : edges_to_destroy) {
        //cerr << "Destroying edge " << e.first << ", " << e.second << endl;
        destroy_edge(e.first, e.second);
        //cerr << "Edge destroyed" << endl;
    }

    // assert cleanup
    edges_on_start.erase(node->id());
    edges_on_end.erase(node->id());

    //assert(start_degree(node) == 0);
    //assert(end_degree(node) == 0);

    // swap node with the last in nodes
    // call RemoveLast() to drop the node
    int lni = graph.node_size()-1;
    int tni = node_index[node];

    if (lni != tni) {
        // swap this node with the last one
        Node* last = graph.mutable_node(lni);
        graph.mutable_node()->SwapElements(tni, lni);
        Node* nlast = graph.mutable_node(tni);

        // and fix up the indexes
        node_by_id[last->id()] = nlast;
        node_index.erase(last);
        node_index[nlast] = tni;
    }

    // remove this node (which is now the last one) and remove references from the indexes
    node_by_id.erase(node->id());
    node_index.erase(node);
    // manually delete to free memory (RemoveLast does not free)
    Node* last_node = graph.mutable_node()->ReleaseLast();
    delete last_node;
    //if (!is_valid()) { cerr << "graph is invalid after destroy_node" << endl; exit(1); }
}

void VG::remove_null_nodes(void) {
    vector<id_t> to_remove;
    for (int i = 0; i < graph.node_size(); ++i) {
        Node* node = graph.mutable_node(i);
        if (node->sequence().size() == 0) {
            to_remove.push_back(node->id());
        }
    }
    for (vector<id_t>::iterator n = to_remove.begin(); n != to_remove.end(); ++n) {
        destroy_node(*n);
    }
}

void VG::remove_null_nodes_forwarding_edges(void) {
    vector<Node*> to_remove;
    int i = 0;
    create_progress(graph.node_size()*2);
    for (i = 0; i < graph.node_size(); ++i) {
        Node* node = graph.mutable_node(i);
        if (node->sequence().size() == 0) {
            to_remove.push_back(node);
        }
        update_progress(i);
    }
    for (vector<Node*>::iterator n = to_remove.begin(); n != to_remove.end(); ++n, ++i) {
        remove_node_forwarding_edges(*n);
        update_progress(i);
    }
    // rebuild path ranks; these may have been affected by node removal
    paths.compact_ranks();
}

void VG::remove_node_forwarding_edges(Node* node) {

    // Grab all the nodes attached to our start, with true if the edge goes to their start
    vector<pair<id_t, bool>>& start = edges_start(node);
    // Grab all the nodes attached to our end, with true if the edge goes to their end
    vector<pair<id_t, bool>>& end = edges_end(node);

    // We instantiate the whole cross product first to avoid working on
    // references to the contents of containers we are modifying. This holds the
    // (node ID, relative orientation) pairs above.
    set<pair<pair<id_t, bool>, pair<id_t, bool>>> edges_to_create;

    // Make edges for the cross product of our start and end edges, making sure
    // to maintain relative orientation.
    for(auto& start_pair : start) {
        for(auto& end_pair : end) {
            // We already have the flags for from_start and to_end for the new edge.
            edges_to_create.emplace(start_pair, end_pair);
        }
    }

    for (auto& e : edges_to_create) {
        // make each edge we want to add
        create_edge(e.first.first, e.second.first, e.first.second, e.second.second);
    }

    // remove the node from paths
    if (paths.has_node_mapping(node)) {
        // We need to copy the set here because we're going to be throwing
        // things out of it while iterating over it.
        map<string, set<Mapping*>> node_mappings(paths.get_node_mapping(node));
        for (auto& p : node_mappings) {
            for (auto& m : p.second) {
                paths.remove_mapping(m);
            }
        }
    }
    // delete the actual node
    destroy_node(node);
}

void VG::remove_orphan_edges(void) {
    set<pair<NodeSide, NodeSide>> edges;
    for_each_edge([this,&edges](Edge* edge) {
            if (!has_node(edge->from())
                || !has_node(edge->to())) {
                edges.insert(NodeSide::pair_from_edge(edge));
            }
        });
    for (auto edge : edges) {
        destroy_edge(edge);
    }
}

void VG::keep_paths(set<string>& path_names, set<string>& kept_names) {

    set<id_t> to_keep;
    paths.for_each([&](const Path& path) {
            if (path_names.count(path.name())) {
                kept_names.insert(path.name());
                for (int i = 0; i < path.mapping_size(); ++i) {
                    to_keep.insert(path.mapping(i).position().node_id());
                }
            }
        });

    set<id_t> to_remove;
    for_each_node([&](Node* node) {
            id_t id = node->id();
            if (!to_keep.count(id)) {
                to_remove.insert(id);
            }
        });

    for (auto id : to_remove) {
        destroy_node(id);
    }
    // clean up dangling edges
    remove_orphan_edges();

    // Throw out all the paths data for paths we don't want to keep.
    paths.keep_paths(path_names);
}

void VG::keep_path(const string& path_name) {
    set<string> s,k; s.insert(path_name);
    keep_paths(s, k);
}

// divide a node into two pieces at the given offset
void VG::divide_node(Node* node, int pos, Node*& left, Node*& right) {
    vector<Node*> parts;
    vector<int> positions{pos};

    divide_node(node, positions, parts);

    // Pull out the nodes we made
    left = parts.front();
    right = parts.back();
}

void VG::divide_node(Node* node, vector<int>& positions, vector<Node*>& parts) {

#ifdef debug_divide
#pragma omp critical (cerr)
    cerr << "dividing node " << node->id() << " at ";
    for(auto pos : positions) {
        cerr << pos << ", ";
    }
    cerr << endl;
#endif

    // Check all the positions first
    for(auto pos : positions) {

        if (pos < 0 || pos > node->sequence().size()) {
    #pragma omp critical (cerr)
            {
                cerr << omp_get_thread_num() << ": cannot divide node " << node->id();
                
                if(node->sequence().size() <= 1000) {
                    // Add sequences for short nodes
                    cerr << ":" << node->sequence();
                }
                
                cerr << " -- position (" << pos << ") is less than 0 or greater than sequence length ("
                     << node->sequence().size() << ")" << endl;
                exit(1);
            }
        }
    }

    int last_pos = 0;
    for(auto pos : positions) {
        // Make all the nodes ending at the given positions, grabbing the appropriate substrings
        Node* new_node = create_node(node->sequence().substr(last_pos, pos - last_pos));
        last_pos = pos;
        parts.push_back(new_node);
    }

    // Make the last node with the remaining sequence
    Node* last_node = create_node(node->sequence().substr(last_pos));
    parts.push_back(last_node);

#ifdef debug_divide

#pragma omp critical (cerr)
    {
        for(auto* part : parts) {
            cerr << "\tCreated node " << part->id() << " (" << part->sequence().size() << ")";
            if(part->sequence().size() <= 1000) {
                // Add sequences for short nodes
                cerr << ": " << part->sequence();
            }
            cerr << endl;
        }
    }

#endif

    // Our leftmost new node is now parts.front(), and our rightmost parts.back()

    // Create edges between the left node (optionally its start) and the right node (optionally its end)
    set<pair<pair<id_t, bool>, pair<id_t, bool>>> edges_to_create;

    // replace the connections to the node's start
    for(auto e : edges_start(node)) {
        // We have to check for self loops, as these will be clobbered by the division of the node
        if (e.first == node->id()) {
            // if it's a reversed edge, it would be from the start of this node
            if (e.second) {
                // so set it to the front node
                e.first = parts.front()->id();
            } else {
                // otherwise, it's from the end, so set it to the back node
                e.first = parts.back()->id();
            }
        }
        // Make an edge to the left node's start from wherever this edge went.
        edges_to_create.emplace(make_pair(e.first, e.second), make_pair(parts.front()->id(), false));
    }

    // replace the connections to the node's end
    for(auto e : edges_end(node)) {
        // We have to check for self loops, as these will be clobbered by the division of the node
        if (e.first == node->id()) {
            // if it's a reversed edge, it would be to the start of this node
            if (e.second) {
                // so set it to the back node
                e.first = parts.back()->id();
            } else {
                // otherwise, it's to the start, so set it to the front node
                e.first = parts.front()->id();
            }
        }
        // Make an edge from the right node's end to wherever this edge went.
        edges_to_create.emplace(make_pair(parts.back()->id(), false), make_pair(e.first, e.second));
    }

    // create the edges here as otherwise we will invalidate the iterators
    for (auto& e : edges_to_create) {
        // Swizzle the from_start and to_end bits to the right place.
        create_edge(e.first.first, e.second.first, e.first.second, e.second.second);
    }

    for(int i = 0; i < parts.size() - 1; i++) {
        // Connect all the new parts left to right. These edges always go from end to start.
        create_edge(parts[i], parts[i+1]);
    }

    // divide paths
    // note that we can't do this (yet) for non-exact matching paths
    if (paths.has_node_mapping(node)) {
        auto& node_path_mapping = paths.get_node_mapping(node);
        // apply to left and right
        vector<Mapping*> to_divide;
        for (auto& pm : node_path_mapping) {
            string path_name = pm.first;
            for (auto* m : pm.second) {
                to_divide.push_back(m);
            }
        }
        for (auto m : to_divide) {
            // we have to divide the mapping

#ifdef debug_divide

#pragma omp critical (cerr)
            cerr << omp_get_thread_num() << ": dividing mapping " << pb2json(*m) << endl;
#endif

            string path_name = paths.mapping_path_name(m);
            // OK, we're somewhat N^2 in mapping division, if there are edits to
            // copy. But we're nearly linear!

            // We can only work on full-length perfect matches, because we make the cuts in mapping space.
            // TODO: implement cut_mapping on Positions for reverse mappings, so we can use that and work on all mappings.
            assert(m->position().offset() == 0);
            assert(mapping_is_match(*m));
            assert(m->edit_size() == 0 || from_length(*m) == node->sequence().size());

            vector<Mapping> mapping_parts;
            Mapping remainder = *m;
            int local_offset = 0;

            for(int i = 0; i < positions.size(); i++) {
                // At this position
                auto& pos = positions[i];
                // Break off the mapping
                // Note that we are cutting at mapping-relative locations and not node-relative locations.
                pair<Mapping, Mapping> halves;



                if(remainder.position().is_reverse()) {
                    // Cut positions are measured from the end of the original node.
                    halves = cut_mapping(remainder, node->sequence().size() - pos);
                    // Turn them around to be in reference order
                    swap(halves.first, halves.second);
                } else {
                    // Mapping offsets are the same as offsets from the start of the node.
                    halves = cut_mapping(remainder, pos - local_offset);
                }

                // This is the one we have produced
                Mapping& chunk = halves.first;

                // Tell it what it's mapping to
                // We'll take all of this node.
                chunk.mutable_position()->set_node_id(parts[i]->id());
                chunk.mutable_position()->set_offset(0);

                mapping_parts.push_back(chunk);
                remainder = halves.second;
                // The remainder needs to be divided at a position relative to
                // here.
                local_offset = pos;
            }
            // Place the last part of the mapping.
            // It takes all of the last node.
            remainder.mutable_position()->set_node_id(parts.back()->id());
            remainder.mutable_position()->set_offset(0);
            mapping_parts.push_back(remainder);

            //divide_mapping
            // with the mapping divided, insert the pieces where the old one was
            bool is_rev = m->position().is_reverse();
            auto mpit = paths.remove_mapping(m);
            if (is_rev) {
                // insert left then right in the path, since we're going through
                // this node backward (insert puts *before* the iterator)
                for(auto i = mapping_parts.begin(); i != mapping_parts.end(); ++i) {
                    mpit = paths.insert_mapping(mpit, path_name, *i);
                }
            } else {
                // insert right then left (insert puts *before* the iterator)
                for(auto i = mapping_parts.rbegin(); i != mapping_parts.rend(); ++i) {
                    mpit = paths.insert_mapping(mpit, path_name, *i);
                }
            }



#ifdef debug_divide
#pragma omp critical (cerr)
            cerr << omp_get_thread_num() << ": produced mappings:" << endl;
            for(auto mapping : mapping_parts) {
                cerr << "\t" << pb2json(mapping) << endl;
            }
#endif
        }
    }

    destroy_node(node);

}

// for dividing a path of nodes with an underlying coordinate system
void VG::divide_path(map<long, id_t>& path, long pos, Node*& left, Node*& right) {

    map<long, id_t>::iterator target = path.upper_bound(pos);
    --target; // we should now be pointing to the target ref node

    long node_pos = target->first;
    Node* old = get_node(target->second);

    // nothing to do
    if (node_pos == pos) {
        map<long, id_t>::iterator n = target; --n;
        left = get_node(n->second);
        right = get_node(target->second);
    } else {
        // divide the target node at our pos
        int diff = pos - node_pos;
        divide_node(old, diff, left, right);
        // left
        path[node_pos] = left->id();
        // right
        path[pos] = right->id();
    }
}

set<NodeTraversal> VG::travs_of(NodeTraversal node) {
    auto tos = travs_to(node);
    auto froms = travs_from(node);
    set<NodeTraversal> ofs;
    std::set_union(tos.begin(), tos.end(),
                   froms.begin(), froms.end(),
                   std::inserter(ofs, ofs.begin()));
    return ofs;
}

// traversals before this node on the same strand
set<NodeTraversal> VG::travs_to(NodeTraversal node) {
    set<NodeTraversal> tos;
    vector<NodeTraversal> tov;
    nodes_prev(node, tov);
    for (auto& t : tov) tos.insert(t);
    return tos;
}

// traversals after this node on the same strand
set<NodeTraversal> VG::travs_from(NodeTraversal node) {
    set<NodeTraversal> froms;
    vector<NodeTraversal> fromv;
    nodes_next(node, fromv);
    for (auto& t : fromv) froms.insert(t);
    return froms;
}

void VG::nodes_prev(NodeTraversal node, vector<NodeTraversal>& nodes) {
    // Get the node IDs that attach to the left of this node, and whether we are
    // attached relatively forward (false) or backward (true)
    vector<pair<id_t, bool>>& left_nodes = node.backward ? edges_end(node.node) : edges_start(node.node);
    for (auto& prev : left_nodes) {
        // Make a NodeTraversal that is an oriented description of the node attached to our relative left.
        // If we're backward, and it's in the same relative orientation as us, it needs to be backward too.
        nodes.emplace_back(get_node(prev.first), prev.second != node.backward);
    }
}

vector<NodeTraversal> VG::nodes_prev(NodeTraversal n) {
    vector<NodeTraversal> nodes;
    nodes_prev(n, nodes);
    return nodes;
}

void VG::nodes_next(NodeTraversal node, vector<NodeTraversal>& nodes) {
    // Get the node IDs that attach to the right of this node, and whether we
    // are attached relatively forward (false) or backward (true)
    vector<pair<id_t, bool>>& right_nodes = node.backward ? edges_start(node.node) : edges_end(node.node);
    for (auto& next : right_nodes) {
        // Make a NodeTraversal that is an oriented description of the node attached to our relative right.
        // If we're backward, and it's in the same relative orientation as us, it needs to be backward too.
        nodes.emplace_back(get_node(next.first), next.second != node.backward);
    }
}

vector<NodeTraversal> VG::nodes_next(NodeTraversal n) {
    vector<NodeTraversal> nodes;
    nodes_next(n, nodes);
    return nodes;
}

int VG::node_count_prev(NodeTraversal n) {
    vector<NodeTraversal> nodes;
    nodes_prev(n, nodes);
    return nodes.size();
}

int VG::node_count_next(NodeTraversal n) {
    vector<NodeTraversal> nodes;
    nodes_next(n, nodes);
    return nodes.size();
}

void VG::prev_kpaths_from_node(NodeTraversal node, int length,
                               bool path_only,
                               int edge_max, bool edge_bounding,
                               list<NodeTraversal> postfix,
                               set<list<NodeTraversal> >& walked_paths,
                               const vector<string>& followed_paths,
                               function<void(NodeTraversal)>& maxed_nodes) {

   // length gives the number of bases *off the end of the current node* to
   // look, and does not get the length of the current node chargged against it.
   // We keep the last node that length at all reaches into.

#ifdef debug
    cerr << "Looking left from " << node << " out to length " << length <<
        " with remaining edges " << edge_max << " on top of:" << endl;
    for(auto x : postfix) {
        cerr << "\t" << x << endl;
    }
#endif

    if(edge_bounding && edge_max < 0) {
        // (recursive) caller must check edge_max and call maxed_nodes for this node
        cerr << "Called prev_kpaths_from_node with negative edges left." << endl;
        exit(1);
    }

    // start at node
    // do a leftward DFS up to length limit to establish paths from the left of the node
    postfix.push_front(node);
    // Get all the nodes left of this one
    vector<NodeTraversal> prev_nodes;
    nodes_prev(node, prev_nodes);

    // If we can't find any valid extensions, we have to just emit up to here as
    // a path.
    bool valid_extensions = false;

    if(length > 0) {
        // We're allowed to look off our end

        for (NodeTraversal& prev : prev_nodes) {
#ifdef debug
            cerr << "Consider prev node " << prev << endl;
#endif
            // if the current traversal and this one are consecutive a path we're following
            vector<string> paths_over;
            if (path_only) {
                paths_over = paths.over_edge(prev.node->id(), prev.backward,
                                             node.node->id(), node.backward,
                                             followed_paths);
                if (paths_over.empty()) {
#ifdef debug
                    cerr << "paths over are empty" << endl;
#endif
                    continue; // skip if we wouldn't reach this
                }
            }

            if(edge_bounding && edge_max - (left_degree(node) > 1) < 0) {
                // We won't have been able to get anything out of this next node
                maxed_nodes(prev);

#ifdef debug
                cerr << "Out of edge-crossing range" << endl;
#endif

            } else {
#ifdef debug
                cerr << "Recursing..." << endl;
#endif
                prev_kpaths_from_node(prev,
                                      length - prev.node->sequence().size(),
                                      path_only,
                                      // Charge 1 against edge_max for every time we pass up alternative edges
                                      edge_max - (left_degree(node) > 1),
                                      // but only if we are using edge bounding
                                      edge_bounding,
                                      postfix,
                                      walked_paths,
                                      paths_over,
                                      maxed_nodes);

                // We found a valid extension of this node
                valid_extensions = true;

            }


        }
    } else {
#ifdef debug
        cerr << "No length remaining." << endl;
# endif
    }

    if(!valid_extensions) {
        // We didn't find an extension to do, either because we ran out of edge
        // crossings, or because our length will run out somewhere in this node.
        // Create a path for this node.
        walked_paths.insert(postfix);
#ifdef debug
        cerr << "Reported path:" << endl;
        for(auto x : postfix) {
            cerr << "\t" << x << endl;
        }
#endif
    }
}

void VG::next_kpaths_from_node(NodeTraversal node, int length,
                               bool path_only,
                               int edge_max, bool edge_bounding,
                               list<NodeTraversal> prefix,
                               set<list<NodeTraversal> >& walked_paths,
                               const vector<string>& followed_paths,
                               function<void(NodeTraversal)>& maxed_nodes) {

    if(edge_bounding && edge_max < 0) {
        // (recursive) caller must check edge_max and call maxed_nodes for this node
        cerr << "Called next_kpaths_from_node with negative edges left." << endl;
        exit(1);
    }

    // start at node
    // do a leftward DFS up to length limit to establish paths from the left of the node
    prefix.push_back(node);
    vector<NodeTraversal> next_nodes;
    nodes_next(node, next_nodes);

    // If we can't find any valid extensions, we have to just emit up to here as
    // a path.
    bool valid_extensions = false;

    if(length > 0) {
        // We're allowed to look off our end

        for (NodeTraversal& next : next_nodes) {
            // if the current traversal and this one are consecutive a path we're following
            vector<string> paths_over;
            if (path_only) {
                paths_over = paths.over_edge(node.node->id(), node.backward,
                                             next.node->id(), next.backward,
                                             followed_paths);
                if (paths_over.empty()) {
                    continue; // skip if we couldn't reach it
                }
            }
            if(edge_bounding && edge_max - (right_degree(node) > 1) < 0) {
                // We won't have been able to get anything out of this next node
                maxed_nodes(next);
            } else {
                next_kpaths_from_node(next,
                                      length - next.node->sequence().size(),
                                      path_only,
                                      // Charge 1 against edge_max for every time we pass up alternative edges
                                      edge_max - (right_degree(node) > 1),
                                      // but only if we are using edge bounding
                                      edge_bounding,
                                      prefix,
                                      walked_paths,
                                      paths_over,
                                      maxed_nodes);

                // We found a valid extension of this node
                valid_extensions = true;

            }
        }
    }

    if(!valid_extensions) {
        // We didn't find an extension to do, either because we ran out of edge
        // crossings, or because our length will run out somewhere in this node.
        // Create a path for this node.
        walked_paths.insert(prefix);
    }
}

// iterate over the kpaths in the graph, doing something

void VG::for_each_kpath(int k, bool path_only, int edge_max,
                        function<void(NodeTraversal)> prev_maxed,
                        function<void(NodeTraversal)> next_maxed,
                        function<void(list<NodeTraversal>::iterator,list<NodeTraversal>&)> lambda) {
    auto by_node = [k, path_only, edge_max, &lambda, &prev_maxed, &next_maxed, this](Node* node) {
        for_each_kpath_of_node(node, k, path_only, edge_max, prev_maxed, next_maxed, lambda);
    };
    for_each_node(by_node);
}

void VG::for_each_kpath(int k, bool path_only, int edge_max,
                        function<void(NodeTraversal)> prev_maxed,
                        function<void(NodeTraversal)> next_maxed,
                        function<void(size_t,Path&)> lambda) {
    auto by_node = [k, path_only, edge_max, &lambda, &prev_maxed, &next_maxed, this](Node* node) {
        for_each_kpath_of_node(node, k, path_only, edge_max, prev_maxed, next_maxed, lambda);
    };
    for_each_node(by_node);
}

// parallel versions of above
// this isn't by default because the lambda may have side effects
// that need to be guarded explicitly

void VG::for_each_kpath_parallel(int k, bool path_only, int edge_max,
                                 function<void(NodeTraversal)> prev_maxed, function<void(NodeTraversal)> next_maxed,
                                 function<void(list<NodeTraversal>::iterator,list<NodeTraversal>&)> lambda) {
    auto by_node = [k, path_only, edge_max, &prev_maxed, &next_maxed, &lambda, this](Node* node) {
        for_each_kpath_of_node(node, k, path_only, edge_max, prev_maxed, next_maxed, lambda);
    };
    for_each_node_parallel(by_node);
}

void VG::for_each_kpath_parallel(int k, bool path_only, int edge_max,
                                 function<void(NodeTraversal)> prev_maxed,
                                 function<void(NodeTraversal)> next_maxed,
                                 function<void(size_t,Path&)> lambda) {
    auto by_node = [k, path_only, edge_max, &prev_maxed, &next_maxed, &lambda, this](Node* node) {
        for_each_kpath_of_node(node, k, path_only, edge_max, prev_maxed, next_maxed, lambda);
    };
    for_each_node_parallel(by_node);
}

// per-node kpaths

void VG::for_each_kpath_of_node(Node* n, int k, bool path_only, int edge_max,
                                function<void(NodeTraversal)> prev_maxed,
                                function<void(NodeTraversal)> next_maxed,
                                function<void(size_t,Path&)> lambda) {
    auto apply_to_path = [&lambda, this](list<NodeTraversal>::iterator n, list<NodeTraversal>& p) {
        Path path = create_path(p);

        // Find the index of the node with a scan. We already did O(n) work to make the path.
        // TODO: is there a more efficient way?
        size_t index = 0;
        while(n != p.begin()) {
            --n;
            ++index;
        }

        lambda(index, path);
    };
    for_each_kpath_of_node(n, k, path_only, edge_max, prev_maxed, next_maxed, apply_to_path);
}

void VG::for_each_kpath_of_node(Node* node, int k, bool path_only, int edge_max,
                                function<void(NodeTraversal)> prev_maxed,
                                function<void(NodeTraversal)> next_maxed,
                                function<void(list<NodeTraversal>::iterator,list<NodeTraversal>&)> lambda) {
    // get left, then right
    set<list<NodeTraversal> > prev_paths;
    set<list<NodeTraversal> > next_paths;
    list<NodeTraversal> empty_list;
    auto curr_paths = paths.node_path_traversals(node->id());
    vector<string> prev_followed = curr_paths;
    vector<string> next_followed = curr_paths;
    prev_kpaths_from_node(NodeTraversal(node), k, path_only, edge_max, (edge_max != 0),
                          empty_list, prev_paths, prev_followed, prev_maxed);
    next_kpaths_from_node(NodeTraversal(node), k, path_only, edge_max, (edge_max != 0),
                          empty_list, next_paths, next_followed, next_maxed);
    // now take the cross and give to the callback
    for (set<list<NodeTraversal> >::iterator p = prev_paths.begin(); p != prev_paths.end(); ++p) {
        for (set<list<NodeTraversal> >::iterator n = next_paths.begin(); n != next_paths.end(); ++n) {
            list<NodeTraversal> path = *p;

            // Find the iterator to this node in the list that will become the
            // path. We know it's the last thing in the prev kpath we made our path from.
            list<NodeTraversal>::iterator this_node = path.end(); this_node--;

            list<NodeTraversal>::const_iterator m = n->begin(); ++m; // skips current node, which is included in *p in the correct orientation
            while (m != n->end()) {
                // Add on all the other nodes from the next kpath.
                path.push_back(*m);
                ++m;
            }

            lambda(this_node, path);
        }
    }
}

void VG::kpaths_of_node(Node* node, set<list<NodeTraversal> >& paths,
                        int length, bool path_only, int edge_max,
                        function<void(NodeTraversal)> prev_maxed, function<void(NodeTraversal)> next_maxed) {
    auto collect_path = [&paths](list<NodeTraversal>::iterator n, list<NodeTraversal>& path) {
        paths.insert(path);
    };
    for_each_kpath_of_node(node, length, path_only, edge_max, prev_maxed, next_maxed, collect_path);
}

void VG::kpaths_of_node(Node* node, vector<Path>& paths,
                        int length, bool path_only, int edge_max,
                        function<void(NodeTraversal)> prev_maxed, function<void(NodeTraversal)> next_maxed) {
    set<list<NodeTraversal> > unique_paths;
    kpaths_of_node(node, unique_paths, length, path_only, edge_max, prev_maxed, next_maxed);
    for (auto& unique_path : unique_paths) {
        Path path = create_path(unique_path);
        paths.push_back(path);
    }
}

// aggregators, when a callback won't work

void VG::kpaths(set<list<NodeTraversal> >& paths, int length, bool path_only, int edge_max,
                function<void(NodeTraversal)> prev_maxed, function<void(NodeTraversal)> next_maxed) {
    for (int i = 0; i < graph.node_size(); ++i) {
        Node* node = graph.mutable_node(i);
        kpaths_of_node(node, paths, length, path_only, edge_max, prev_maxed, next_maxed);
    }
}

void VG::kpaths(vector<Path>& paths, int length, bool path_only, int edge_max,
                function<void(NodeTraversal)> prev_maxed, function<void(NodeTraversal)> next_maxed) {
    set<list<NodeTraversal> > unique_paths;
    kpaths(unique_paths, length, path_only, edge_max, prev_maxed, next_maxed);
    for (auto& unique_path : unique_paths) {
        Path path = create_path(unique_path);
        paths.push_back(path);
    }
}

// path utilities
// these are in this class because attributes of the path (such as its sequence) are a property of the graph

Path VG::create_path(const list<NodeTraversal>& nodes) {
    Path path;
    for (const NodeTraversal& n : nodes) {
        Mapping* mapping = path.add_mapping();
        mapping->mutable_position()->set_node_id(n.node->id());
        // If the node is backward along this path, note it.
        if(n.backward) mapping->mutable_position()->set_is_reverse(n.backward);
        // TODO: Is it OK if we say we're at a mapping at offset 0 of this node, backwards? Or should we offset ourselves to the end?
    }
    return path;
}

string VG::path_string(const list<NodeTraversal>& nodes) {
    string seq;
    for (const NodeTraversal& n : nodes) {
        if(n.backward) {
            seq.append(reverse_complement(n.node->sequence()));
        } else {
            seq.append(n.node->sequence());
        }
    }
    return seq;
}

string VG::path_string(const Path& path) {
    string seq;
    for (int i = 0; i < path.mapping_size(); ++i) {
        auto& m = path.mapping(i);
        Node* n = node_by_id[m.position().node_id()];
        seq.append(mapping_sequence(m, *n));
    }
    return seq;
}

void VG::expand_path(const list<NodeTraversal>& path, vector<NodeTraversal>& expanded) {
    for (list<NodeTraversal>::const_iterator n = path.begin(); n != path.end(); ++n) {
        NodeTraversal node = *n;
        int s = node.node->sequence().size();
        for (int i = 0; i < s; ++i) {
            expanded.push_back(node);
        }
    }
}

void VG::expand_path(list<NodeTraversal>& path, vector<list<NodeTraversal>::iterator>& expanded) {
    for (list<NodeTraversal>::iterator n = path.begin(); n != path.end(); ++n) {
        int s = (*n).node->sequence().size();
        for (int i = 0; i < s; ++i) {
            expanded.push_back(n);
        }
    }
}

// The correct way to edit the graph
vector<Translation> VG::edit(vector<Path>& paths_to_add, bool save_paths, bool update_paths, bool break_at_ends) {
    // Collect the breakpoints
    map<id_t, set<pos_t>> breakpoints;

#ifdef debug
    for (auto& p : paths_to_add) {
        cerr << pb2json(p) << endl;
    }
#endif

    std::vector<Path> simplified_paths;

    for(auto path : paths_to_add) {
        // Simplify the path, just to eliminate adjacent match Edits in the same
        // Mapping (because we don't have or want a breakpoint there)
        simplified_paths.push_back(simplify(path));
    }

    // If we are going to actually add the paths to the graph, we need to break at path ends
    break_at_ends |= save_paths;

    for(auto path : simplified_paths) {
        // Add in breakpoints from each path
        find_breakpoints(path, breakpoints, break_at_ends);
    }

    // Invert the breakpoints that are on the reverse strand
    breakpoints = forwardize_breakpoints(breakpoints);

    // Clear existing path ranks.
    paths.clear_mapping_ranks();

    // get the node sizes, for use when making the translation
    map<id_t, size_t> orig_node_sizes;
    for_each_node([&](Node* node) {
            orig_node_sizes[node->id()] = node->sequence().size();
        });

    // Break any nodes that need to be broken. Save the map we need to translate
    // from offsets on old nodes to new nodes. Note that this would mess up the
    // ranks of nodes in their existing paths, which is why we clear and rebuild
    // them.
    auto node_translation = ensure_breakpoints(breakpoints);

    // we remember the sequences of nodes we've added at particular positions on the forward strand
    map<pair<pos_t, string>, vector<Node*>> added_seqs;
    // we will record the nodes that we add, so we can correctly make the returned translation
    map<Node*, Path> added_nodes;
    for(auto& path : simplified_paths) {
        // Now go through each new path again, by reference so we can overwrite.
        
        // Create new nodes/wire things up. Get the added version of the path.
        Path added = add_nodes_and_edges(path, node_translation, added_seqs, added_nodes, orig_node_sizes);
        
        if (save_paths) {
            // Add this path to the graph's paths object
            paths.extend(added);
        }
        
        if (update_paths) {
            // Replace the simplified path in original graph space with one in new graph space.
            path = added;
        }
    }

    if (update_paths) {
        // We replaced all the paths in simplifies_paths, so send those back out as the embedded versions.
        std::swap(simplified_paths, paths_to_add);
    }

    // Rebuild path ranks, aux mapping, etc. by compacting the path ranks
    paths.compact_ranks();

    // something is off about this check.
    // with the paths sorted, let's double-check that the edges are here
    paths.for_each([&](const Path& path) {
            for (size_t i = 1; i < path.mapping_size(); ++i) {
                auto& m1 = path.mapping(i-1);
                auto& m2 = path.mapping(i);
                //if (!adjacent_mappings(m1, m2)) continue; // the path is completely represented here
                auto s1 = NodeSide(m1.position().node_id(), (m1.position().is_reverse() ? false : true));
                auto s2 = NodeSide(m2.position().node_id(), (m2.position().is_reverse() ? true : false));
                // check that we always have an edge between the two nodes in the correct direction
                if (!has_edge(s1, s2)) {
                    //cerr << "edge missing! " << s1 << " " << s2 << endl;
                    // force these edges in
                    create_edge(s1, s2);
                }
            }
        });

    // execute a semi partial order sort on the nodes
    algorithms::sort(this);

    // make the translation
    return make_translation(node_translation, added_nodes, orig_node_sizes);
}

// The not quite as robust (TODO: how?) but actually efficient way to edit the graph.
vector<Translation> VG::edit_fast(const Path& path, set<NodeSide>& dangling) {
    // Collect the breakpoints
    map<id_t, set<pos_t>> breakpoints;

    // Every path we add needs to be simplified to merge adjacent match edits
    // and prevent spurious breakpoints.
    Path simplified = simplify(path);

    // Find the breakpoints this path needs
    find_breakpoints(path, breakpoints);

    // Invert the breakpoints that are on the reverse strand
    breakpoints = forwardize_breakpoints(breakpoints);
    
    // Get the node sizes of nodes that are getting destroyed, for use when
    // making the translations and when reverse complementing old-graph paths.
    map<id_t, size_t> orig_node_sizes;
    for (auto& kv : breakpoints) {
        // Just get the size of every node with a breakpoint on it.
        // There might be extra, but it's way smaller than the whole graph.
        orig_node_sizes[kv.first] = get_node(kv.first)->sequence().size();
    }

    // Break any nodes that need to be broken. Save the map we need to translate
    // from start positions on old nodes to new nodes.
    map<pos_t, Node*> node_translation = ensure_breakpoints(breakpoints);
    
#ifdef debug
    for(auto& kv : node_translation) {
        cerr << "Translate old " << kv.first << " to " << (kv.second == nullptr ? (id_t)0 : (id_t)kv.second->id()) << endl;
    }
#endif
    
    // we remember the sequences of nodes we've added at particular positions on the forward strand
    map<pair<pos_t, string>, vector<Node*>> added_seqs;
    // we will record the nodes that we add, so we can correctly make the returned translation for novel insert nodes
    map<Node*, Path> added_nodes;
    // create new nodes/wire things up.
    add_nodes_and_edges(path, node_translation, added_seqs, added_nodes, orig_node_sizes, dangling);

    // Make the translations (in about the same format as VG::edit(), but
    // without a translation for every single node and with just the nodes we
    // touched)
    vector<Translation> translations;
    
    for (auto& kv : node_translation) {
        // For every translation from an old position to a new node (which may be null)
        if (kv.second == nullptr) {
            // Ignore the past-the-end entries
            continue;
        }
        // There are reverse and forward entries and we make Translations for both.
                
        // Get the length of sequence involved
        auto seq_length = kv.second->sequence().size();
                
        // Make a translation
        Translation trans;
        // The translation is "to" the new fragmentary node
        auto* to_path = trans.mutable_to();
        auto* to_mapping = to_path->add_mapping();
        // Make sure the to mapping is in the same orientation as the
        // from mapping, since we're going to be making translations on
        // both strands and the new node is the same local orientation
        // as the old node.
        *(to_mapping->mutable_position()) = make_position(kv.second->id(), is_rev(kv.first), 0);
        auto* to_edit = to_mapping->add_edit();
        to_edit->set_from_length(seq_length);
        to_edit->set_to_length(seq_length );
        // And it is "from" the original position
        Path* from_path = trans.mutable_from();
        auto* from_mapping = from_path->add_mapping();
        *(from_mapping->mutable_position()) = make_position(kv.first);
        auto* from_edit = from_mapping->add_edit();
        from_edit->set_from_length(seq_length);
        from_edit->set_to_length(seq_length);
        
        translations.push_back(trans);
    }
    
    // TODO: maybe we should also add translations to anchor completely novel nodes?

    return translations;
}

vector<Translation> VG::make_translation(const map<pos_t, Node*>& node_translation,
                                         const map<Node*, Path>& added_nodes,
                                         const map<id_t, size_t>& orig_node_sizes) {
    vector<Translation> translation;
    // invert the translation
    map<Node*, pos_t> inv_node_trans;
    for (auto& t : node_translation) {
        if (!is_rev(t.first)) {
            inv_node_trans[t.second] = t.first;
        }
    }
    // walk the whole graph
    for_each_node([&](Node* node) {
            translation.emplace_back();
            auto& trans = translation.back();
            auto f = inv_node_trans.find(node);
            auto added = added_nodes.find(node);
            if (f != inv_node_trans.end()) {
                // if the node is in the inverted translation, use the position to make a mapping
                auto pos = f->second;
                auto from_mapping = trans.mutable_from()->add_mapping();
                auto to_mapping = trans.mutable_to()->add_mapping();
                // Make sure the to mapping is in the same orientation as the
                // from mapping, since we're going to be making translations on
                // both strands and the new node is the same local orientation
                // as the old node.
                *to_mapping->mutable_position() = make_position(node->id(), is_rev(pos), 0);
                *from_mapping->mutable_position() = make_position(pos);
                auto match_length = node->sequence().size();
                auto to_edit = to_mapping->add_edit();
                to_edit->set_to_length(match_length);
                to_edit->set_from_length(match_length);
                auto from_edit = from_mapping->add_edit();
                from_edit->set_to_length(match_length);
                from_edit->set_from_length(match_length);
            } else if (added != added_nodes.end()) {
                // the node is novel
                auto to_mapping = trans.mutable_to()->add_mapping();
                *to_mapping->mutable_position() = make_position(node->id(), false, 0);
                auto to_edit = to_mapping->add_edit();
                to_edit->set_to_length(node->sequence().size());
                to_edit->set_from_length(node->sequence().size());
                auto from_path = trans.mutable_from();
                *trans.mutable_from() = added->second;
            } else {
                // otherwise we assume that the graph is unchanged
                auto from_mapping = trans.mutable_from()->add_mapping();
                auto to_mapping = trans.mutable_to()->add_mapping();
                *to_mapping->mutable_position() = make_position(node->id(), false, 0);
                *from_mapping->mutable_position() = make_position(node->id(), false, 0);
                auto match_length = node->sequence().size();
                auto to_edit = to_mapping->add_edit();
                to_edit->set_to_length(match_length);
                to_edit->set_from_length(match_length);
                auto from_edit = from_mapping->add_edit();
                from_edit->set_to_length(match_length);
                from_edit->set_from_length(match_length);
            }
        });
    std::sort(translation.begin(), translation.end(),
              [&](const Translation& t1, const Translation& t2) {
                  if (!t1.from().mapping_size() && !t2.from().mapping_size()) {
                      // warning: this won't work if we don't have to mappings
                      // this guards against the lurking segfault
                      return t1.to().mapping_size() && t2.to().mapping_size()
                          && make_pos_t(t1.to().mapping(0).position())
                          < make_pos_t(t2.to().mapping(0).position());
                  } else if (!t1.from().mapping_size()) {
                      return true;
                  } else if (!t2.from().mapping_size()) {
                      return false;
                  } else {
                      return make_pos_t(t1.from().mapping(0).position())
                          < make_pos_t(t2.from().mapping(0).position());
                  }
              });
    // append the reverse complement of the translation
    vector<Translation> reverse_translation;
    auto get_curr_node_length = [&](id_t id) {
        return get_node(id)->sequence().size();
    };
    auto get_orig_node_length = [&](id_t id) {
        auto f = orig_node_sizes.find(id);
        if (f == orig_node_sizes.end()) {
            // The node has no entry, so it must not have been broken
            return get_node(id)->sequence().size();
        }
        return f->second;
    };
    for (auto& trans : translation) {
        reverse_translation.emplace_back();
        auto& rev_trans = reverse_translation.back();
        *rev_trans.mutable_to() = simplify(reverse_complement_path(trans.to(), get_curr_node_length));
        *rev_trans.mutable_from() = simplify(reverse_complement_path(trans.from(), get_orig_node_length));
    }
    translation.insert(translation.end(), reverse_translation.begin(), reverse_translation.end());
    return translation;
}

map<id_t, set<pos_t>> VG::forwardize_breakpoints(const map<id_t, set<pos_t>>& breakpoints) {
    map<id_t, set<pos_t>> fwd;
    for (auto& p : breakpoints) {
        id_t node_id = p.first;
        assert(has_node(node_id));
        size_t node_length = get_node(node_id)->sequence().size();
        auto bp = p.second;
        for (auto& pos : bp) {
            pos_t x = pos;
            if (offset(pos) == node_length) continue;
            if (offset(pos) > node_length) {
                cerr << "VG::forwardize_breakpoints error: failure, position " << pos << " is not inside node "
                     << pb2json(*get_node(node_id)) << endl;
                assert(false);
            }
            if (is_rev(pos)) {
                fwd[node_id].insert(reverse(pos, node_length));
            } else {
                fwd[node_id].insert(pos);
            }
        }
    }
    return fwd;
}

// returns breakpoints on the forward strand of the nodes
void VG::find_breakpoints(const Path& path, map<id_t, set<pos_t>>& breakpoints, bool break_ends) {
    // We need to work out what offsets we will need to break each node at, if
    // we want to add in all the new material and edges in this path.

#ifdef debug
    cerr << "Processing path..." << endl;
#endif

    for (size_t i = 0; i < path.mapping_size(); ++i) {
        // For each Mapping in the path
        const Mapping& m = path.mapping(i);

        // What node are we on?
        id_t node_id = m.position().node_id();

        if(node_id == 0) {
            // Skip Mappings that aren't actually to nodes.
            continue;
        }

        // See where the next edit starts in the node. It is always included
        // (even when the edit runs backward), unless the edit has 0 length in
        // the reference.
        pos_t edit_first_position = make_pos_t(m.position());

#ifdef debug
        cerr << "Processing mapping " << pb2json(m) << endl;
#endif

        for(size_t j = 0; j < m.edit_size(); ++j) {
            // For each Edit in the mapping
            const Edit& e = m.edit(j);

            // We know where the mapping starts in its node. But where does it
            // end (inclusive)? Note that if the edit has 0 reference length,
            // this may not actually be included in the edit (and
            // edit_first_position will be further along than
            // edit_last_position).
            pos_t edit_last_position = edit_first_position;
            if (e.from_length()) {
                get_offset(edit_last_position) += e.from_length();
            }

#ifdef debug
            cerr << "Edit on " << node_id << " from " << edit_first_position << " to " << edit_last_position << endl;
            cerr << pb2json(e) << endl;
#endif

            if (!edit_is_match(e) || (j == 0 && (i != 0 || break_ends))) {
                // If this edit is not a perfect match, or if this is the first
                // edit in this mapping and either we had a previous mapping we
                // may need to connect to or we want to break at the path's
                // start, we need to make sure we have a breakpoint at the start
                // of this edit.

#ifdef debug
                cerr << "Need to break " << node_id << " at edit lower end " <<
                    edit_first_position << endl;
#endif

                // We need to snip between edit_first_position and edit_first_position - direction.
                // Note that it doesn't matter if we put breakpoints at 0 and 1-past-the-end; those will be ignored.
                breakpoints[node_id].insert(edit_first_position);
            }

            if (!edit_is_match(e) || (j == m.edit_size() - 1 && (i != path.mapping_size() - 1 || break_ends))) {
                // If this edit is not a perfect match, or if it is the last
                // edit in a mapping and we have a subsequent mapping we might
                // need to connect to or we want to break at the path ends, make
                // sure we have a breakpoint at the end of this edit.

#ifdef debug
                cerr << "Need to break " << node_id << " at past edit upper end " <<
                    edit_last_position << endl;
#endif

                // We also need to snip between edit_last_position and edit_last_position + direction.
                breakpoints[node_id].insert(edit_last_position);
            }

            // TODO: for an insertion or substitution, note that we need a new
            // node and two new edges.

            // TODO: for a deletion, note that we need an edge. TODO: Catch
            // and complain about some things we can't handle (like a path with
            // a leading/trailing deletion)? Or just skip deletions when wiring.

            // Use up the portion of the node taken by this mapping, so we know
            // where the next mapping will start.
            edit_first_position = edit_last_position;
        }
    }

}

map<pos_t, Node*> VG::ensure_breakpoints(const map<id_t, set<pos_t>>& breakpoints) {
    // Set up the map we will fill in with the new node start positions in the
    // old nodes.
    map<pos_t, Node*> toReturn;

    for(auto& kv : breakpoints) {
        // Go through all the nodes we need to break up
        auto original_node_id = kv.first;

        // Save the original node length. We don't want to break here (or later)
        // because that would be off the end.
        id_t original_node_length = get_node(original_node_id)->sequence().size();

        // We are going through the breakpoints left to right, so we need to
        // keep the node pointer for the right part that still needs further
        // dividing.
        Node* right_part = get_node(original_node_id);
        Node* left_part = nullptr;

        pos_t last_bp = make_pos_t(original_node_id, false, 0);
        // How far into the original node does our right part start?
        id_t current_offset = 0;

        for(auto breakpoint : kv.second) {
            // For every point at which we need to make a new node, in ascending
            // order (due to the way sets store ints)...

            // ensure that we're on the forward strand (should be the case due to forwardize_breakpoints)
            assert(!is_rev(breakpoint));

            // This breakpoint already exists, because the node starts or ends here
            if(offset(breakpoint) == 0
               || offset(breakpoint) == original_node_length) {
                continue;
            }

            // How far in do we need to break the remaining right part? And how
            // many bases will be in this new left part?
            id_t divide_offset = offset(breakpoint) - current_offset;


#ifdef debug
            cerr << "Need to divide original " << original_node_id << " at " << breakpoint << "/" <<

                original_node_length << endl;
            cerr << "Translates to " << right_part->id() << " at " << divide_offset << "/" <<
                right_part->sequence().size() << endl;
            cerr << "divide offset is " << divide_offset << endl;
#endif

            if (offset(breakpoint) <= 0) { cerr << "breakpoint is " << breakpoint << endl; }
            assert(offset(breakpoint) > 0);
            if (offset(breakpoint) >= original_node_length) { cerr << "breakpoint is " << breakpoint << endl; }
            assert(offset(breakpoint) < original_node_length);

            // Make a new left part and right part. This updates all the
            // existing perfect match paths in the graph.
            divide_node(right_part, divide_offset, left_part, right_part);

#ifdef debug

            cerr << "Produced " << left_part->id() << " (" << left_part->sequence().size() << " bp)" << endl;
            cerr << "Left " << right_part->id() << " (" << right_part->sequence().size() << " bp)" << endl;
#endif

            // The left part is now done. We know it started at current_offset
            // and ended before breakpoint, so record it by start position.

            // record forward and reverse
            toReturn[last_bp] = left_part;
            toReturn[reverse(breakpoint, original_node_length)] = left_part;

            // Record that more sequence has been consumed
            current_offset += divide_offset;
            last_bp = breakpoint;

        }

        // Now the right part is done too. It's going to be the part
        // corresponding to the remainder of the original node.
        toReturn[last_bp] = right_part;
        toReturn[make_pos_t(original_node_id, true, 0)] = right_part;

        // and record the start and end of the node
        toReturn[make_pos_t(original_node_id, true, original_node_length)] = nullptr;
        toReturn[make_pos_t(original_node_id, false, original_node_length)] = nullptr;

    }

    return toReturn;
}

Path VG::add_nodes_and_edges(const Path& path,
                             const map<pos_t, Node*>& node_translation,
                             map<pair<pos_t, string>, vector<Node*>>& added_seqs,
                             map<Node*, Path>& added_nodes,
                             const map<id_t, size_t>& orig_node_sizes,
                             size_t max_node_size) {

    set<NodeSide> dangling;
    return add_nodes_and_edges(path,
        node_translation,
        added_seqs,
        added_nodes,
        orig_node_sizes,
        dangling,
        max_node_size);  

}

Path VG::add_nodes_and_edges(const Path& path,
                             const map<pos_t, Node*>& node_translation,
                             map<pair<pos_t, string>, vector<Node*>>& added_seqs,
                             map<Node*, Path>& added_nodes,
                             const map<id_t, size_t>& orig_node_sizes,
                             set<NodeSide>& dangling,
                             size_t max_node_size) {

    // The basic algorithm is to traverse the path edit by edit, keeping track
    // of a NodeSide for the last piece of sequence we were on. If we hit an
    // edit that creates new sequence, we check if it has been added before If
    // it has, we use it. If not, we create that new sequence as a node, and
    // attach it to the dangling NodeSide(s), and leave its end dangling
    // instead. If we hit an edit that corresponds to a match, we know that
    // there's a breakpoint on each end (since it's bordered by a non-perfect-
    // match or the end of a node), so we can attach its start to the dangling
    // NodeSide(s) and leave its end dangling instead.

    // We need node_translation to translate between node ID space, where the
    // paths are articulated, and new node ID space, where the edges are being
    // made.

    // We need orig_node_sizes so we can remember the sizes of nodes that we
    // modified, so we can interpret the paths. It only holds sizes for modified
    // nodes.
    
    // This is where we will keep the version of the path articulated as
    // actually embedded in the graph.
    Path embedded;
    embedded.set_name(path.name());

    // We use this function to get the node that contains a position on an
    // original node.
    auto find_new_node = [&](pos_t old_pos) {
        if(node_translation.find(make_pos_t(id(old_pos), false, 0)) == node_translation.end()) {
            // The node is unchanged
            auto n = get_node(id(old_pos));
            assert(n != nullptr);
            return n;
        }
        // Otherwise, get the first new node starting after that position, and
        // then look left.
        auto found = node_translation.upper_bound(old_pos);
        assert(found != node_translation.end());
        if (id(found->first) != id(old_pos)
            || is_rev(found->first) != is_rev(old_pos)) {
            return (Node*)nullptr;
        }
        // Get the thing before that (last key <= the position we want
        --found;
        assert(found->second != nullptr);

        // Return the node we found.
        return found->second;
    };

    auto create_new_mappings = [&](pos_t p1, pos_t p2, bool is_rev) {
        vector<Mapping> mappings;
        vector<Node*> nodes;
        for (pos_t p = p1; p <= p2; ++get_offset(p)) {
            auto n = find_new_node(p);
            assert(n != nullptr);
            nodes.push_back(find_new_node(p));
        }
        auto np = nodes.begin();
        while (np != nodes.end()) {
            size_t c = 0;
            auto n1 = np;
            while (np != nodes.end() && *n1 == *np) {
                ++c;
                ++np; // we'll always increment once
            }
            assert(c);
            // set the mapping position
            Mapping m;
            m.mutable_position()->set_node_id((*n1)->id());
            m.mutable_position()->set_is_reverse(is_rev);
            // and the edit that says we match
            Edit* e = m.add_edit();
            e->set_from_length(c);
            e->set_to_length(c);
            mappings.push_back(m);
        }
        return mappings;
    };

    for (size_t i = 0; i < path.mapping_size(); ++i) {
        // For each Mapping in the path
        const Mapping& m = path.mapping(i);

        // What node are we on? In old node ID space.
        id_t node_id = m.position().node_id();

        // See where the next edit starts in the node. It is always included
        // (even when the edit runs backward), unless the edit has 0 length in
        // the reference.
        pos_t edit_first_position = make_pos_t(m.position());

        for(size_t j = 0; j < m.edit_size(); ++j) {
            // For each Edit in the mapping
            const Edit& e = m.edit(j);

            // Work out where its end position on the original node is (inclusive)
            // We don't use this on insertions, so 0-from-length edits don't matter.
            pos_t edit_last_position = edit_first_position;
            //get_offset(edit_last_position) += (e.from_length()?e.from_length()-1:0);
            get_offset(edit_last_position) += (e.from_length()?e.from_length()-1:0);

//#define debug_edit true
#ifdef debug_edit
            cerr << "Edit on " << node_id << " from " << edit_first_position << " to " << edit_last_position << endl;
            cerr << pb2json(e) << endl;
#endif

            if(edit_is_insertion(e) || edit_is_sub(e)) {
                // This edit introduces new sequence.
#ifdef debug_edit
                cerr << "Handling ins/sub relative to " << node_id << endl;
#endif
                // store the path representing this novel sequence in the translation table
                auto prev_position = edit_first_position;
                Path from_path;
                auto prev_from_mapping = from_path.add_mapping();
                *prev_from_mapping->mutable_position() = make_position(prev_position);
                auto from_edit = prev_from_mapping->add_edit();
                from_edit->set_sequence(e.sequence());
                from_edit->set_to_length(e.to_length());
                from_edit->set_from_length(e.from_length());
                // find the position after the edit
                // if the edit is not the last in a mapping, the position after is from_length of the edit after this
                pos_t next_position;
                if (j + 1 < m.edit_size()) {
                    next_position = prev_position;
                    get_offset(next_position) += e.from_length();
                    auto next_from_mapping = from_path.add_mapping();
                    *next_from_mapping->mutable_position() = make_position(next_position);
                } else { // implicitly (j + 1 == m.edit_size())
                    // if the edit is the last in a mapping, look at the next mapping position
                    if (i + 1 < path.mapping_size()) {
                        auto& next_mapping = path.mapping(i+1);
                        auto next_from_mapping = from_path.add_mapping();
                        *next_from_mapping->mutable_position() = next_mapping.position();
                    } else {
                        // if we are at the end of the path, then this insertion has no end, and we do nothing
                    }
                }
                // TODO what about forward into reverse????
                if (is_rev(prev_position)) {
                    from_path = simplify(
                        reverse_complement_path(from_path, [&](int64_t id) {
                                auto l = orig_node_sizes.find(id);
                                if (l == orig_node_sizes.end()) {
                                    // The node has no entry, so it must not have been broken
                                    return get_node(id)->sequence().size();
                                } else {
                                    return l->second;
                                }
                            }));
                }

                // Create the new nodes, reversing it if we are reversed
                vector<Node*> new_nodes;
                pos_t start_pos = make_pos_t(from_path.mapping(0).position());
                // We put in the reverse of our sdequence if we are an insert on
                // the revers of a node, to keep the graph pointing mostly the
                // same direction.
                auto fwd_seq = m.position().is_reverse() ?
                    reverse_complement(e.sequence())
                    : e.sequence();
                auto novel_edit_key = make_pair(start_pos, fwd_seq);
                auto added = added_seqs.find(novel_edit_key);
                if (added != added_seqs.end()) {
                    // if we have the node run already, don't make it again, just use the existing one
                    new_nodes = added->second;
#ifdef debug_edit
                    cerr << "Re-using already added nodes: ";
                    for (auto n : new_nodes) {
                        cerr << n->id() << " ";
                    }
                    cerr << endl;
#endif
                } else {
                    // Make a new run of nodes of up to max_node_size each
                    
                    // Make sure that we are trying to make a run of nodes of
                    // the length we're supposed to be.
                    assert(path_to_length(from_path) == fwd_seq.size());
                    
                    size_t cursor = 0;
                    while (cursor < fwd_seq.size()) {
                        // Until we used up all the sequence, make nodes
                        Node* new_node = create_node(fwd_seq.substr(cursor, max_node_size));
                        cursor += max_node_size;
                        
#ifdef debug_edit
                        cerr << "Create new node " << pb2json(*new_node) << endl;
#endif
                        if (!new_nodes.empty()) {
                            // Connect each to the previous node in the chain.
                            Edge* e = create_edge(new_nodes.back(), new_node);
#ifdef debug_edit
                            cerr << "Create edge " << pb2json(*e) << endl;
#endif
                        }
                        
                        // Remember the new node
                        new_nodes.push_back(new_node);
                        
                        // Chop the front of the from path off and associate it
                        // with this node. TODO: this is n^2 in number of nodes
                        // we add because we copy the whole path each time.
                        Path front_path;
                        
                        if (path_to_length(from_path) > new_node->sequence().size()) {
                            // There will still be path left, so we cut the path
                            tie(front_path, from_path) = cut_path(from_path, new_node->sequence().size());
                        } else {
                            // We consume the rest of the path. Don't bother cutting it.
                            swap(front_path, from_path);
                        }
                        
                        // The front bit of the path belongs to this new node
                        added_nodes[new_node] = front_path;
                        
                    }

                    // reverse the order of the nodes if we did a rev-comp
                    if (m.position().is_reverse()) {
                        std::reverse(new_nodes.begin(), new_nodes.end());
                    }

                    // TODO: fwd_seq can't be empty or problems will be happen
                    // because we'll have an empty vector of created nodes. I
                    // think the edit won't be an insert or sub if it is,
                    // though.

                    // Remember that this run belongs to this edit
                    added_seqs[novel_edit_key] = new_nodes;
                    
                }

                for (auto* new_node : new_nodes) {
                    // Add a mapping to each newly created node
                    Mapping& nm = *embedded.add_mapping();
                    nm.mutable_position()->set_node_id(new_node->id());
                    nm.mutable_position()->set_is_reverse(m.position().is_reverse());

                    // Don't set a rank; since we're going through the input
                    // path in order, the auto-generated ranks will put our
                    // newly created mappings in order.

                    Edit* e = nm.add_edit();
                    size_t l = new_node->sequence().size();
                    e->set_from_length(l);
                    e->set_to_length(l);
                }

                for (auto& dangler : dangling) {
                    // This actually referrs to a node.
                    
                    // Attach what was dangling to the early-in-the-alignment side of the newly created run.
                    auto to_attach = NodeSide(m.position().is_reverse() ? new_nodes.back()->id() : new_nodes.front()->id(),
                        m.position().is_reverse());
                    
#ifdef debug_edit
                    cerr << "Connecting " << dangler << " and " << to_attach << endl;
#endif
                    // Add an edge from the dangling NodeSide to the start of this new node
                    assert(create_edge(dangler, to_attach));

                }

                // Dangle the late-in-the-alignment end of this run of new nodes
                dangling.clear();
                dangling.insert(NodeSide(m.position().is_reverse() ? new_nodes.front()->id() : new_nodes.back()->id(),
                    !m.position().is_reverse()));

                // save edit into translated path

            } else if(edit_is_match(e)) {
                // We're using existing sequence

                // We know we have breakpoints on both sides, but we also might
                // have additional breakpoints in the middle. So we need the
                // left node, that contains the first base of the match, and the
                // right node, that contains the last base of the match.
                Node* left_node = find_new_node(edit_first_position);
                Node* right_node = find_new_node(edit_last_position);

                // TODO: we just assume the outer edges of these nodes are in
                // the right places. They should be if we cut the breakpoints
                // right.

                // get the set of new nodes that we map to
                // and use the lengths of each to create new mappings
                // and append them to the path we are including
                for (auto nm : create_new_mappings(edit_first_position,
                                                   edit_last_position,
                                                   m.position().is_reverse())) {

                    *embedded.add_mapping() = nm;

                    // Don't set a rank; since we're going through the input
                    // path in order, the auto-generated ranks will put our
                    // newly created mappings in order.
                }

#ifdef debug_edit
                cerr << "Handling match relative to " << node_id << endl;
#endif

                for (auto& dangler : dangling) {
#ifdef debug_edit
                    cerr << "Connecting " << dangler << " and " << NodeSide(left_node->id(), m.position().is_reverse()) << endl;
#endif

                    // Connect the left end of the left node we matched in the direction we matched it
                    assert(create_edge(dangler, NodeSide(left_node->id(), m.position().is_reverse())));
                }

                // Dangle the right end of the right node in the direction we matched it.
                if (right_node != nullptr) {
                    dangling.clear();
                    dangling.insert(NodeSide(right_node->id(), !m.position().is_reverse()));
                }
            } else {
                // We don't need to deal with deletions since we'll deal with the actual match/insert edits on either side
#ifdef debug_edit
                cerr << "Skipping other edit relative to " << node_id << endl;
#endif
            }

            // Advance in the right direction along the original node for this edit.
            // This way the next one will start at the right place.
            get_offset(edit_first_position) += e.from_length();

//#undef debug_edut
        }

    }
    
    // Actually return the embedded path.
    return embedded;

}

void VG::node_starts_in_path(const list<NodeTraversal>& path,
                             map<Node*, int>& node_start) {
    int i = 0;
    for (list<NodeTraversal>::const_iterator n = path.begin(); n != path.end(); ++n) {
        node_start[(*n).node] = i;
        int l = (*n).node->sequence().size();
        i += l;
    }
}

void VG::node_starts_in_path(list<NodeTraversal>& path,
                             map<NodeTraversal*, int>& node_start) {
    int i = 0;
    for (list<NodeTraversal>::iterator n = path.begin(); n != path.end(); ++n) {
        node_start[&(*n)] = i;
        int l = (*n).node->sequence().size();
        i += l;
    }
}

void VG::kpaths_of_node(id_t node_id, vector<Path>& paths, int length, bool path_only, int edge_max,
                        function<void(NodeTraversal)> prev_maxed, function<void(NodeTraversal)> next_maxed) {
    hash_map<id_t, Node*>::iterator n = node_by_id.find(node_id);
    if (n != node_by_id.end()) {
        Node* node = n->second;
        kpaths_of_node(node, paths, length, path_only, edge_max, prev_maxed, next_maxed);
    }
}

// todo record as an alignment rather than a string
Alignment VG::random_read(size_t read_len,
                          mt19937& rng,
                          id_t min_id,
                          id_t max_id,
                          bool either_strand) {
    // this is broken as it should be scaled by the sequence space
    // not node space
    // TODO BROKEN
    uniform_int_distribution<id_t> int64_dist(min_id, max_id);
    id_t id = int64_dist(rng);
    // We start at the node in its local forward orientation
    NodeTraversal node(get_node(id), false);
    int32_t start_pos = 0;
    if (node.node->sequence().size() > 1) {
        uniform_int_distribution<uint32_t> uint32_dist(0,node.node->sequence().size()-1);
        start_pos = uint32_dist(rng);
    }
    string read = node.node->sequence().substr(start_pos);
    Alignment aln;
    Path* path = aln.mutable_path();
    Mapping* mapping = path->add_mapping();
    Position* position = mapping->mutable_position();
    position->set_offset(start_pos);
    position->set_node_id(node.node->id());
    Edit* edit = mapping->add_edit();
    //edit->set_sequence(read);
    edit->set_from_length(read.size());
    edit->set_to_length(read.size());
    while (read.size() < read_len) {
        // pick a random downstream node
        vector<NodeTraversal> next_nodes;
        nodes_next(node, next_nodes);
        if (next_nodes.empty()) break;
        uniform_int_distribution<int> next_dist(0, next_nodes.size()-1);
        node = next_nodes.at(next_dist(rng));
        // Put in the node sequence in the correct relative orientation
        string addition = (node.backward
                           ? reverse_complement(node.node->sequence()) : node.node->sequence());
        read.append(addition);
        mapping = path->add_mapping();
        position = mapping->mutable_position();
        position->set_offset(0);
        position->set_node_id(node.node->id());
        edit = mapping->add_edit();
        //edit->set_sequence(addition);
        edit->set_from_length(addition.size());
        edit->set_to_length(addition.size());
    }
    aln.set_sequence(read);
    // fix up the length
    read = read.substr(0, read_len);
    size_t to_len = alignment_to_length(aln);
    if ((int)to_len - (int)read_len > 0) {
        aln = strip_from_end(aln, (int)to_len - (int)read_len);
    }
    uniform_int_distribution<int> binary_dist(0, 1);
    if (either_strand && binary_dist(rng) == 1) {
        // We can flip to the other strand (i.e. node's local reverse orientation).
        aln = reverse_complement_alignment(aln,
                                           (function<id_t(id_t)>) ([this](id_t id) {
                                                   return get_node(id)->sequence().size();
                                               }));
    }
    return aln;
}

bool VG::is_valid(bool check_nodes,
                  bool check_edges,
                  bool check_paths,
                  bool check_orphans) {

    if (check_nodes) {

        if (node_by_id.size() != graph.node_size()) {
            cerr << "graph invalid: node count is not equal to that found in node by-id index" << endl;
            return false;
        }

        for (int i = 0; i < graph.node_size(); ++i) {
            Node* n = graph.mutable_node(i);
            if (node_by_id.find(n->id()) == node_by_id.end()) {
                cerr << "graph invalid: node " << n->id() << " missing from by-id index" << endl;
                return false;
            }
        }
    }

    if (check_edges) {
        for (int i = 0; i < graph.edge_size(); ++i) {
            Edge* e = graph.mutable_edge(i);
            id_t f = e->from();
            id_t t = e->to();

            //cerr << "edge " << e << " " << e->from() << "->" << e->to() << endl;

            if (node_by_id.find(f) == node_by_id.end()) {
                cerr << "graph invalid: edge index=" << i
                     << " (" << f << "->" << t << ") cannot find node (from) " << f << endl;
                return false;
            }
            if (node_by_id.find(t) == node_by_id.end()) {
                cerr << "graph invalid: edge index=" << i
                     << " (" << f << "->" << t << ") cannot find node (to) " << t << endl;
                return false;
            }

            if (!edges_on_start.count(f) && !edges_on_end.count(f)) {
                // todo check if it's in the vector
                cerr << "graph invalid: edge index=" << i
                     << " could not find entry in either index for 'from' node " << f << endl;
                return false;
            }

            if (!edges_on_start.count(t) && !edges_on_end.count(t)) {
                // todo check if it's in the vector
                cerr << "graph invalid: edge index=" << i
                     << " could not find entry in either index for 'to' node " << t << endl;
                return false;
            }
        }

        for (pair<const id_t, vector<pair<id_t, bool>>>& start_and_edges : edges_on_start) {
            for (auto& edge_destination : start_and_edges.second) {
                // We're on the start, so we go to the end if we aren't a reversing edge
                Edge* e = get_edge(NodeSide::pair_from_start_edge(start_and_edges.first, edge_destination));
                if (!e) {
                    cerr << "graph invalid, edge is null" << endl;
                    return false;
                }
                if(start_and_edges.first != e->to() && start_and_edges.first != e->from()) {
                    // It needs to be attached to the node we looked up
                    cerr << "graph invalid: edge " << e->from() << "->" << e->to()
                         << " doesn't have start-indexed node in " << start_and_edges.first << "<->"
                         << edge_destination.first << endl;
                    return false;
                }
                if(edge_destination.first != e->to() && edge_destination.first != e->from()) {
                    // It also needs to be attached to the node it says it goes to
                    cerr << "graph invalid: edge " << e->from() << "->" << e->to()
                         << " doesn't have non-start-indexed node in " << start_and_edges.first << "<->"
                         << edge_destination.first << endl;
                    return false;
                }
                if(!((start_and_edges.first == e->to() && !e->to_end()) ||
                     (start_and_edges.first == e->from() && e->from_start()))) {

                    // The edge needs to actually attach to the start of the node we looked it up for.
                    // So at least one of its ends has to be to the start of the correct node.
                    // It may also be attached to the end.
                    cerr << "graph invalid: edge " << e->from() << "->" << e->to()
                         << " doesn't attach to start of " << start_and_edges.first << endl;
                    return false;
                }
                if (!has_node(e->from())) {
                    cerr << "graph invalid: edge from a non-existent node " << e->from() << "->" << e->to() << endl;
                    return false;
                }
                if (!has_node(e->to())) {
                    cerr << "graph invalid: edge to a non-existent node " << e->from() << "->" << e->to() << endl;
                    return false;
                }
            }
        }

        for (pair<const id_t, vector<pair<id_t, bool>>>& end_and_edges : edges_on_end) {
            for (auto& edge_destination : end_and_edges.second) {
                Edge* e = get_edge(NodeSide::pair_from_end_edge(end_and_edges.first, edge_destination));
                if (!e) {
                    cerr << "graph invalid, edge is null" << endl;
                    return false;
                }
                if(end_and_edges.first != e->to() && end_and_edges.first != e->from()) {
                    // It needs to be attached to the node we looked up
                    cerr << "graph invalid: edge " << e->from() << "->" << e->to()
                         << " doesn't have end-indexed node in " << end_and_edges.first << "<->"
                         << edge_destination.first << endl;
                    return false;
                }
                if(edge_destination.first != e->to() && edge_destination.first != e->from()) {
                    // It also needs to be attached to the node it says it goes to
                    cerr << "graph invalid: edge " << e->from() << "->" << e->to()
                         << " doesn't have non-end-indexed node in " << end_and_edges.first << "<->"
                         << edge_destination.first << endl;
                    return false;
                }
                if(!((end_and_edges.first == e->to() && e->to_end()) ||
                     (end_and_edges.first == e->from() && !e->from_start()))) {

                    // The edge needs to actually attach to the end of the node we looked it up for.
                    // So at least one of its ends has to be to the end of the correct node.
                    // It may also be attached to the start.
                    cerr << "graph invalid: edge " << e->from() << "->" << e->to()
                         << " doesn't attach to end of " << end_and_edges.first << endl;
                    return false;
                }
                if (!has_node(e->from())) {
                    cerr << "graph invalid: edge from a non-existent node " << e->from() << "->" << e->to() << endl;
                    return false;
                }
                if (!has_node(e->to())) {
                    cerr << "graph invalid: edge to a non-existent node " << e->from() << "->" << e->to() << endl;
                    return false;
                }
            }
        }
    }

    if (check_paths) {
        bool paths_ok = true;
        function<void(const Path&)> lambda =
            [this, &paths_ok]
            (const Path& path) {
            if (!paths_ok) {
                return;
            }
            if (path.mapping_size() == 1) {
                // handle the single-entry case
                if (!path.mapping(0).has_position()) {
                    cerr << "graph path " << path.name() << " has no position in mapping "
                         << pb2json(path.mapping(0)) << endl;
                    paths_ok = false;
                    return;
                }
            }

            for (size_t i = 1; i < path.mapping_size(); ++i) {
                auto& m1 = path.mapping(i-1);
                auto& m2 = path.mapping(i);
                if (!m1.has_position()) {
                    cerr << "graph path " << path.name() << " has no position in mapping "
                         << pb2json(m1) << endl;
                    paths_ok = false;
                    return;
                }
                if (!m2.has_position()) {
                    cerr << "graph path " << path.name() << " has no position in mapping "
                         << pb2json(m2) << endl;
                    paths_ok = false;
                    return;
                }
                if (!adjacent_mappings(m1, m2)) continue; // the path is completely represented here
                auto s1 = NodeSide(m1.position().node_id(), (m1.position().is_reverse() ? false : true));
                auto s2 = NodeSide(m2.position().node_id(), (m2.position().is_reverse() ? true : false));
                // check that we always have an edge between the two nodes in the correct direction
                if (!has_edge(s1, s2)) {
                    cerr << "graph path '" << path.name() << "' invalid: edge from "
                         << s1 << " to " << s2 << " does not exist" << endl;
                    paths_ok = false;
                    //return;;
                }

                // in the four cases below, we check that edges always incident the tips of nodes
                // when edit length, offsets and strand flipping of mappings are taken into account:

                // NOTE: Because of the !adjacent_mappings check above, mappings that are out of order
                //       will be ignored.  If they are invalid, it won't be caught.  Solution is
                //       to sort by rank, but I'm not sure if any of this is by design or not...

                auto& p1 = m1.position();
                auto& n1 = *get_node(p1.node_id());
                auto& p2 = m2.position();
                auto& n2 = *get_node(p2.node_id());
                // count up how many bases of the node m1 covers.
                id_t m1_edit_length = m1.edit_size() == 0 ? n1.sequence().length() : 0;
                for (size_t edit_idx = 0; edit_idx < m1.edit_size(); ++edit_idx) {
                    m1_edit_length += m1.edit(edit_idx).from_length();
                }

                // verify that m1 ends at offset length-1 for forward mapping
                if (p1.offset() + m1_edit_length != n1.sequence().length()) {
                    cerr << "graph path '" << path.name() << "' has invalid mapping " << pb2json(m1)
                    << ": offset (" << p1.offset() << ") + from_length (" << m1_edit_length << ")"
                    << " != node length (" << n1.sequence().length() << ")" << endl;
                    paths_ok = false;
                    return;
                }
                // verify that m2 starts at offset 0 for forward mapping
                if (p2.offset() > 0) {
                    cerr << "graph path '" << path.name() << "' has invalid mapping " << pb2json(m2)
                    << ": offset=" << p2.offset() << " found when offset=0 expected" << endl;
                    paths_ok = false;
                        return;
                }
            }

            // check that the mappings have the right length
            for (size_t i = 0; i < path.mapping_size(); ++i) {
                auto& m = path.mapping(i);
                // get the node
                auto n = get_node(m.position().node_id());
                if (mapping_from_length(m) + m.position().offset() > n->sequence().size()) {
                    cerr << "graph path " << path.name() << " has a mapping which "
                         << "matches sequence outside of the node it maps to "
                         << pb2json(m)
                         << " vs "
                         << pb2json(*n) << endl;
                    paths_ok = false;
                    return;
                }
            }

            // check that the mappings all match the graph
            /*
            for (size_t i = 0; i < path.mapping_size(); ++i) {
                auto& m = path.mapping(i);
                if (!mapping_is_total_match(m)) {
                    cerr << "graph path " << path.name() << " has an imperfect mapping "
                         << pb2json(m) << endl;
                    paths_ok = false;
                    return;
                }
            }
            */

        };
        paths.for_each(lambda);
        if (!paths_ok) return false;
    }

    return true;
}

void VG::to_dot(ostream& out,
                vector<Alignment> alignments,
                vector<Locus> loci,
                bool show_paths,
                bool walk_paths,
                bool annotate_paths,
                bool show_mappings,
                bool simple_mode,
                bool invert_edge_ports,
                bool color_variants,
                bool ultrabubble_labeling,
                bool skip_missing_nodes,
                bool ascii_labels,
                int random_seed) {

    // setup graphviz output
    out << "digraph graphname {" << endl;
    out << "    node [shape=plaintext];" << endl;
    out << "    rankdir=LR;" << endl;
    //out << "    fontsize=22;" << endl;
    //out << "    colorscheme=paired12;" << endl;
    //out << "    splines=line;" << endl;
    //out << "    splines=true;" << endl;
    //out << "    smoothType=spring;" << endl;

    //map<id_t, vector<
    map<id_t, set<pair<string, string>>> symbols_for_node;
    if (ultrabubble_labeling) {
        Pictographs picts(random_seed);
        Colors colors(random_seed);
        
        // Go get the snarls.
        SnarlManager snarl_manager = CactusSnarlFinder(*this).find_snarls();

        snarl_manager.for_each_snarl_preorder([&](const Snarl* snarl) {
            // For every snarl
            if (!snarl->type() == ULTRABUBBLE) {
                // Make sure it is an ultrabubble
                return;
            }
            
            // Get the deep contents of the snarl, which define it and which
            // need to be labeled with it.
            auto contents = snarl_manager.deep_contents(snarl, *this, true).first;
            
            // Serialize them
            stringstream vb;
            for (Node* node : contents) {
                vb << node->id() << ",";
            }
            auto repr = vb.str();
            
            // Compute a label for the bubble
            string emoji = ascii_labels ? picts.hashed_char(repr) : picts.hashed(repr);
            string color = colors.hashed(repr);
            auto label = make_pair(color, emoji);
            for (Node* node : contents) {
                symbols_for_node[node->id()].insert(label);
            }
        });
    }
    for (int i = 0; i < graph.node_size(); ++i) {
        Node* n = graph.mutable_node(i);
        auto node_paths = paths.of_node(n->id());

        stringstream inner_label;
        if (ultrabubble_labeling) {
            inner_label << "<TD ROWSPAN=\"3\" BORDER=\"2\" CELLPADDING=\"5\">";
            inner_label << "<FONT COLOR=\"black\">" << n->id() << ":" << n->sequence() << "</FONT> ";
            for(auto& string_and_color : symbols_for_node[n->id()]) {
                // Put every symbol in its font tag.
                inner_label << "<FONT COLOR=\"" << string_and_color.first << "\">" << string_and_color.second << "</FONT>";
            }
            inner_label << "</TD>";
        } else if (simple_mode) {
            //inner_label << "<TD ROWSPAN=\"3\" BORDER=\"2\" CELLPADDING=\"5\">";
            inner_label << n->id();
            //inner_label << "</TD>";
        } else {
            inner_label << "<TD ROWSPAN=\"3\" BORDER=\"2\" CELLPADDING=\"5\">";
            inner_label << n->id() << ":" << n->sequence();
            inner_label << "</TD>";
        }

        stringstream nlabel;
        if (simple_mode) {
            nlabel << inner_label.str();
        } else {
            nlabel << "<";
            nlabel << "<TABLE BORDER=\"0\" CELLPADDING=\"0\" CELLSPACING=\"0\"><TR><TD PORT=\"nw\"></TD><TD PORT=\"n\"></TD><TD PORT=\"ne\"></TD></TR><TR><TD></TD><TD></TD></TR><TR><TD></TD>";
            nlabel << inner_label.str();
            nlabel << "<TD></TD></TR><TR><TD></TD><TD></TD></TR><TR><TD PORT=\"sw\"></TD><TD PORT=\"s\"></TD><TD PORT=\"se\"></TD></TR></TABLE>";
            nlabel << ">";
        }

        if (simple_mode) {
            out << "    " << n->id() << " [label=\"" << nlabel.str() << "\",penwidth=2,shape=circle,";
        } else if (ultrabubble_labeling) {
            //out << "    " << n->id() << " [label=" << nlabel.str() << ",shape=box,penwidth=2,";
            out << "    " << n->id() << " [label=" << nlabel.str() << ",shape=none,width=0,height=0,margin=0,";
        } else {
            out << "    " << n->id() << " [label=" << nlabel.str() << ",shape=none,width=0,height=0,margin=0,";
        }

        // set pos for neato output, which tends to randomly order the graph
        if (!simple_mode) {
            if (is_head_node(n)) {
                out << "rank=min,";
                out << "pos=\"" << -graph.node_size()*100 << ", "<< -10 << "\",";
            } else if (is_tail_node(n)) {
                out << "rank=max,";
                out << "pos=\"" << graph.node_size()*100 << ", "<< -10 << "\",";
            }
        }
        if (color_variants && node_paths.size() == 0){
           out << "color=red,";
        }
        out << "];" << endl;
    }

    // We're going to fill this in with all the path (symbol, color) label
    // pairs that each edge should get, by edge pointer. If a path takes an
    // edge multiple times, it will appear only once.
    map<Edge*, set<pair<string, string>>> symbols_for_edge;

    if(annotate_paths) {
        // We're going to annotate the paths, so we need to give them symbols and colors.
        Pictographs picts(random_seed);
        Colors colors(random_seed);
        // Work out what path symbols belong on what edges
        function<void(const Path&)> lambda = [this, &picts, &colors, &symbols_for_edge, &ascii_labels](const Path& path) {
            // Make up the path's label
            string path_label = ascii_labels ? picts.hashed_char(path.name()) : picts.hashed(path.name());
            string color = colors.hashed(path.name());
            for (int i = 0; i < path.mapping_size(); ++i) {
                const Mapping& m1 = path.mapping(i);
                if (i < path.mapping_size()-1) {
                    const Mapping& m2 = path.mapping(i+1);
                    // skip if they are not contiguous
                    if (!adjacent_mappings(m1, m2)) continue;
                    // Find the Edge connecting the mappings in the order they occur in the path.
                    Edge* edge_used = get_edge(NodeTraversal(get_node(m1.position().node_id()), m1.position().is_reverse()),
                                               NodeTraversal(get_node(m2.position().node_id()), m2.position().is_reverse()));

                    // Say that edge should have this symbol
                    symbols_for_edge[edge_used].insert(make_pair(path_label, color));
                }
                if (path.is_circular()) {
                    // make a connection from tail to head
                    const Mapping& m1 = path.mapping(path.mapping_size()-1);
                    const Mapping& m2 = path.mapping(0);
                    // skip if they are not contiguous
                    //if (!adjacent_mappings(m1, m2)) continue;
                    // Find the Edge connecting the mappings in the order they occur in the path.
                    Edge* edge_used = get_edge(NodeTraversal(get_node(m1.position().node_id()), m1.position().is_reverse()),
                                               NodeTraversal(get_node(m2.position().node_id()), m2.position().is_reverse()));
                    // Say that edge should have this symbol
                    symbols_for_edge[edge_used].insert(make_pair(path_label, color));
                }
            }
        };
        paths.for_each(lambda);
    }

    id_t max_edge_id = 0;
    for (int i = 0; i < graph.edge_size(); ++i) {
        Edge* e = graph.mutable_edge(i);
        max_edge_id = max((id_t)max_edge_id, max((id_t)e->from(), (id_t)e->to()));
        auto from_paths = paths.of_node(e->from());
        auto to_paths = paths.of_node(e->to());
        set<string> both_paths;
        std::set_intersection(from_paths.begin(), from_paths.end(),
                              to_paths.begin(), to_paths.end(),
                              std::inserter(both_paths, both_paths.begin()));

        // Grab the annotation symbols for this edge.
        auto annotations = symbols_for_edge.find(e);

        // Is the edge in the "wrong" direction for rank constraints?
        bool is_backward = e->from_start() && e->to_end();

        if(is_backward) {
            // Flip the edge around and write it forward.
            Edge* original = e;
            e = new Edge();

            e->set_from(original->to());
            e->set_from_start(!original->to_end());

            e->set_to(original->from());
            e->set_to_end(!original->from_start());
        }

        // display what kind of edge we have using different edge head and tail styles
        // depending on if the edge comes from the start or not
        if (!simple_mode) {
            out << "    " << e->from() << " -> " << e->to();
            out << " [dir=both,";
            if ((!invert_edge_ports && e->from_start())
                || (invert_edge_ports && !e->from_start())) {
                out << "arrowtail=none,";
                out << "tailport=sw,";
            } else {
                out << "arrowtail=none,";
                out << "tailport=ne,";
            }
            if ((!invert_edge_ports && e->to_end())
                || (invert_edge_ports && !e->to_end())) {
                out << "arrowhead=none,";
                out << "headport=se,";
            } else {
                out << "arrowhead=none,";
                out << "headport=nw,";
            }
            out << "penwidth=2,";

            if(annotations != symbols_for_edge.end()) {
                // We need to put a label on the edge with all the colored
                // characters for paths using it.
                out << "label=<";

                for(auto& string_and_color : (*annotations).second) {
                    // Put every symbol in its font tag.
                    out << "<FONT COLOR=\"" << string_and_color.second << "\">" << string_and_color.first << "</FONT>";
                }

                out << ">";
            }
            out << "];" << endl;
        } else {
            out << "    " << e->from() << " -> " << e->to() << endl;
        }

        if(is_backward) {
            // We don't need this duplicate edge
            delete e;
        }
    }

    // add nodes for the alignments and link them to the nodes they match
    int alnid = max(max_node_id()+1, max_edge_id+1);
    for (auto& aln : alignments) {
        // check direction
        if (!aln.has_path()) continue; // skip pathless alignments
        alnid++;
        // make a node with some info about the alignment
        for (int i = 0; i < aln.path().mapping_size(); ++i) {
            const Mapping& m = aln.path().mapping(i);

            if(!has_node(m.position().node_id()) && skip_missing_nodes) {
                // We don't have the node this is aligned to. We probably are
                // looking at a subset graph, and the user asked us to skip it.
                continue;
            }

            //void mapping_cigar(const Mapping& mapping, vector<pair<int, char> >& cigar);
            //string cigar_string(vector<pair<int, char> >& cigar);
            //mapid << alnid << ":" << m.position().node_id() << ":" << cigar_string(cigar);
            //mapid << cigar_string(cigar) << ":"
            //      << (m.is_reverse() ? "-" : "+") << m.position().offset() << ":"
            string mstr;
            if (!simple_mode) {
                stringstream mapid;
                mapid << pb2json(m);
                mstr = mapid.str();
                mstr.erase(std::remove_if(mstr.begin(), mstr.end(),
                                          [](char c) { return c == '"'; }), mstr.end());
                mstr = wrap_text(mstr, 50);
            }
            // determine sequence of this portion of the alignment
            // set color based on cigar/mapping relationship
            // some mismatch, indicate with orange color
            string color;
            if (!simple_mode) {
                color = mapping_is_simple_match(m) ? "blue" : "orange";
            } else {
                color = "/rdylgn11/" + convert(round((1-divergence(m))*10)+1);
            }

            if (i == 0) {
                out << "    "
                    << alnid++ << " [label=\""
                    << aln.name()
                    << setprecision(5)
                    << "\n(" << aln.score() << " " << aln.mapping_quality() << " " << aln.identity() << ")"
                    << "\",fontcolor=\"black\",fontsize=10];" << endl;
                out << "    "
                    << alnid-1 << " -> "
                    << alnid << "[dir=none,color=\"gray\",style=\"dashed\",constraint=false];" << endl;
                out << "    "
                    << alnid-1 << " -> " << m.position().node_id()
                    << "[dir=none,style=invis];" << endl;
                out << "    { rank = same; " << alnid-1 << "; " << m.position().node_id() << "; };" << endl;
            }
            if (simple_mode) {
                out << "    "
                    << alnid << " [label=\""
                    << m.position().node_id() << "\"" << "shape=circle," //penwidth=2,"
                    << "style=filled,"
                    << "fillcolor=\"" << color << "\","
                    << "color=\"" << color << "\"];" << endl;

            } else {
                out << "    "
                    << alnid << " [label=\""
                    << mstr << "\",fontcolor=" << color << ",fontsize=10];" << endl;
            }
            if (i > 0) {
                out << "    "
                    << alnid-1 << " -> "
                    << alnid << "[dir=none,color=\"black\",constraint=false];" << endl;
            }
            out << "    "
                << alnid << " -> " << m.position().node_id()
                << "[dir=none,style=invis];" << endl;
            out << "    { rank = same; " << alnid << "; " << m.position().node_id() << "; };" << endl;
            //out << "    " << m.position().node_id() << " -- " << alnid << "[color=" << color << ", style=invis];" << endl;
            alnid++;
        }
        alnid++;
        // todo --- circular alignments
    }

    int locusid = alnid;
    {
        Pictographs picts(random_seed);
        Colors colors(random_seed);
        for (auto& locus : loci) {
            // get the paths of the alleles
            string path_label = ascii_labels ? picts.hashed_char(locus.name()) : picts.hashed(locus.name());
            string color = colors.hashed(locus.name());
            for (int j = 0; j < locus.allele_size(); ++j) {
                auto& path = locus.allele(j);
                for (int i = 0; i < path.mapping_size(); ++i) {
                    const Mapping& m = path.mapping(i);
                    stringstream mapid;
                    mapid << path_label << " " << m.position().node_id();
                    out << "    "
                        << locusid << " [label=\""
                        << mapid.str() << "\",fontcolor=\"" << color << "\",fontsize=10];" << endl;
                    if (i > 0) {
                        out << "    "
                            << locusid-1 << " -> "
                            << locusid << " [dir=none,color=\"" << color << "\",constraint=false];" << endl;
                    }
                    out << "    "
                        << locusid << " -> " << m.position().node_id()
                        << " [dir=none,style=invis];" << endl;
                    out << "    { rank = same; " << locusid << "; " << m.position().node_id() << "; };" << endl;
                    locusid++;
                }
            }
        }
    }

    // include paths
    if (show_paths || walk_paths) {
        int pathid = locusid;
        Pictographs picts(random_seed);
        Colors colors(random_seed);
        map<string, int> path_starts;
        function<void(const Path&)> lambda =
            [this,&pathid,&out,&picts,&colors,show_paths,walk_paths,show_mappings,&path_starts,&ascii_labels]
            (const Path& path) {
            string path_label = ascii_labels ? picts.hashed_char(path.name()) : picts.hashed(path.name());
            string color = colors.hashed(path.name());
            path_starts[path.name()] = pathid;
            if (show_paths) {
                for (int i = 0; i < path.mapping_size(); ++i) {
                    const Mapping& m = path.mapping(i);
                    stringstream mapid;
                    mapid << path_label << " " << m.position().node_id();
                    stringstream mappings;
                    if (show_mappings) {
                        mappings << pb2json(m);
                    }
                    string mstr = mappings.str();
                    mstr.erase(std::remove_if(mstr.begin(), mstr.end(), [](char c) { return c == '"'; }), mstr.end());
                    mstr = wrap_text(mstr, 50);

                    if (i == 0) { // add the path name at the start
                        out << "    " << pathid << " [label=\"" << path_label << " "
                            << path.name() << "  " << m.position().node_id() << " "
                            << mstr << "\",fontcolor=\"" << color << "\"];" << endl;
                    } else {
                        out << "    " << pathid << " [label=\"" << mapid.str() << " "
                            << mstr
                            << "\",fontcolor=\"" << color << "\"];" << endl;
                    }
                    if (i > 0 && adjacent_mappings(path.mapping(i-1), m)) {
                        out << "    " << pathid-1 << " -> " << pathid << " [dir=none,color=\"" << color << "\",constraint=false];" << endl;
                    }
                    out << "    " << pathid << " -> " << m.position().node_id()
                        << " [dir=none,color=\"" << color << "\", style=invis,constraint=false];" << endl;
                    out << "    { rank = same; " << pathid << "; " << m.position().node_id() << "; };" << endl;
                    pathid++;
                    // if we're at the end
                    // and the path is circular
                    if (path.is_circular() && i+1 == path.mapping_size()) {
                        // connect to the head of the path
                        out << "    " << pathid-1 << " -> " << path_starts[path.name()]
                            << " [dir=none,color=\"" << color << "\",constraint=false];" << endl;
                    }

                }
            }
            if (walk_paths) {
                for (int i = 0; i < path.mapping_size(); ++i) {
                    const Mapping& m1 = path.mapping(i);
                    if (i < path.mapping_size()-1) {
                        const Mapping& m2 = path.mapping(i+1);
                        out << m1.position().node_id() << " -> " << m2.position().node_id()
                            << " [dir=none,tailport=" << (m1.position().is_reverse() ? "nw" : "ne") 
                            << ",headport=" << (m2.position().is_reverse() ? "ne" : "nw") << ",color=\""
                            << color << "\",label=\"     " << path_label << "     \",fontcolor=\"" << color << "\",constraint=false];" << endl;
                    }
                }
                if (path.is_circular()) {
                    const Mapping& m1 = path.mapping(path.mapping_size()-1);
                    const Mapping& m2 = path.mapping(0);
                    out << m1.position().node_id() << " -> " << m2.position().node_id()
                    << " [dir=none,tailport=ne,headport=nw,color=\""
                    << color << "\",label=\"     " << path_label << "     \",fontcolor=\"" << color << "\",constraint=false];" << endl;
                }
            }
        };
        paths.for_each(lambda);
    }

    out << "}" << endl;

}


void VG::to_gfa(ostream& out) {
  GFAKluge gg;
  gg.set_version(1.0);

    // TODO moving to GFAKluge
    // problem: protobuf longs don't easily go to strings....
    for (int i = 0; i < graph.node_size(); ++i){
        sequence_elem s_elem;
        Node* n = graph.mutable_node(i);
        // Fill seq element for a node
        s_elem.name = to_string(n->id());
        s_elem.sequence = n->sequence();
        gg.add_sequence(s_elem);
    }
    
    map<string, list<Mapping> > pathmap = this->paths._paths;
    for (auto p : pathmap){
        path_elem p_elem;
        p_elem.name = p.first;
        for (auto m : p.second){
            p_elem.segment_names.push_back( std::to_string(m.position().node_id()) );
            p_elem.orientations.push_back( m.position().is_reverse() );
            Node* n = get_node( m.position().node_id() );
            stringstream cigaro;
            //cigaro << n->sequence().size() << (p.mapping(m_ind.position().is_reverse()) ? "M" : "M");
            cigaro << n->sequence().size() << (m.position().is_reverse() ? "M" : "M");
            p_elem.overlaps.push_back( cigaro.str() );
        }
        gg.add_path(p_elem.name, p_elem);
    }

    for (int i = 0; i < graph.edge_size(); ++i) {
        Edge* e = graph.mutable_edge(i);
        link_elem l;
        l.source_name = to_string(e->from());
        l.sink_name = to_string(e->to());
        l.source_orientation_forward = ! e->from_start();
        l.sink_orientation_forward =  ! e->to_end();
        l.cigar = std::to_string(e->overlap()) + "M";
        gg.add_link(l.source_name, l);
    }
    out << gg;
}

void VG::to_turtle(ostream& out, const string& rdf_base_uri, bool precompress) {

    out << "@base <http://example.org/vg/> . " << endl;
    if (precompress) {
       out << "@prefix : <" <<  rdf_base_uri <<"node/> . " << endl;
       out << "@prefix p: <" <<  rdf_base_uri <<"path/> . " << endl;
       out << "@prefix s: <" <<  rdf_base_uri <<"step/> . " << endl;
       out << "@prefix r: <http://www.w3.org/1999/02/22-rdf-syntax-ns#> . " << endl;

    } else {
       out << "@prefix node: <" <<  rdf_base_uri <<"node/> . " << endl;
       out << "@prefix path: <" <<  rdf_base_uri <<"path/> . " << endl;
       out << "@prefix step: <" <<  rdf_base_uri <<"step/> . " << endl;
       out << "@prefix rdf: <http://www.w3.org/1999/02/22-rdf-syntax-ns#> . " << endl;
    }
    //Ensure that mappings are sorted by ranks
    paths.sort_by_mapping_rank();
    for (int i = 0; i < graph.node_size(); ++i) {
        Node* n = graph.mutable_node(i);
        if (precompress) {
            out << ":" << n->id() << " r:value \"" << n->sequence() << "\" . " ;
	    } else {
            out << "node:" << n->id() << " rdf:value \"" << n->sequence() << "\" . " << endl ;
        }
    }
    function<void(const string&)> url_encode = [&out]
        (const string& value) {
        out.fill('0');
        for (string::const_iterator i = value.begin(), n = value.end(); i != n; ++i) {
            string::value_type c = (*i);

            // Keep alphanumeric and other accepted characters intact
            if (c >= 0 && (isalnum(c) || c == '-' || c == '_' || c == '.' || c == '~')) {
                out << c;
                continue;
            }
            // Any other characters are percent-encoded
            out << uppercase;
            out << hex;
            out << '%' << setw(2) << int((unsigned char) c);
            out << dec;
            out << nouppercase;
       }
    };
    function<void(const Path&)> lambda = [&out, &precompress, &url_encode]
        (const Path& path) {
            uint64_t offset=0; //We could have more than 2gigabases in a path
            for (auto &m : path.mapping()) {
                string orientation = m.position().is_reverse() ? "<reverseOfNode>" : "<node>";
                if (precompress) {
                	out << "s:";
                    url_encode(path.name());
                    out << "-" << m.rank() << " <rank> " << m.rank() << " ; " ;
                	out << orientation <<" :" << m.position().node_id() << " ;";
                    out << " <path> p:";
                    url_encode(path.name());
                    out << " ; ";
                    out << " <position> "<< offset<<" . ";
                } else {
                    out << "step:";
                    url_encode(path.name());
                    out << "-" << m.rank() << " <position> "<< offset<<" ; " << endl;
                	out << " a <Step> ;" << endl ;
                	out << " <rank> " << m.rank() << " ; "  << endl ;
                	out << " " << orientation <<" node:" << m.position().node_id() << " ; " << endl;
                	out << " <path> path:";
                    url_encode(path.name());
                    out  << " . " << endl;
                }
		        offset += mapping_to_length(m);
            }
        };
    paths.for_each(lambda);
    id_t prev = -1;
    for (int i = 0; i < graph.edge_size(); ++i) {
        Edge* e = graph.mutable_edge(i);
        if(precompress) {
            if (prev == -1){
    	        out << ":" << e->from();
            } else if (prev ==e->from()) {
                out << "; " ;
            } else {
                out << " . :" << e->from();
            }
            prev = e->from();
        } else {
            out << "node:" << e->from();
	    }

        if (e->from_start() && e->to_end()) {
            out << " <linksReverseToReverse> " ; // <--
        } else if (e->from_start() && !e->to_end()) {
            out << " <linksReverseToForward> " ; // -+
        } else if (e->to_end()) {
            out << " <linksForwardToReverse> " ; //+-
        } else {
            out << " <linksForwardToForward> " ; //++
        }
        if (precompress) {
             out << ":" << e->to();
        } else {
            out << "node:" << e->to() << " . " << endl;
	    }
    }
    if(precompress) {
        out << " .";
    }
}

void VG::connect_node_to_nodes(Node* node, vector<Node*>& nodes, bool from_start) {
    for (vector<Node*>::iterator n = nodes.begin(); n != nodes.end(); ++n) {
        // Connect them left to right, unless instructed otherwise
        create_edge(node, (*n), from_start, false);
    }
}

void VG::connect_nodes_to_node(vector<Node*>& nodes, Node* node, bool to_end) {
    for (vector<Node*>::iterator n = nodes.begin(); n != nodes.end(); ++n) {
        // Connect them left to right, unless instructed otherwise
        create_edge((*n), node, false, to_end);
    }
}

void VG::connect_node_to_nodes(NodeTraversal node, vector<NodeTraversal>& nodes) {
    for (vector<NodeTraversal>::iterator n = nodes.begin(); n != nodes.end(); ++n) {
        // Connect them left to right
        create_edge(node, (*n));
    }
}

void VG::connect_nodes_to_node(vector<NodeTraversal>& nodes, NodeTraversal node) {
    for (vector<NodeTraversal>::iterator n = nodes.begin(); n != nodes.end(); ++n) {
        // Connect them left to right
        create_edge((*n), node);
    }
}

// join all subgraphs together to a "null" head node
Node* VG::join_heads(void) {
    // Find the head nodes
    vector<Node*> heads;
    head_nodes(heads);

    // Then create the new node (so it isn't picked up as a head)
    current_id = max_node_id()+1;
    Node* root = create_node("N");

    // Wire it to all the heads and return
    connect_node_to_nodes(root, heads);
    return root;
}

void VG::join_heads(Node* node, bool from_start) {
    vector<Node*> heads;
    head_nodes(heads);

    // If the node we have been given shows up as a head, remove it.
    for(auto i = heads.begin(); i != heads.end(); ++i) {
        if(*i == node) {
            heads.erase(i);
            break;
        }
    }

    connect_node_to_nodes(node, heads, from_start);
}

void VG::join_tails(Node* node, bool to_end) {
    vector<Node*> tails;
    tail_nodes(tails);

    // If the node we have been given shows up as a tail, remove it.
    for(auto i = tails.begin(); i != tails.end(); ++i) {
        if(*i == node) {
            tails.erase(i);
            break;
        }
    }

    connect_nodes_to_node(tails, node, to_end);
}

void VG::add_start_end_markers(int length,
                               char start_char, char end_char,
                               Node*& start_node, Node*& end_node,
                               id_t& start_id, id_t& end_id) {

    //cerr << start_id << " " << end_id << endl;
    if (start_id == 0 || end_id == 0) {
        // get the max id
        id_t max_id = max_node_id();
        start_id = max_id + 1;
        end_id = start_id + 1;
    }
    // This set will hold all the nodes we haven't attached yet. But we don't
    // want it to hold the head_tail_node, so we fill it in now.
    unordered_set<Node*> unattached;
    for_each_node([&](Node* node) {
        unattached.insert(node);
    });

    // We handle the head and tail joining ourselves so we can do connected components.
    // We collect these before we add the new head/tail node so we don't have to filter it out later.
    vector<Node*> heads;
    head_nodes(heads);
    vector<Node*> tails;
    tail_nodes(tails);

    if(start_node == nullptr) {
        // We get to create the node. In its forward orientation it's the start node, so we use the start character.
        string start_string(length, start_char);
        if (start_id != 0) {
            start_node = create_node(start_string, start_id);
        } else {
            start_node = create_node(start_string);
        }
    } else {
        // We got a node to use
        add_node(*start_node);
    }

    if(end_node == nullptr) {
        // We get to create the node. In its forward orientation it's the end node, so we use the end character.
        string end_string(length, end_char);
        if (end_id != 0) {
            end_node = create_node(end_string, end_id);
        } else {
            end_node = create_node(end_string);
        }
    } else {
        // We got a node to use
        add_node(*end_node);
    }

#ifdef debug
    cerr << "Start node is " << start_node->id() << ", end node is " << end_node->id() << endl;
#endif

    for(Node* head : heads) {
        if(unattached.count(head)) {
            // This head is unconnected.

            // Mark everything it's attached to as attached
            for_each_connected_node(head, [&](Node* node) {
                unattached.erase(node);
            });
        }

        // Tie it to the start node
        create_edge(start_node, head);
#ifdef debug
    cerr << "Added edge " << start_node->id() << "->" << head->id() << endl;
#endif
    }

    for(Node* tail : tails) {
        if(unattached.count(tail)) {
            // This tail is unconnected.

            // Mark everything it's attached to as attached
            for_each_connected_node(tail, [&](Node* node) {
                unattached.erase(node);
            });
        }

        // Tie it to the end node
        create_edge(tail, end_node);
#ifdef debug
    cerr << "Added edge " << tail->id() << "->" << end_node->id() << endl;
#endif
    }

    // Find the connected components that aren't attached, if any.
    while(!unattached.empty()) {
        // Grab and attach some unattached node
        Node* to_attach = *(unattached.begin());

        // Mark everything it's attached to as attached
        for_each_connected_node(to_attach, [&](Node* node) {
            unattached.erase(node);
        });

        // Add the edge
        create_edge(start_node, to_attach);
#ifdef debug
        cerr << "Added cycle-breaking edge " << start_node->id() << "->" << to_attach->id() << endl;
#endif
        vector<Edge*> edges;
        edges_of_node(to_attach, edges);
        for (auto edge : edges) {
            //cerr << "edge of " << to_attach->id() << " " << edge->from() << " " << edge->to() << endl;
            if (edge->to() == to_attach->id() && edge->from() != start_node->id()) {
                //cerr << "creating edge" << endl;
                Edge* created = create_edge(edge->from(), end_node->id(), edge->from_start(), false);
#ifdef debug
                cerr << "Added edge " << pb2json(*created) << " in response to " << pb2json(*edge) << endl;
#endif
            }
        }
#ifdef debug
        cerr << "Broke into disconnected component at " << to_attach->id() << endl;
#endif
    }

    // Now we have no more disconnected stuff in our graph.

#ifdef debug
    cerr << "Start node edges: " << endl;
    vector<Edge*> edges;
    edges_of_node(start_node, edges);
    for(auto e : edges) {
        std::cerr << pb2json(*e) << std::endl;
    }

    cerr << "End node edges: " << endl;
    edges.clear();
    edges_of_node(end_node, edges);
    for(auto e : edges) {
        std::cerr << pb2json(*e) << std::endl;
    }

#endif

    // now record the head and tail nodes in our path index
    // this is used during kpath traversals
    paths.head_tail_nodes.insert(start_node->id());
    paths.head_tail_nodes.insert(end_node->id());

}

unordered_map<id_t, pair<id_t, bool> > VG::overlay_node_translations(const unordered_map<id_t, pair<id_t, bool> >& over,
                                                                     const unordered_map<id_t, pair<id_t, bool> >& under) {
    unordered_map<id_t, pair<id_t, bool> > overlay = under;
    // for each over, check if we should map to the under
    // if so, adjust
    for (auto& o : over) {
        id_t new_id = o.first;
        id_t old_id = o.second.first;
        bool is_rev = o.second.second;
        auto u = under.find(old_id);
        if (u != under.end()) {
            id_t oldest_id = u->second.first;
            bool was_rev = u->second.second;
            overlay[new_id] = make_pair(oldest_id,
                                        is_rev ^ was_rev);
            /*
            cerr << "double trans "
                 << new_id << " -> " << old_id
                 << " -> " << oldest_id << endl;
            */
        } else {
            overlay[o.first] = o.second;
        }
    }
    /*
    for (auto& o : overlay) {
        cerr << o.first << " -> " << o.second.first
             << (o.second.second?"-":"+") << endl;
    }
    */
    return overlay;
}

Alignment VG::align(const Alignment& alignment,
                    Aligner* aligner,
                    QualAdjAligner* qual_adj_aligner,
                    bool traceback,
                    bool acyclic,
                    size_t max_query_graph_ratio,
                    bool pinned_alignment,
                    bool pin_left,
                    bool banded_global,
                    size_t band_padding_override,
                    size_t max_span,
                    bool print_score_matrices) {

    auto aln = alignment;

    // empty graph means unaligned
    if (this->size() == 0) {
        // unaligned
        aln.set_score(0);
        aln.clear_path();
        return aln;
    }

#ifdef debug
    cerr << "aligning read of " << alignment.sequence().size() << " to graph of " << length() << endl;
    //cerr << pinned_alignment << " " << pin_left << " " << " " << banded_global << " " << band_padding_override << " "  << max_span << endl;
#endif

    auto do_align = [&](Graph& g) {
#ifdef debug
        write_alignment_to_file(alignment, hash_alignment(alignment) + ".gam");
        serialize_to_file(hash_alignment(alignment) + ".vg");
#endif
        if (aligner && qual_adj_aligner) {
            cerr << "error:[VG] cannot both adjust and not adjust alignment for base quality" << endl;
            exit(1);
        }
        if (banded_global) {
            // Figure out if we should use permissive banding, or a fixed band padding
            bool permissive_banding = (band_padding_override == 0);
            // What band padding do we want? We used to hardcode it as 1, so it should always be at least 1.
            size_t band_padding = permissive_banding ? max(max_span, (size_t) 1) : band_padding_override;
#ifdef debug
            cerr << "Actual graph size: ";
            size_t total_size = 0;
            for(size_t i = 0; i < g.node_size(); i++) {
                total_size += g.node(i).sequence().size();
            }
            cerr << total_size << endl;
#endif
            if (aligner && !qual_adj_aligner) {
                aligner->align_global_banded(aln, g, band_padding, permissive_banding);
            } else if (qual_adj_aligner && !aligner) {
                qual_adj_aligner->align_global_banded(aln, g, band_padding, permissive_banding);
            }
        } else if (pinned_alignment) {
            if (aligner && !qual_adj_aligner) {
                aligner->align_pinned(aln, g, pin_left);
            } else if (qual_adj_aligner && !aligner) {
                qual_adj_aligner->align_pinned(aln, g, pin_left);
            }
        } else {
            if (aligner && !qual_adj_aligner) {
                aligner->align(aln, g, traceback, print_score_matrices);
            } else if (qual_adj_aligner && !aligner) {
                qual_adj_aligner->align(aln, g, traceback, print_score_matrices);
            }
        }
    };

    flip_doubly_reversed_edges();

    if ((acyclic || is_acyclic()) && !has_inverting_edges()) {
        // graph is a non-inverting DAG, so we just need to sort
#ifdef debug
        cerr << "Graph is a non-inverting DAG, so just sort and align" << endl;
#endif
        algorithms::sort(this);
        // run the alignment
        do_align(this->graph);
    } else {
#ifdef debug
        cerr << "Graph is complex, so dagify and unfold before alignment" << endl;
#endif
        
        unordered_map<id_t, pair<id_t, bool> > unfold_trans;
        unordered_map<id_t, pair<id_t, bool> > dagify_trans;
        // Work out how long we could possibly span with an alignment.
        // TODO: we probably want to be able to span more than just the sequence
        // length if we don't get a hint. Look at scores and guess the max span
        // with those scores?
        size_t max_length = max(max_span, alignment.sequence().size());
        size_t component_length_max = 100*max_length; // hard coded to be 100x

        // dagify the graph by unfolding inversions and then applying dagify forward unroll
        VG dag = unfold(max_length, unfold_trans)
            .dagify(max_length, dagify_trans, max_length, component_length_max);

        // overlay the translations
        auto trans = overlay_node_translations(dagify_trans, unfold_trans);

        // Join to a common root, so alignment covers the entire graph
        // Put the nodes in sort order within the graph
        // and break any remaining cycles
        algorithms::sort(&dag);
        
        // run the alignment
        do_align(dag.graph);

#ifdef debug
        auto check_aln = [&](VG& graph, const Alignment& a) {
            if (a.has_path()) {
                auto seq = graph.path_string(a.path());
                //if (aln.sequence().find('N') == string::npos && seq != aln.sequence()) {
                if (seq != a.sequence()) {
                    cerr << "alignment does not match graph " << endl
                         << pb2json(a) << endl
                         << "expect:\t" << a.sequence() << endl
                         << "got:\t" << seq << endl;
                    write_alignment_to_file(a, "fail.gam");
                    graph.serialize_to_file("fail.vg");
                    assert(false);
                }
            }
        };
        check_aln(dag, aln);
#endif
        
        translate_nodes(aln, trans, [&](id_t node_id) {
                // We need to feed in the lengths of nodes, so the offsets in the alignment can be updated.
                return get_node(node_id)->sequence().size();
            });
#ifdef debug
        check_aln(*this, aln);
#endif

    }

    // Copy back the not-case-corrected sequence
    aln.set_sequence(alignment.sequence());

    return aln;
}

Alignment VG::align(const Alignment& alignment,
                    Aligner* aligner,
                    bool traceback,
                    bool acyclic,
                    size_t max_query_graph_ratio,
                    bool pinned_alignment,
                    bool pin_left,
                    bool banded_global,
                    size_t band_padding_override,
                    size_t max_span,
                    bool print_score_matrices) {
    return align(alignment, aligner, nullptr, traceback, acyclic, max_query_graph_ratio,
                 pinned_alignment, pin_left, banded_global, band_padding_override,
                 max_span, print_score_matrices);
}

Alignment VG::align(const string& sequence,
                    Aligner* aligner,
                    bool traceback,
                    bool acyclic,
                    size_t max_query_graph_ratio,
                    bool pinned_alignment,
                    bool pin_left,
                    bool banded_global,
                    size_t band_padding_override,
                    size_t max_span,
                    bool print_score_matrices) {
    Alignment alignment;
    alignment.set_sequence(sequence);
    return align(alignment, aligner, traceback, acyclic, max_query_graph_ratio,
                 pinned_alignment, pin_left, banded_global, band_padding_override,
                 max_span, print_score_matrices);
}

Alignment VG::align(const Alignment& alignment,
                    bool traceback,
                    bool acyclic,
                    size_t max_query_graph_ratio,
                    bool pinned_alignment,
                    bool pin_left,
                    bool banded_global,
                    size_t band_padding_override,
                    size_t max_span,
                    bool print_score_matrices) {
    Aligner default_aligner = Aligner();
    return align(alignment, &default_aligner, traceback, acyclic, max_query_graph_ratio,
                 pinned_alignment, pin_left, banded_global, band_padding_override,
                 max_span, print_score_matrices);
}

Alignment VG::align(const string& sequence,
                    bool traceback,
                    bool acyclic,
                    size_t max_query_graph_ratio,
                    bool pinned_alignment,
                    bool pin_left,
                    bool banded_global,
                    size_t band_padding_override,
                    size_t max_span,
                    bool print_score_matrices) {
    Alignment alignment;
    alignment.set_sequence(sequence);
    return align(alignment, traceback, acyclic, max_query_graph_ratio,
                 pinned_alignment, pin_left, banded_global, band_padding_override,
                 max_span, print_score_matrices);
}

Alignment VG::align_qual_adjusted(const Alignment& alignment,
                                  QualAdjAligner* qual_adj_aligner,
                                  bool traceback,
                                  bool acyclic,
                                  size_t max_query_graph_ratio,
                                  bool pinned_alignment,
                                  bool pin_left,
                                  bool banded_global,
                                  size_t band_padding_override,
                                  size_t max_span,
                                  bool print_score_matrices) {
    return align(alignment, nullptr, qual_adj_aligner, traceback, acyclic, max_query_graph_ratio,
                 pinned_alignment, pin_left, banded_global, band_padding_override,
                 max_span, print_score_matrices);
}

Alignment VG::align_qual_adjusted(const string& sequence,
                                  QualAdjAligner* qual_adj_aligner,
                                  bool traceback,
                                  bool acyclic,
                                  size_t max_query_graph_ratio,
                                  bool pinned_alignment,
                                  bool pin_left,
                                  bool banded_global,
                                  size_t band_padding_override,
                                  size_t max_span,
                                  bool print_score_matrices) {
    Alignment alignment;
    alignment.set_sequence(sequence);
    return align_qual_adjusted(alignment, qual_adj_aligner, traceback, acyclic, max_query_graph_ratio,
                               pinned_alignment, pin_left, banded_global, band_padding_override,
                               max_span, print_score_matrices);
}

const string VG::hash(void) {
    stringstream s;
    serialize_to_ostream(s);
    return sha1sum(s.str());
}


int VG::path_edge_count(list<NodeTraversal>& path, int32_t offset, int path_length) {
    int edge_count = 0;
    // starting from offset in the first node
    // how many edges do we cross?

    // This is the remaining path length
    int l = path_length;

    // This is the next node we are looking at.
    list<NodeTraversal>::iterator pitr = path.begin();

    // How many bases of the first node can we use?
    int available_in_first_node = (*pitr).node->sequence().size() - offset;

    if(available_in_first_node >= l) {
        // Cross no edges
        return 0;
    }

    l -= available_in_first_node;
    pitr++;
    while (l > 0) {
        // Now we can ignore node orientation
        ++edge_count;
        l -= (*pitr++).node->sequence().size();
    }
    return edge_count;
}

int VG::path_end_node_offset(list<NodeTraversal>& path, int32_t offset, int path_length) {
    // This is the remaining path length
    int l = path_length;

    // This is the next node we are looking at.
    list<NodeTraversal>::iterator pitr = path.begin();

    // How many bases of the first node can we use?
    int available_in_first_node = (*pitr).node->sequence().size() - offset;

    if(available_in_first_node >= l) {
        // Cross no edges
        return available_in_first_node - l;
    }

    l -= available_in_first_node;
    pitr++;
    while (l > 0) {
        l -= (*pitr++).node->sequence().size();
    }
    // Now back out the last node we just took.
    l += (*--pitr).node->sequence().size();

    // Measure form the far end of the last node.
    l = (*pitr).node->sequence().size() - l - 1;

    return l;
}

const vector<Alignment> VG::paths_as_alignments(void) {
    vector<Alignment> alns;
    paths.for_each([this,&alns](const Path& path) {
            alns.emplace_back();
            auto& aln = alns.back();
            *aln.mutable_path() = path; // copy the path
            // now reconstruct the sequence
            aln.set_sequence(this->path_sequence(path));
            aln.set_name(path.name());
        });
    return alns;
}

const string VG::path_sequence(const Path& path) {
    string seq;
    for (size_t i = 0; i < path.mapping_size(); ++i) {
        auto& m = path.mapping(i);
        seq.append(mapping_sequence(m, *get_node(m.position().node_id())));
    }
    return seq;
}

double VG::path_identity(const Path& path1, const Path& path2) {
    // convert paths to sequences
    string seq1 = path_sequence(path1);
    string seq2 = path_sequence(path2);
    // align the two path sequences with ssw
    SSWAligner aligner;
    Alignment aln = aligner.align(seq1, seq2);
    // compute best possible score (which is everything matches)
    int max_len = max(seq1.length(), seq2.length());
    int best_score = max_len * aligner.match;
    // return fraction of score over best_score
    return best_score == 0 ? 0 : (double)aln.score() / (double)best_score;
}

<<<<<<< HEAD
void VG::kmer_context(string& kmer,
                      int kmer_size,
                      bool path_only,
                      int edge_max,
                      bool forward_only,
                      list<NodeTraversal>& path,
                      list<NodeTraversal>::iterator start_node,
                      int32_t start_offset,
                      list<NodeTraversal>::iterator& end_node,
                      int32_t& end_offset,
                      set<tuple<char, id_t, bool, int32_t>>& prev_positions,
                      set<tuple<char, id_t, bool, int32_t>>& next_positions) {

    // Say we couldn't find an and node. We'll replace this when we do.
    end_node = path.end();

    // Start our iterator at our kmer's starting node instance.
    list<NodeTraversal>::iterator np = start_node;

    // TODO expensive, should be done in calling context
    // we need to determine what paths we have
    vector<string> followed;
    if (path_only) {
        auto n1 = start_node;
        auto n2 = ++n1; --n1;
        followed = paths.node_path_traversals(n1->node->id(), n1->backward);
        while (n2 != end_node) {
            followed = paths.over_edge(n1->node->id(), n1->backward,
                                       n2->node->id(), n2->backward,
                                       followed);
            ++n1; ++n2;
        }
    }

    if (start_offset == 0) {
        // for each node connected to this one
        // what's its last character?
        // add to prev_chars

        // TODO: do we have to check if we would cross too many edges here too?

        vector<NodeTraversal> prev_nodes;
        nodes_prev(*start_node, prev_nodes);
        for (auto n : prev_nodes) {
            // do we share a common path?
            if (path_only) {
                auto prev_followed = paths.over_edge(n.node->id(), n.backward,
                                                     start_node->node->id(), start_node->backward,
                                                     followed);
                if (prev_followed.empty()) {
                    continue;
                }
            }
            const string& seq = n.node->sequence();
            // We have to find the last chartacter in either orientation.
            char c = n.backward ? reverse_complement(seq[0]) : seq[seq.size()-1];
            // Also note the previous position (which was always the last character in the orientation we'll be looking at it in)
            prev_positions.insert(
                make_tuple(c,
                           n.node->id(),
                           n.backward,
                           n.node->sequence().size() - 1));
        }
    } else {
        // Grab and point to the previous character in this orientation of this node.
        const string& seq = (*start_node).node->sequence();
        // If we're on the reverse strand, we go one character later in the
        // string than start_offset from its end. Otherwise we go one character
        // earlier than start_offset from its beginning.
        // TODO: Add some methods to get characters at offsets in NodeTraversals
        char c = (*start_node).backward ? reverse_complement(seq[seq.size() - start_offset]) : seq[start_offset - 1];
        prev_positions.insert(
            make_tuple(c,
                       (*start_node).node->id(),
                       (*start_node).backward,
                       start_offset - 1));
    }

    // find the kmer end
    int pos = start_offset; // point at start of kmer
    bool first_in_path = true;
    // while we're not through with the path
    while (np != path.end()) {
        NodeTraversal n = *np;
        // Every time we look into a new node, we add in the amount of sequence
        // in that node. So this is the number of bases after the start of our
        // kmer up through the node we're looking at.
        // TODO: rename this to something more descriptive.
        int newpos = pos + n.node->sequence().size();

        // QUESTION:
        // Would the edge_max constraint cause us to drop the next kmer?
        // ANSWER:
        // It will when the count of edges in the implied path would be >edge_max
        // So assemble these paths and answer that question.
        // --- you can assemble any one of them, or simpler,
        // the question to ask is 1) are we losing an edge crossing on the left?
        // 2) are we gaining a new edge crossing on the right?

        if (first_in_path) {
            // Start with newpos equal to the amount of sequence in the node the
            // kmer is on, minus that consumed by the offset to the start of the
            // kmer.
            newpos = n.node->sequence().size() - pos;
            first_in_path = false;
        }
        if (newpos == kmer.size()) {
            // The kmer ended right at the end of a node

            // Save the end node instance and offset for the kmer. Remember that
            // end_offset counts rightward.
            end_node = np;
            end_offset = 0;

            // we might lose the next kmer
            // if the current path crosses the edge max number of edges
            // and the next doesn't lose an edge on the left
            // TODO: implement that

            // Look at all the nodes that might come next.
            vector<NodeTraversal> next_nodes;
            nodes_next(n, next_nodes);
            for (auto m : next_nodes) {
                if (path_only) {
                    auto next_followed = paths.over_edge(end_node->node->id(), end_node->backward,
                                                         m.node->id(), m.backward,
                                                         followed);
                    if (next_followed.empty()) {
                        continue;
                    }
                }
                // How long is this next node?
                size_t node_length = m.node->sequence().size();
                // If the next node is backward, get the rc of its last character. Else get its first.
                char c = m.backward ? reverse_complement(m.node->sequence()[node_length - 1]) : m.node->sequence()[0];
                // We're going to the 0 offset on this node, no matter what orientation that actually is.
                next_positions.insert(
                    make_tuple(
                        c,
                        m.node->id(),
                        m.backward,
                        0));
            }
            break;
        } else if (newpos > kmer.size()) {
            // There is at least one character in this node after the kmer

            // How long is this node?
            size_t node_length = n.node->sequence().size();

            // How far in from the left of the oriented node is the first base not in the kmer?
            // We know this won't be 0, or we'd be in the if branch above.
            int off = node_length - (newpos - kmer.size());

            // Save the end node instance and offset for the kmer. Remember that
            // end_offset counts rightward, and we need to walk in 1 more to
            // actually be on the kmer (which we accomplish by omitting the -1
            // we would usually use when reversing).
            end_node = np;
            end_offset = node_length - off;

            // Fill in the next characters and positions. Remember that off
            // points to the first character after the end of the kmer.
            char c = n.backward ?
                reverse_complement(n.node->sequence()[node_length - off - 1]) :
                n.node->sequence()[off];
            next_positions.insert(
                make_tuple(c,
                           n.node->id(),
                           n.backward,
                           off));
            break;
        } else {
            pos = newpos;
            ++np;
        }
    }

    if(end_node == path.end()) {
        cerr << "Could not find end node for " << kmer << " at " << start_offset << " into "
             << (*start_node).node->id() << " " << (*start_node).backward << endl;
        for(auto t : path) {
            cerr << t.node->id() << " " << t.backward << endl;
        }
        assert(false);
    }
}

void VG::gcsa_handle_node_in_graph(Node* node, int kmer_size,
                                   bool path_only,
                                   int edge_max, int stride,
                                   bool forward_only,
                                   Node* head_node, Node* tail_node,
                                   function<void(KmerPosition&)> lambda) {

    // Go through all the kpaths of this node, and produce the GCSA2 kmers on both strands that start in this node.
#ifdef debug
    cerr << "Visiting node " << node->id() << endl;
#endif
    // This function runs in only one thread on a given node, so we can keep
    // our cache here. We gradually fill in each KmerPosition with all the
    // next positions and characters reachable with its string from its
    // orientation and offset along that strand in this node.
    map<tuple<string, bool, int32_t>, KmerPosition> cache;

    // We're going to visit every kmer of the node and run this:
    function<void(string&, list<NodeTraversal>::iterator, int, list<NodeTraversal>&, VG&)>
        visit_kmer = [&cache, kmer_size, path_only, edge_max, node, forward_only, &head_node, &tail_node, this]
        (string& kmer, list<NodeTraversal>::iterator start_node, int start_pos,
         list<NodeTraversal>& path, VG& graph) {

        // We should never see negative offset kmers; _for_each_kmer ought to
        // have turned them around for positive offsets on the opposite strand.
        assert(start_pos >= 0);

        // todo, handle edge bounding
        // we need to check if the previous or next kmer will be excluded based on
        // edge bounding
        // if so, we should connect to the source or sink node

        // Get the information from the graph about what's before and after
        // this kmer, and where it ends.
        list<NodeTraversal>::iterator end_node;
        int32_t end_pos; // This counts in from the right of end_node.

        set<tuple<char, id_t, bool, int32_t>> prev_positions;
        set<tuple<char, id_t, bool, int32_t>> next_positions;

        // Fill in prev_chars, next_chars, prev_positions, and next_positions for the kmer by walking the path.
        graph.kmer_context(kmer,
                           kmer_size,
                           path_only,
                           edge_max,
                           forward_only,
                           path,
                           start_node,
                           start_pos,
                           end_node,
                           end_pos,
                           prev_positions,
                           next_positions);

        if(start_node->node == node) {
            if (forward_only && start_node->backward) return;
            // This kmer starts on the node we're currently processing.
            // Store the information about it's forward orientation.

            // Get the KmerPosition to fill, creating it if it doesn't exist already.
            auto cache_key = make_tuple(kmer, start_node->backward, start_pos);
#ifdef debug
            if(cache.count(cache_key)) {
                cerr << "F: Adding to " << kmer << " at " << start_node->node->id() << " " << start_node->backward
                     << " offset " << start_pos << endl;
            } else {
                cerr << "F: Creating " << kmer << " at " << start_node->node->id() << " " << start_node->backward
                     << " offset " << start_pos << endl;
            }
#endif
            KmerPosition& forward_kmer = cache[cache_key];

            // fix up the context by swapping reverse-complements of the head and tail node
            // with their forward versions
            auto next_positions_copy = next_positions;
            next_positions.clear();
            for (auto p : next_positions_copy) {
                char c = get<0>(p);
                id_t node_id = get<1>(p);
                bool is_backward = get<2>(p);
                int32_t pos = get<3>(p);
                if (node_id == tail_node->id() && is_backward) {
                    // fixe the char as well...
                    c = head_node->sequence()[0]; // let's hope it has sequence
                    node_id = head_node->id();
                    is_backward = false;
                } else if (node_id == head_node->id() && is_backward) {
                    c = tail_node->sequence()[0]; // let's hope it has sequence
                    node_id = tail_node->id();
                    is_backward = false;
                }
                next_positions.insert(make_tuple(c, node_id, is_backward, pos));
            }

            // Add in the kmer string
            if (forward_kmer.kmer.empty()) forward_kmer.kmer = kmer;

            // Add in the start position
            if (forward_kmer.pos.empty()) {
                // And the distance from the end of the kmer to the end of its ending node.
                stringstream ps;
                if (start_node->node->id() == tail_node->id() && start_node->backward) {
                    ps << head_node->id() << ":" << start_pos;
                } else if (start_node->node->id() == head_node->id() && start_node->backward) {
                    ps << tail_node->id() << ":" << start_pos;
                } else {
                    ps << start_node->node->id() << ":" << (start_node->backward?"-":"") << start_pos;
                }
                forward_kmer.pos = ps.str();
            }

            // Add in the prev and next characters.
            for (auto& t : prev_positions) {
                char c = get<0>(t);
                forward_kmer.prev_chars.insert(c);
            }
            for (auto& t : next_positions) {
                char c = get<0>(t);
                forward_kmer.next_chars.insert(c);
            }

            // Add in the next positions
            for (auto& p : next_positions) {
                // Figure out if the forward kmer should go next to the forward or reverse copy of the next node.
                id_t target_node = get<1>(p);
                bool target_node_backward = get<2>(p);
                int32_t target_off = get<3>(p);
                // Say we go to it at the correct offset
                stringstream ps;
                ps << target_node << ":" << (target_node_backward?"-":"") << target_off;
                forward_kmer.next_positions.insert(ps.str());
            }
        }

        if(end_node->node == node && !forward_only) {
            // This kmer ends on the node we're currently processing.
            // *OR* this kmer starts on the head node (in which case, we'd never see it from the other end)
            // Store the information about it's reverse orientation.

            // Get the KmerPosition to fill, creating it if it doesn't exist
            // already. We flip the backwardness because we look at the kmer
            // the other way, but since end_pos already counts from the end,
            // we don't touch it.
            auto cache_key = make_tuple(reverse_complement(kmer), !end_node->backward, end_pos);
#ifdef debug
            if(cache.count(cache_key)) {
                cerr << "R: Adding to " << reverse_complement(kmer) << " at " << end_node->node->id()
                     << " " << !(*end_node).backward << " offset " << end_pos << endl;
            } else {
                cerr << "R: Creating " << reverse_complement(kmer) << " at " << end_node->node->id()
                << " " << !(*end_node).backward << " offset " << end_pos << endl;
            }
#endif
            KmerPosition& reverse_kmer = cache[cache_key];

            // fix up the context by swapping reverse-complements of the head and tail node
            // with their forward versions
            auto prev_positions_copy = prev_positions;
            prev_positions.clear();
            for (auto p : prev_positions_copy) {
                char c = get<0>(p);
                id_t node_id = get<1>(p);
                bool is_backward = get<2>(p);
                int32_t pos = get<3>(p);
                if (node_id == tail_node->id() && !is_backward) {
                    node_id = head_node->id();
                    is_backward = true;
                    pos = graph.get_node(node_id)->sequence().size() - pos - 1;
                } else if (node_id == head_node->id() && !is_backward) {
                    node_id = tail_node->id();
                    is_backward = true;
                    pos = tail_node->sequence().size() - pos - 1;
                } else {
                    pos = graph.get_node(node_id)->sequence().size() - pos - 1;
                }
                prev_positions.insert(make_tuple(c, node_id, is_backward, pos));
            }

            // Add in the kmer string
            if (reverse_kmer.kmer.empty()) reverse_kmer.kmer = reverse_complement(kmer);

            // Add in the start position
            if (reverse_kmer.pos.empty()) {
                // Use the other node ID, facing the other way
                stringstream ps;
                if (end_node->node->id() == tail_node->id() && !end_node->backward) {
                    ps << head_node->id() << ":" << end_pos;
                } else if (end_node->node->id() == head_node->id() && !end_node->backward) {
                    ps << tail_node->id() << ":" << end_pos;
                } else {
                    ps << (*end_node).node->id() << ":" << (!end_node->backward?"-":"") << end_pos;
                }
                // And the distance from the end of the kmer to the end of its ending node.
                reverse_kmer.pos = ps.str();
            }

            // Add in the prev and next characters.
            // fixme ... reverse complements things that should be translated to the head or tail node
            for (auto& t : prev_positions) {
                char c = get<0>(t);
                reverse_kmer.next_chars.insert(reverse_complement(c));
            }
            for (auto& t : next_positions) {
                char c = get<0>(t);
                reverse_kmer.prev_chars.insert(reverse_complement(c));
            }

            // Add in the next positions (using the prev positions since we're reversing)
            for (auto& p : prev_positions) {
                // Figure out if the reverse kmer should go next to the forward or reverse copy of the next node.
                id_t target_node = get<1>(p);
                bool target_node_backward = get<2>(p);
                int32_t off = get<3>(p);

                // Say we go to it at the correct offset
                stringstream ps;
                ps << target_node << ":" << (!target_node_backward?"-":"") << off;
                reverse_kmer.next_positions.insert(ps.str());
            }
        }
    };

    // Now we visit every kmer of this node and fill in the cache. Don't
    // allow negative offsets; force them to be converted to positive
    // offsets on the reverse strand. But do allow different paths that
    // produce the same kmer, since GCSA2 needs those.
    for_each_kmer_of_node(node, kmer_size, path_only, edge_max, visit_kmer, stride, true, false);

    // Now that the cache is full and correct, containing each kmer starting
    // on either strand of this node, send out all its entries.
    for(auto& kv : cache) {
        lambda(kv.second);
    }

}

// runs the GCSA kmer extraction
// wraps and unwraps the graph in a single start and end node
void VG::for_each_gcsa_kmer_position_parallel(int kmer_size, bool path_only,
                                              int edge_max, int stride,
                                              bool forward_only,
                                              id_t& head_id, id_t& tail_id,
                                              function<void(KmerPosition&)> lambda) {

    preload_progress("processing kmers of " + name);
    Node* head_node = nullptr, *tail_node = nullptr;
    if(head_id == 0) {
        assert(tail_id == 0); // they should be only set together
        // This is the first graph. We need to fill in the IDs.
        add_start_end_markers(kmer_size, '#', '$', head_node, tail_node, head_id, tail_id);
        // Save its ID
        head_id = head_node->id();
        tail_id = tail_node->id();
    } else {
        // Add the existing start/end node
        id_t maxid = max_node_id();
        if(head_id <= maxid || tail_id <= maxid) {
            // If the ID we got for the node when we made it in the
            // first graph is too small, we have to complain. It would be
            // nice if we could make a path through all the graphs, get the
            // max ID, and then use that to determine the new node ID.
            cerr << "error:[for_each_gcsa_kmer_position_parallel] created a start/end "
                 << "node in first graph with id used by later graph " << name
                 << ". Put the graph with the largest node id first and try again." << endl;
            exit(1);
        }
        add_start_end_markers(kmer_size, '#', '$', head_node, tail_node, head_id, tail_id);
    }

    // Copy the head and tail nodes
    Node local_head_node = *head_node;
    Node local_tail_node = *tail_node;

    // Now we have to drop unconnected start/end nodes, so we don't produce
    // kmers straight from # to $

    // Remember if we don't remove them from the graph here, because we'll need
    // to remove them from the graph later.
    bool head_node_in_graph = true;
    bool tail_node_in_graph = true;

    vector<Edge*> edges;
    edges_of_node(head_node, edges);
    if(edges.empty()) {
        // The head node is floating disconnected.
#ifdef debug
        cerr << "Head node wasn't used. Excluding from graph." << endl;
#endif
        destroy_node(head_node);
        // We still need one to represent the RC of the tail node, but it can't actually be in the graph.
        head_node = &local_head_node;
        head_node_in_graph = false;
    }
    edges.clear();
    edges_of_node(tail_node, edges);
    if(edges.empty()) {
        // The tail node is floating disconnected.
#ifdef debug
        cerr << "Tail node wasn't used. Excluding from graph." << endl;
#endif
        destroy_node(tail_node);
        tail_node = &local_tail_node;
        tail_node_in_graph = false;
    }

    if(forward_only && (!head_node_in_graph || !tail_node_in_graph)) {
        // TODO: break in arbitrarily if doing forward-only indexing and there's
        // no place to attach one of the start/end nodes.
        cerr << "error:[for_each_gcsa_kmer_position_parallel] attempted to forward-only index a graph "
            "that has only heads and no tails, or only tails and no heads. Only one of the start and "
            "end nodes could be attached." << endl;
        exit(1);
    }

    // We only want to print the error about nodes being too big once.
    bool nodes_too_big = false;
    
    // Actually find the GCSA2 kmers. The head and tail node pointers point to
    // things, but the graph is only guaranteed to actually own one of those
    // things.
    for_each_node_parallel(
        [kmer_size, path_only, edge_max, stride, forward_only,
         head_node, tail_node, lambda, &nodes_too_big, this](Node* node) {
            
            if (nodes_too_big) {
                // Don't keep processing nodes in this thread if another decided
                // the nodes are too big.
                return;
            }
            
            if(node->sequence().size() > 1024) {
                // This is too big for GCSA2 to handle.
                #pragma omp critical (cerr)
                {
                    if (!nodes_too_big) {
                        // Don't print the message twice
                        
                        cerr << "error:[for_each_gcsa_kmer_position_parallel] Graph contains nodes longer than 1024 bp, "
                            << "which can't be indexed by GCSA2. Preprocess the graph with "
                            << "\"vg mod -X 1024 old.vg > new.vg\" to divide these nodes." << endl;
                        cerr << "note: node " << node->id() << " is " << node->sequence().size() << " bp" << endl;
                        nodes_too_big = true;
                        exit(1);
                    } 
                }
            }
         
            gcsa_handle_node_in_graph(node, kmer_size, path_only, edge_max, stride, forward_only,
                                      head_node, tail_node, lambda);
        });

    // cleanup
    if(head_node_in_graph) {
        paths.head_tail_nodes.erase(head_id);
        destroy_node(head_node);
    }
    if(tail_node_in_graph) {
        paths.head_tail_nodes.erase(tail_id);
        destroy_node(tail_node);
    }
}

void VG::write_gcsa_kmers(int kmer_size, bool path_only,
                          int edge_max, int stride,
                          bool forward_only,
                          ostream& out,
                          id_t& head_id, id_t& tail_id) {
    size_t buffer_limit = 1e5; // 100k kmers per buffer
    auto handle_kmers = [&](vector<gcsa::KMer>& kmers, bool more) {
        if (!more || kmers.size() > buffer_limit) {
#pragma omp critical (gcsa_kmer_out)
            gcsa::writeBinary(out, kmers, kmer_size);
            kmers.clear();
        }
    };
    get_gcsa_kmers(kmer_size, path_only, edge_max, stride, forward_only,
                   handle_kmers, head_id, tail_id);
}

void VG::get_gcsa_kmers(int kmer_size, bool path_only,
                        int edge_max, int stride,
                        bool forward_only,
                        const function<void(vector<gcsa::KMer>&, bool)>& handle_kmers,
                        id_t& head_id, id_t& tail_id) {

    // TODO: This function goes through an internal string format that should
    // really be replaced by making some API changes to gcsa2.

    // We need an alphabet to parse the internal string format
    const gcsa::Alphabet alpha;

    // Each thread is going to make its own KMers, then we'll concatenate these all together at the end.
    vector<vector<gcsa::KMer>> thread_outputs;

#pragma omp parallel
    {
#pragma omp single
        {
            // Become parallel, get our number of threads, and make one of them make the per-thread outputs big enough.
            thread_outputs.resize(omp_get_num_threads());
        }
    }

    auto convert_kmer = [&thread_outputs, &alpha, &head_id, &tail_id, &handle_kmers](KmerPosition& kp) {
        // Convert this KmerPosition to several gcsa::Kmers, and save them in thread_outputs
        vector<gcsa::KMer>& thread_output = thread_outputs[omp_get_thread_num()];

        // We need to make this kmer into a series of tokens
        vector<string> tokens;

        // First the kmer
        tokens.push_back(kp.kmer);

        // Then the node id:offset
        tokens.push_back(kp.pos);

        // Then the comma-separated preceeding characters. See <http://stackoverflow.com/a/18427254/402891>
        stringstream preceeding;
        copy(kp.prev_chars.begin(), kp.prev_chars.end(), ostream_iterator<char>(preceeding, ","));
        if(kp.prev_chars.empty()) {
            // If we don't have any previous characters, we come from "$"
            preceeding << "$";
        }
        tokens.push_back(preceeding.str());

        // And the comma-separated subsequent characters.
        stringstream subsequent;
        copy(kp.next_chars.begin(), kp.next_chars.end(), ostream_iterator<char>(subsequent, ","));
        if(kp.next_chars.empty()) {
            // If we don't have any next characters, we go to "#"
            subsequent << "#";
        }
        tokens.push_back(subsequent.str());

        // Finally, each of the node id:offset positions you can go to next (the successors).
        tokens.insert(tokens.end(), kp.next_positions.begin(), kp.next_positions.end());

        if (kp.next_positions.empty()) {
            // If we didn't have any successors, we have to say we go to the start of the start node
            tokens.push_back(to_string(tail_id) + ":0");
        }

        for(size_t successor_index = 4; successor_index < tokens.size(); successor_index++) {
            // Now make a GCSA KMer for each of those successors, by passing the
            // tokens, the alphabet, and the index in the tokens of the
            // successor.

            thread_output.emplace_back(tokens, alpha, successor_index);


            // Mark kmers that go to the sink node as "sorted", since they have stop
            // characters in them and can't be extended.
            // If we don't do this GCSA will get unhappy and we'll see random segfalts and stack smashing errors
            auto& kmer = thread_output.back();
            if(gcsa::Node::id(kmer.to) == tail_id && gcsa::Node::offset(kmer.to) > 0) {
                kmer.makeSorted();
            }
        }

        //handle kmers, and we have more to get
        handle_kmers(thread_output, true);

    };

    // Run on each KmerPosition. This populates start_end_id, if it was 0, before calling convert_kmer.
    for_each_gcsa_kmer_position_parallel(kmer_size,
                                         path_only,
                                         edge_max, stride,
                                         forward_only,
                                         head_id, tail_id,
                                         convert_kmer);

    for(auto& thread_output : thread_outputs) {
        // the last handling
        handle_kmers(thread_output, false);
    }

}

string VG::write_gcsa_kmers_to_tmpfile(int kmer_size, bool path_only, bool forward_only,
                                       id_t& head_id, id_t& tail_id,
                                       size_t doubling_steps, size_t size_limit,
                                       const string& base_file_name) {
    // open a temporary file for the kmers
    string tmpfile = tmpfilename(base_file_name);
    ofstream out(tmpfile);
    // write the kmers to the temporary file
    write_gcsa_kmers(kmer_size, path_only, 0, 1, forward_only,
                     out, head_id, tail_id);
    out.close();
    return tmpfile;
}

void
VG::build_gcsa_lcp(gcsa::GCSA*& gcsa,
                   gcsa::LCPArray*& lcp,
                   int kmer_size,
                   bool path_only,
                   bool forward_only,
                   size_t doubling_steps,
                   size_t size_limit,
                   const string& base_file_name) {

    id_t head_id=0, tail_id=0;
    string tmpfile = write_gcsa_kmers_to_tmpfile(kmer_size, path_only, forward_only,
                                                 head_id, tail_id,
                                                 doubling_steps, size_limit,
                                                 base_file_name);
    // set up the input graph using the kmers
    gcsa::InputGraph input_graph({ tmpfile }, true);
    gcsa::ConstructionParameters params;
    params.setSteps(doubling_steps);
    params.setLimit(size_limit);
    // run the GCSA construction
    gcsa = new gcsa::GCSA(input_graph, params);
    // and the LCP array construction
    lcp = new gcsa::LCPArray(input_graph, params);
    // delete the temporary debruijn graph file
    remove(tmpfile.c_str());
    // results returned by reference
}

void VG::prune_complex_with_head_tail(int path_length, int edge_max, bool preserve_paths) {
    Node* head_node = NULL;
    Node* tail_node = NULL;
    add_start_end_markers(path_length, '#', '$', head_node, tail_node);
    prune_complex(path_length, edge_max, head_node, tail_node, preserve_paths);
=======
void VG::prune_complex_with_head_tail(int path_length, int edge_max) {
    Node* head_node = NULL;
    Node* tail_node = NULL;
    id_t head_id = 0, tail_id = 0;
    add_start_end_markers(path_length, '#', '$', head_node, tail_node, head_id, tail_id);
    prune_complex(path_length, edge_max, head_node, tail_node);
>>>>>>> baccd656
    destroy_node(head_node);
    destroy_node(tail_node);
}

void VG::prune_complex(int path_length, int edge_max, Node* head_node, Node* tail_node, bool preserve_paths) {
    vector<set<NodeTraversal> > prev_maxed_nodes;
    vector<set<NodeTraversal> > next_maxed_nodes;
#pragma omp parallel
    {
#pragma omp single
        {
            int threads = omp_get_num_threads();
            prev_maxed_nodes.resize(threads);
            next_maxed_nodes.resize(threads);
        }
    }
    auto prev_maxed = [this, &prev_maxed_nodes](NodeTraversal node) {
        int tid = omp_get_thread_num();
        prev_maxed_nodes[tid].insert(node);
    };
    auto next_maxed = [this, &next_maxed_nodes](NodeTraversal node) {
        int tid = omp_get_thread_num();
        next_maxed_nodes[tid].insert(node);
    };
    auto noop = [](list<NodeTraversal>::iterator node, list<NodeTraversal>& path) { };
    // ignores the paths in the graph
    for_each_kpath_parallel(path_length, false, edge_max, prev_maxed, next_maxed, noop);

    // What edges will we destroy because we got into them with too much complexity?
    set<Edge*> to_destroy;

    // Determine the edges that are on embedded paths and should not be destroyed.
    set<Edge*> to_preserve;
    if(preserve_paths) {
        to_preserve = get_path_edges();
    }

    set<NodeTraversal> prev;
    for (auto& p : prev_maxed_nodes) {
        for (auto node : p) {
            prev.insert(node);
        }
    }
    for (auto node : prev) {
        // This node was prev-maxed, meaning we tried to go left into it and couldn't.
        // We want to connect the end of the head node to everywhere we tried to come left from.

        // We drop any links going into the other side of this node.

        if(node.backward) {
            // Going left into it means coming to its start. True flags on the
            // edges mean connecting to the start of the other nodes.
            for (auto& e : edges_start(node.node)) {
                Edge* candidate = get_edge(NodeSide(e.first, e.second), NodeSide(node.node->id(), false));
                if (to_preserve.find(candidate) == to_preserve.end()) {
                    create_edge(e.first, head_node->id(), e.second, true);
                    to_destroy.insert(candidate);
                }
            }
        } else {
            // Going left into it means coming to its end. True flags on the
            // edges mean connecting to the ends of the other nodes.
            for (auto& e : edges_end(node.node)) {
                Edge* candidate = get_edge(NodeSide(e.first, e.second), NodeSide(node.node->id(), true));
                if (to_preserve.find(candidate) == to_preserve.end()) {
                    create_edge(head_node->id(), e.first, false, e.second);
                    to_destroy.insert(candidate);
                }
            }
        }
    }

    set<NodeTraversal> next;
    for (auto& n : next_maxed_nodes) {
        for (auto node : n) {
            next.insert(node);
        }
    }
    for (auto node : next) {
        // This node was next-maxed, meaning we tried to go right into it and couldn't.
        // We want to connect the start of the tail node to everywhere we tried to come right from.

        // We drop any links going into the other side of this node.

        if(node.backward) {
            // Going right into it means coming to its end. True flags on the
            // edges mean connecting to the end of the other nodes.
            for (auto& e : edges_end(node.node)) {
                Edge* candidate = get_edge(NodeSide(node.node->id(), true), NodeSide(e.first, e.second));
                if (to_preserve.find(candidate) == to_preserve.end()) {
                    create_edge(tail_node->id(), e.first, false, e.second);
                    to_destroy.insert(candidate);
                }
            }
        } else {
            // Going right into it means coming to its start. True flags on the
            // edges mean connecting to the starts of the other nodes.
            for (auto& e : edges_start(node.node)) {
                Edge* candidate = get_edge(NodeSide(node.node->id(), false), NodeSide(e.first, e.second));
                if (to_preserve.find(candidate) == to_preserve.end()) {
                    create_edge(e.first, head_node->id(), e.second, true);
                    to_destroy.insert(candidate);
                }
            }
        }
    }

    for (Edge* e : to_destroy) {
        destroy_edge(e);
    }
    /*
    for(Node* n : to_destroy) {
        // Destroy all the nodes we wanted to destroy.
        if(n == head_node || n == tail_node) {
            // Keep these around
            continue;
        }

        // First delete any paths that touch it.
        // TODO: split the paths in two at this node somehow
        set<string> paths_to_remove;
        for(auto path_and_mapping : paths.get_node_mapping(n)) {
            paths_to_remove.insert(path_and_mapping.first);
        }
        paths.remove_paths(paths_to_remove);

        // Actually destroy the node
        destroy_node(n);
    }
    */

    for (auto* n : head_nodes()) {
        if (n != head_node) {
            // Fix up multiple heads with a left-to-right edge
            create_edge(head_node, n);
        }
    }
    for (auto* n : tail_nodes()) {
        if (n != tail_node) {
            // Fix up multiple tails with a left-to-right edge
            create_edge(n, tail_node);
        }
    }
}

void VG::prune_short_subgraphs(size_t min_size) {
    list<VG> subgraphs;
    disjoint_subgraphs(subgraphs);
    for (auto& g : subgraphs) {
        vector<Node*> heads;
        g.head_nodes(heads);
        // calculate length
        // if < N
        if (g.total_length_of_nodes() < min_size) {
            //cerr << "removing" << endl;
            g.for_each_node([this](Node* n) {
                    // remove from this graph a node of the same id
                    //cerr << n->id() << endl;
                    this->destroy_node(n->id());
                });
        }
    }
}

/*
// todo
void VG::prune_complex_subgraphs(size_t ) {

}
*/

void VG::collect_subgraph(Node* start_node, set<Node*>& subgraph) {

    // add node to subgraph
    subgraph.insert(start_node);

    set<Node*> checked;
    set<Node*> to_check;
    to_check.insert(start_node);

    while (!to_check.empty()) {
        // for each predecessor of node
        set<Node*> curr_check = to_check;
        to_check.clear();
        for (auto* node : curr_check) {
            if (checked.count(node)) {
                continue;
            } else {
                checked.insert(node);
            }
            vector<NodeTraversal> prev;
            nodes_prev(NodeTraversal(node), prev);
            for (vector<NodeTraversal>::iterator p = prev.begin(); p != prev.end(); ++p) {
            // if it's not already been examined, collect its neighborhood
                if (!subgraph.count((*p).node)) {
                    subgraph.insert((*p).node);
                    to_check.insert((*p).node);
                }
            }
            // for each successor of node
            vector<NodeTraversal> next;
            nodes_next(NodeTraversal(node), next);
            for (vector<NodeTraversal>::iterator n = next.begin(); n != next.end(); ++n) {
                if (!subgraph.count((*n).node)) {
                    subgraph.insert((*n).node);
                    to_check.insert((*n).node);
                }
            }
        }
    }
    //cerr << "node " << start_node->id() << " subgraph size " << subgraph.size() << endl;
}

void VG::disjoint_subgraphs(list<VG>& subgraphs) {
    vector<Node*> heads;
    head_nodes(heads);
    map<Node*, set<Node*> > subgraph_by_head;
    map<Node*, set<Node*>* > subgraph_membership;
    // start at the heads, but keep in mind that we need to explore fully
    for (vector<Node*>::iterator h = heads.begin(); h != heads.end(); ++h) {
        if (subgraph_membership.find(*h) == subgraph_membership.end()) {
            set<Node*>& subgraph = subgraph_by_head[*h];
            collect_subgraph(*h, subgraph);
            for (set<Node*>::iterator n = subgraph.begin(); n != subgraph.end(); ++n) {
                subgraph_membership[*n] = &subgraph;
            }
        }
    }
    for (map<Node*, set<Node*> >::iterator g = subgraph_by_head.begin();
         g != subgraph_by_head.end(); ++ g) {
        set<Node*>& nodes = g->second;
        set<Edge*> edges;
        edges_of_nodes(nodes, edges);
        subgraphs.push_back(VG(nodes, edges));
    }
}

bool VG::is_head_node(id_t id) {
    return is_head_node(get_node(id));
}

bool VG::is_head_node(Node* node) {
    return start_degree(node) == 0;
}

void VG::head_nodes(vector<Node*>& nodes) {
    for (int i = 0; i < graph.node_size(); ++i) {
        Node* n = graph.mutable_node(i);
        if (is_head_node(n)) {
            nodes.push_back(n);
        }
    }
}

vector<Node*> VG::head_nodes(void) {
    vector<Node*> heads;
    head_nodes(heads);
    return heads;
}



bool VG::is_tail_node(id_t id) {
    return is_tail_node(get_node(id));
}

bool VG::is_tail_node(Node* node) {
    return end_degree(node) == 0;
}

void VG::tail_nodes(vector<Node*>& nodes) {
    for (int i = 0; i < graph.node_size(); ++i) {
        Node* n = graph.mutable_node(i);
        if (is_tail_node(n)) {
            nodes.push_back(n);
        }
    }
}

vector<Node*> VG::tail_nodes(void) {
    vector<Node*> tails;
    tail_nodes(tails);
    return tails;
}

void VG::wrap_with_null_nodes(void) {
    vector<Node*> heads;
    head_nodes(heads);
    Node* head = create_node("");
    for (vector<Node*>::iterator h = heads.begin(); h != heads.end(); ++h) {
        create_edge(head, *h);
    }

    vector<Node*> tails;
    tail_nodes(tails);
    Node* tail = create_node("");
    for (vector<Node*>::iterator t = tails.begin(); t != tails.end(); ++t) {
        create_edge(*t, tail);
    }
}

void VG::force_path_match(void) {
    for_each_node([&](Node* n) {
            Edit match;
            size_t seq_len = n->sequence().size();
            match.set_from_length(seq_len);
            match.set_to_length(seq_len);
            for (auto& p : paths.get_node_mapping(n)) {
                for (auto m : p.second) {
                    *m->add_edit() = match;
                }
            }
        });
}

void VG::fill_empty_path_mappings(void) {
    for_each_node([&](Node* n) {
            Edit match;
            size_t seq_len = n->sequence().size();
            match.set_from_length(seq_len);
            match.set_to_length(seq_len);
            for (auto& p : paths.get_node_mapping(n)) {
                for (auto m : p.second) {
                    if (m->edit_size() == 0) {
                        *m->add_edit() = match;
                    }
                }
            }
        });
}
    
VG VG::split_strands(unordered_map<id_t, pair<id_t, bool> >& node_translation) {
    
    VG split;
    
    split.current_id = 1;
    
    unordered_map<id_t, id_t> forward_node;
    unordered_map<id_t, id_t> reverse_node;
    
    for (int64_t i = 0; i < graph.node_size(); i++) {
        const Node& node = graph.node(i);
        Node* fwd_node = split.graph.add_node();
        fwd_node->set_sequence(node.sequence());
        fwd_node->set_id(split.current_id);
        split.current_id++;
        
        Node* rev_node = split.graph.add_node();
        rev_node->set_sequence(reverse_complement(node.sequence()));
        rev_node->set_id(split.current_id);
        split.current_id++;
        
        forward_node[node.id()] = fwd_node->id();
        reverse_node[node.id()] = rev_node->id();
        
        node_translation[fwd_node->id()] = make_pair(node.id(), false);
        node_translation[rev_node->id()] = make_pair(node.id(), true);
    }
    
    for (int64_t i = 0; i < graph.edge_size(); i++) {
        const Edge& edge = graph.edge(i);
        if (!edge.from_start() && !edge.to_end()) {
            Edge* fwd_edge = split.graph.add_edge();
            fwd_edge->set_from(forward_node[edge.from()]);
            fwd_edge->set_to(forward_node[edge.to()]);
            
            Edge* rev_edge = split.graph.add_edge();
            rev_edge->set_from(reverse_node[edge.to()]);
            rev_edge->set_to(reverse_node[edge.from()]);
        }
        else if (edge.from_start() && edge.to_end()) {
            Edge* fwd_edge = split.graph.add_edge();
            fwd_edge->set_from(reverse_node[edge.from()]);
            fwd_edge->set_to(reverse_node[edge.to()]);
            
            Edge* rev_edge = split.graph.add_edge();
            rev_edge->set_from(forward_node[edge.to()]);
            rev_edge->set_to(forward_node[edge.from()]);
        }
        else if (edge.from_start()) {
            Edge* fwd_edge = split.graph.add_edge();
            fwd_edge->set_from(reverse_node[edge.from()]);
            fwd_edge->set_to(forward_node[edge.to()]);
            
            Edge* rev_edge = split.graph.add_edge();
            rev_edge->set_from(reverse_node[edge.to()]);
            rev_edge->set_to(forward_node[edge.from()]);
        }
        else {
            Edge* fwd_edge = split.graph.add_edge();
            fwd_edge->set_from(forward_node[edge.from()]);
            fwd_edge->set_to(reverse_node[edge.to()]);
            
            Edge* rev_edge = split.graph.add_edge();
            rev_edge->set_from(forward_node[edge.to()]);
            rev_edge->set_to(reverse_node[edge.from()]);
        }
    }
    
    split.build_indexes();
    
    return split;
}

VG VG::unfold(uint32_t max_length,
              unordered_map<id_t, pair<id_t, bool> >& node_translation) {
    
    // graph we will build
    VG unfolded;
    
    // records the induced forward orientation of each node
    unordered_map<id_t, pair<id_t, bool>> main_orientation;
    // edges we have traversed in the forward direction
    unordered_set<Edge*> forward_edges;
    // edges that we find in the traversal that flip onto the reverse strand
    unordered_set<pair<NodeTraversal, NodeTraversal>> reversing_edges;
    
    // initially traverse the entire graph with DFS to induce an orientation
    for (int64_t i = 0; i < graph.node_size(); i++) {
        // iterate along starting nodes in case there are disconnected components
        
        Node* node = graph.mutable_node(i);
        if (main_orientation.count(node->id())) {
            continue;
        }
        
        // let this node greedily induce an orientation on the entire component
        Node* inducing_node = unfolded.create_node(node->sequence());
        main_orientation[node->id()] = make_pair(inducing_node->id(), false);
        
#ifdef debug
        cerr << "[unfold] seeding orientation node " << inducing_node->id() << " fwd" << endl;
#endif
        
        // DFS
        list<NodeTraversal> stack;
        stack.push_back(NodeTraversal(node, false));
        while (!stack.empty()) {
            NodeTraversal trav = stack.back();
            stack.pop_back();
            
#ifdef debug
            cerr << "[unfold] traversing " << trav << endl;
#endif
            
            auto oriented_trav = main_orientation[trav.node->id()];
            
            // check in the forward direction from this node
            for (NodeTraversal next : travs_from(trav)) {
                if (main_orientation.count(next.node->id())) {
                    // we have seen this node before
                    auto oriented_next = main_orientation[next.node->id()];
                    Edge* trav_edge = get_edge(trav, next);
                    
                    if (next.backward != oriented_next.second) {
                        // we've encountered this node in the opposite direction, so the edge
                        // must have reversed the traversal relative to the induce orientation
                        reversing_edges.emplace(trav, next);
#ifdef debug
                        cerr << "[unfold] new reversing edge " << trav << " -> " << next << endl;
#endif
                    }
                    else if (!forward_edges.count(trav_edge)) {
                        // we've never traversed this edge to this node, so add the edge and move on
                        forward_edges.insert(trav_edge);
                        unfolded.create_edge(oriented_trav.first, oriented_next.first);
                    }
                }
                else {
#ifdef debug
                    cerr << "[unfold] orienting node " << next << endl;
#endif
                    // we've never seen this node before, so we induce the current orientation on it
                    Node* new_node = unfolded.create_node(next.backward ? reverse_complement(next.node->sequence())
                                                          : next.node->sequence());
                    main_orientation[next.node->id()] = make_pair(new_node->id(), next.backward);
                    
                    // also copy the edge
                    forward_edges.insert(get_edge(trav, next));
                    unfolded.create_edge(oriented_trav.first, new_node->id());
                    
                    // add to stack to continue traversal
                    stack.push_back(next);
                }
            }
            
            // check in the reverse direction from this node
            for (NodeTraversal prev : travs_to(trav)) {
                if (main_orientation.count(prev.node->id())) {
                    // we have seen this node before
                    auto oriented_prev = main_orientation[prev.node->id()];
                    Edge* trav_edge = get_edge(prev, trav);
                    
                    if (prev.backward != oriented_prev.second) {
                        // we've encountered this node in the opposite direction, so the edge
                        // must have reversed the traversal relative to the induce orientation
                        reversing_edges.emplace(trav.reverse(), prev.reverse());
#ifdef debug
                        cerr << "[unfold] new reversing edge " << trav.reverse() << " -> " << prev.reverse() << endl;
#endif
                    }
                    else if (!forward_edges.count(trav_edge)) {
                        // we've never traversed this edge to this node, so add the edge and move on
                        forward_edges.insert(trav_edge);
                        unfolded.create_edge(oriented_prev.first, oriented_trav.first);
                    }
                }
                else {
#ifdef debug
                    cerr << "[unfold] orienting node " << prev << endl;
#endif
                    // we've never seen this node before, so we induce the current orientation on it
                    Node* new_node = unfolded.create_node(prev.backward ? reverse_complement(prev.node->sequence())
                                                          : prev.node->sequence());
                    
                    main_orientation[prev.node->id()] = make_pair(new_node->id(), prev.backward);
                    
                    // also copy the edge
                    forward_edges.insert(get_edge(prev, trav));
                    unfolded.create_edge(new_node->id(), oriented_trav.first);
                    
                    // add to stack to continue traversal
                    stack.push_back(prev);
                }
            }
        }
    }
    
    // as an edge case, skip traversing the reverse strand if the search length is 0
    if (!max_length) {
        return unfolded;
    }
    
    struct DistTraversal {
        DistTraversal(NodeTraversal trav, int64_t dist) : trav(trav), dist(dist) {}
        NodeTraversal trav;
        int64_t dist;
        inline bool operator<(const DistTraversal& other) const {
            return dist > other.dist; // opposite order so priority queue selects minimum
        }
    };
    
    // the IDs of nodes that we have duplicated in the reverse of the main orientation
    unordered_map<id_t, id_t> reversed_nodes;
    // edges that we have already added within the copy of the reverse strand
    unordered_set<Edge*> reversed_edges;
    
    // initialize the queue with the traversals along all of the reversing edges we found
    // during the orientation-inducing DFS
    unordered_set<pair<id_t, bool>> queued;
    priority_queue<DistTraversal> queue;
    for (auto search_init : reversing_edges) {
        NodeTraversal init_trav = search_init.first;
        NodeTraversal init_next = search_init.second;
        Edge* init_edge = get_edge(init_trav, init_next);
        
#ifdef debug
        cerr << "[unfold] intializing reverse strand search queue with " << init_trav << " -> " << init_next << " over edge " << pb2json(*init_edge) << endl;
#endif
        
        if (!reversed_nodes.count(init_next.node->id())) {
#ifdef debug
            cerr << "[unfold] reversed node " << init_next.node->id() << " has not been seen, adding to unfold graph" << endl;
#endif
            // we have not added this reverse node yet, so do it
            Node* rev_init_node = unfolded.create_node(main_orientation[init_next.node->id()].second ? init_next.node->sequence()
                                                       : reverse_complement(init_next.node->sequence()));
            reversed_nodes[init_next.node->id()] = rev_init_node->id();
        }
        
        if (init_trav.backward == main_orientation[init_trav.node->id()].second) {
            unfolded.create_edge(main_orientation[init_trav.node->id()].first, reversed_nodes[init_next.node->id()]);
        }
        else {
            unfolded.create_edge(reversed_nodes[init_next.node->id()], main_orientation[init_trav.node->id()].first);
        }
#ifdef debug
        cerr << "[unfold] adding edge to unfold graph" << endl;
#endif
        
        if (!queued.count(make_pair(init_next.node->id(), init_next.backward))) {
#ifdef debug
            cerr << "[unfold] traversal " << init_next << " has not been queued, adding to search queue" << endl;
#endif
            // we have not starting a traversal along this node in this direction, so add it to the queue
            queue.emplace(init_next, 0);
            queued.emplace(init_next.node->id(), init_next.backward);
        }
    }
    
    while (!queue.empty()) {
        DistTraversal dist_trav = queue.top();
        queue.pop();
        
#ifdef debug
        cerr << "[unfold] popping traversal " << dist_trav.trav << " at distance " << dist_trav.dist << endl;
#endif
        
        int64_t dist_thru = dist_trav.dist + dist_trav.trav.node->sequence().size();
        if (dist_thru >= max_length) {
#ifdef debug
            cerr << "[unfold] distance is above max of " << max_length << ", not continuing traversal" << endl;
#endif
            continue;
        }
        
        for (NodeTraversal next : travs_from(dist_trav.trav)) {
            
            Edge* edge = get_edge(dist_trav.trav, next);
            
#ifdef debug
            cerr << "[unfold] following edge " << pb2json(*edge) << " to " << next << endl;
#endif
            
            if ((next.backward == main_orientation[next.node->id()].second)
                == (dist_trav.trav.backward == main_orientation[dist_trav.trav.node->id()].second)) {
#ifdef debug
                cerr << "[unfold] stays on reverse strand" << endl;
#endif
                if (!reversed_nodes.count(next.node->id())) {
                    // this is the first time we've encountered this node in any direction on the reverse strand
                    // so add the reverse node
                    Node* rev_node = unfolded.create_node(main_orientation[next.node->id()].second ? next.node->sequence()
                                                          : reverse_complement(next.node->sequence()));
                    reversed_nodes[next.node->id()] = rev_node->id();
                    
#ifdef debug
                    cerr << "[unfold] node has not been observed on reverse strand, adding reverse node " << rev_node->id() << endl;
#endif
                }
                
                // we haven't traversed this edge and it stays on the reverse strand
                if (!reversed_edges.count(edge)) {
                    if (dist_trav.trav.backward == main_orientation[dist_trav.trav.node->id()].second) {
                        unfolded.create_edge(reversed_nodes[next.node->id()], reversed_nodes[dist_trav.trav.node->id()]);
                    }
                    else {
                        unfolded.create_edge(reversed_nodes[dist_trav.trav.node->id()], reversed_nodes[next.node->id()]);
                    }
                    reversed_edges.insert(edge);
#ifdef debug
                    cerr << "[unfold] edge has not been observed on reverse strand, adding reverse edge" << endl;
#endif
                }
                
                if (!queued.count(make_pair(next.node->id(), next.backward))) {
                    // this is the first time we've encountered this node in this direction on the reverse strand
                    // so queue it up for the search through
#ifdef debug
                    cerr << "[unfold] traversal " << next << " has not been seen on reverse strand, queueing up" << endl;
#endif
                    
                    queue.emplace(next, dist_thru);
                    queued.emplace(next.node->id(), next.backward);
                }
            }
        }
    }
    
    // construct the backward node translators
    for (auto orient_record : main_orientation) {
        node_translation[orient_record.second.first] = make_pair(orient_record.first,
                                                                 orient_record.second.second);
    }
    for (auto rev_orient_record : reversed_nodes) {
        node_translation[rev_orient_record.second] = make_pair(rev_orient_record.first,
                                                               !main_orientation[rev_orient_record.first].second);
    }
    
    return unfolded;
}

bool VG::has_inverting_edges(void) {
    for (id_t i = 0; i < graph.edge_size(); ++i) {
        auto& edge = graph.edge(i);
        if (!(edge.from_start() && edge.to_end())
            && (edge.from_start() || edge.to_end())) {
            return true;
        }
    }
    return false;
}

void VG::remove_inverting_edges(void) {
    set<pair<NodeSide, NodeSide>> edges;
    for_each_edge([this,&edges](Edge* edge) {
            if (!(edge->from_start() && edge->to_end())
                && (edge->from_start() || edge->to_end())) {
                edges.insert(NodeSide::pair_from_edge(edge));
            }
        });
    for (auto edge : edges) {
        destroy_edge(edge);
    }
}

bool VG::is_self_looping(Node* node) {
    for(auto* edge : edges_of(node)) {
        // Look at all the edges on the node
        if(edge->from() == node->id() && edge->to() == node->id()) {
            // And decide if any of them are self loops.
            return true;
        }
    }
    return false;
}


VG VG::dagify(uint32_t expand_scc_steps,
              unordered_map<id_t, pair<id_t, bool> >& node_translation,
              size_t target_min_walk_length,
              size_t component_length_max) {

    VG dag;
    // Find the strongly connected components in the graph.
    set<set<id_t>> strong_components = strongly_connected_components();
    // map from component root id to a translation
    // that maps the unrolled id to the original node and whether we've inverted or not

    set<set<id_t>> strongly_connected_and_self_looping_components;
    set<id_t> weak_components;
    for (auto& component : strong_components) {
        // is this node a single component?
        // does this have an inversion as a child?
        // let's add in inversions
        if (component.size() == 1
            && !is_self_looping(get_node(*component.begin()))) {
            // not part of a SCC
            // copy into the new graph
            id_t id = *component.begin();
            Node* node = get_node(id);
            // this node translates to itself
            node_translation[id] = make_pair(node->id(), false);
            dag.add_node(*node);
            weak_components.insert(id);
        } else {
            strongly_connected_and_self_looping_components.insert(component);
        }
    }
    // add in the edges between the weak components
    for (auto& id : weak_components) {
        // get the edges from the graph that link it with other weak components
        for (auto e : edges_of(get_node(id))) {
            if (weak_components.count(e->from())
                && weak_components.count(e->to())) {
                dag.add_edge(*e);
            }
        }
    }

    // add all of the nodes in the strongly connected components to the DAG
    // but do not add their edges
    for (auto& component : strongly_connected_and_self_looping_components) {
        for (auto id : component) {
            dag.create_node(get_node(id)->sequence(), id);
        }
    }

    for (auto& component : strongly_connected_and_self_looping_components) {

        // copy the SCC expand_scc_steps times, each time forwarding links from the old copy into the new
        // the result is a DAG even if the graph is initially cyclic

        // we need to record the minimum distances back to the root(s) of the graph
        // so we can (optionally) stop when we reach a given minimum minimum
        // we derive these using dynamic programming; the new min return length is
        // min(l_(i-1), \forall inbound links)
        size_t min_min_return_length = 0;
        size_t component_length = 0;
        map<Node*, size_t> min_return_length;
        // the nodes in the component that are already copied in
        map<id_t, Node*> base;
        for (auto id : component) {
            Node* node = dag.get_node(id);
            base[id] = node;
            size_t len = node->sequence().size();
            // record the length to the start of the node
            min_return_length[node] = len;
            // and in our count of the size of the component
            component_length += len;
        }
        // pointers to the last copy of the graph in the DAG
        map<id_t, Node*> last = base;
        // create the first copy of every node in the component
        for (uint32_t i = 0; i < expand_scc_steps+1; ++i) {
            map<id_t, Node*> curr = base;
            size_t curr_min_min_return_length = 0;
            // for each iteration, add in a copy of the nodes of the component
            for (auto id : component) {
                Node* node;
                if (last.empty()) { // we've already made it
                    node = dag.get_node(id);
                } else {
                    // get a new id for the node
                    node = dag.create_node(get_node(id)->sequence());
                    component_length += node->sequence().size();
                }
                curr[id] = node;
                node_translation[node->id()] = make_pair(id, false);
            }
            // preserve the edges that connect these nodes to the rest of the graph
            // And connect to the nodes in this and the previous component using the original edges as guide
            // We will break any cycles this introduces at each step
            set<id_t> seen;
            for (auto id : component) {
                seen.insert(id);
                for (auto e : edges_of(get_node(id))) {
                    if (e->from() == id && e->to() != id) {
                        // if other end is not in the component
                        if (!component.count(e->to())) {
                            // link the new node to the old one
                            Edge new_edge = *e;
                            new_edge.set_from(curr[id]->id());
                            dag.add_edge(new_edge);
                        } else if (!seen.count(e->to())) {
                            // otherwise, if it's in the component
                            // link them together
                            Edge new_edge = *e;
                            new_edge.set_from(curr[id]->id());
                            new_edge.set_to(curr[e->to()]->id());
                            dag.add_edge(new_edge);
                            seen.insert(e->to());
                        }
                    } else if (e->to() == id && e->from() != id) {
                        // if other end is not in the component
                        if (!component.count(e->from())) {
                            // link the new node to the old one
                            Edge new_edge = *e;
                            new_edge.set_to(curr[id]->id());
                            dag.add_edge(new_edge);
                        } else if (!seen.count(e->from())) {
                            // adding the node to this component
                            // can introduce self loops
                            Edge new_edge = *e;
                            new_edge.set_to(curr[id]->id());
                            new_edge.set_from(curr[e->from()]->id());
                            dag.add_edge(new_edge);
                            seen.insert(e->from());
                        }
                        if (!last.empty() && component.count(e->from())) {
                            // if we aren't in the first step
                            // and an edge is coming from a node in this component to this one
                            // add the edge that connects back to the previous node in the last copy
                            Edge new_edge = *e;
                            new_edge.set_to(curr[id]->id());
                            new_edge.set_from(last[e->from()]->id());
                            dag.add_edge(new_edge);
                            // update the min-min length
                            size_t& mm = min_return_length[curr[id]];
                            size_t inmm = curr[id]->sequence().size() + min_return_length[last[e->from()]];
                            mm = (mm ? min(mm, inmm) : inmm);
                            curr_min_min_return_length = (curr_min_min_return_length ?
                                                          min(mm, curr_min_min_return_length)
                                                          : mm);
                        }
                    } else if (e->to() == id && e->from() == id) {
                        // we don't add the self loop because we would just need to remove it anyway
                        if (!last.empty()) { // by definition, we are looking at nodes in this component
                            // but if we aren't in the first step
                            // and an edge is coming from a node in this component to this one
                            // add the edge that connects back to the previous node in the last copy
                            Edge new_edge = *e;
                            new_edge.set_to(curr[id]->id());
                            new_edge.set_from(last[id]->id());
                            dag.add_edge(new_edge);
                            // update the min-min length
                            size_t& mm = min_return_length[curr[id]];
                            size_t inmm = curr[id]->sequence().size() + min_return_length[last[e->from()]];
                            mm = (mm ? min(mm, inmm) : inmm);
                            curr_min_min_return_length = (curr_min_min_return_length ?
                                                          min(mm, curr_min_min_return_length)
                                                          : mm);
                        }
                    }
                }
            }
            // update the minimum minimim return length
            min_min_return_length = curr_min_min_return_length;
            // finish if we've reached our target min walk length
            if (target_min_walk_length &&
                min_min_return_length >= target_min_walk_length) {
                break;
            }
            last = curr;
            // break if we've exceeded the length max parameter
            if (component_length_max && component_length >= component_length_max) break;
        }
    }

    // ensure normalized edges in output; we may introduced flipped/flipped edges
    // which are valid but can introduce problems for some algorithms
    dag.flip_doubly_reversed_edges();
    return dag;
}
// Unrolls the graph into a tree in which loops are "unrolled" into new nodes
// up to some max length away from the root node and orientations are flipped.
// A translation between the new nodes that are introduced and the old nodes and graph
// is returned so that we can map reads against this structure and resolve their mappings back
// to the original "rolled" and inverted graph.
// The graph which is returned can be seen as a tree rooted at the source node, so proper
// selection of the new root may be important for performance.
// Paths cannot be maintained provided their current implementation.
// Annotated collections of nodes, or subgraphs, may be a way to preserve the relationshp.
VG VG::backtracking_unroll(uint32_t max_length, uint32_t max_branch,
                           unordered_map<id_t, pair<id_t, bool> >& node_translation) {
    VG unrolled;
    // Find the strongly connected components in the graph.
    set<set<id_t>> strong_components = strongly_connected_components();
    // add in bits where we have inversions that we'd reach from the forward direction
    // we will "unroll" these regions as well to ensure that all is well
    // ....
    //
    map<id_t, VG> trees;
    // maps from entry id to the set of nodes
    map<id_t, set<id_t> > components;
    // map from component root id to a translation
    // that maps the unrolled id to the original node and whether we've inverted or not
    map<id_t, map<id_t, pair<id_t, bool> > > translations;
    map<id_t, map<pair<id_t, bool>, set<id_t> > > inv_translations;

    // ----------------------------------------------------
    // unroll the strong components of the graph into trees
    // ----------------------------------------------------
    //cerr << "unroll the strong components of the graph into trees" << endl;
    // Anything outside the strongly connected components can be copied directly into the DAG.
    // We can also reuse the entry nodes to the strongly connected components.
    for (auto& component : strong_components) {
        // is this node a single component?
        // does this have an inversion as a child?
        // let's add in inversions

        if (component.size() == 1) {
            // copy into the new graph
            id_t id = *component.begin();
            node_translation[id] = make_pair(id, false);
            // we will handle this node if it has an inversion originating from it
            //if (!has_inverting_edge(get_node(id))) {
            //nonoverlapping_node_context_without_paths(get_node(id), unrolled);
            unrolled.add_node(*get_node(id));
            continue;
            //}
            // otherwise we will consider it as a component
            // and it will be unrolled max_length bp
        }

        // we have a multi-node component
        // first find the entry points
        // entry points will be nodes that have connections outside of the component
        set<id_t> entries;
        set<id_t> exits;
        for (auto& n : component) {
            for (auto& e : edges_of(get_node(n))) {
                if (!component.count(e->from())) {
                    entries.insert(n);
                }
                if (!component.count(e->to())) {
                    exits.insert(n);
                }
            }
        }

        // Use backtracking search starting from each entry node of each strongly
        // connected component, keeping track of the nodes on the path from the
        // entry node to the current node:
        for (auto entrypoint : entries) {
            //cerr << "backtracking search from " << entrypoint << endl;
            // each entry point is going to make a tree
            // we can merge them later with some tricks
            // for now just make the tree
            VG& tree = trees[entrypoint];
            components[entrypoint] = component;
            // maps from new ids to old ones
            map<id_t, pair<id_t, bool> >& trans = translations[entrypoint];
            // maps from old to new ids
            map<pair<id_t, bool>, set<id_t> >& itrans = inv_translations[entrypoint];

            /*
            // backtracking search

            procedure bt(c)
            if reject(P,c) then return
            if accept(P,c) then output(P,c)
            s ← first(P,c)
            while s ≠ Λ do
            bt(s)
            s ← next(P,s)
            */

            function<void(pair<id_t,bool>,id_t,bool,uint32_t,uint32_t)>
                bt = [&](pair<id_t, bool> curr,
                         id_t parent,
                         bool in_cycle,
                         uint32_t length,
                         uint32_t branches) {
                //cerr << "bt: curr: " << curr.first << " parent: " << parent << " len: " << length << " " << branches << " " << (in_cycle?"loop":"acyc") << endl;

                // i.   If the current node is outside the component,
                //       terminate this branch and return to the previous branching point.
                if (!component.count(curr.first)) {
                    return;
                }
                // ii.  Create a new copy of the current node in the DAG
                //       and use that copy for this branch.
                Node* node = get_node(curr.first);
                string curr_node_seq = node->sequence();
                // if we've reversed, take the reverse complement of the node we're flipping
                if (curr.second) curr_node_seq = reverse_complement(curr_node_seq);
                // use the forward orientation by default
                id_t cn = tree.create_node(curr_node_seq)->id();
                // record the mapping from the new id to the old
                trans[cn] = curr;
                // and record the inverse mapping
                itrans[curr].insert(cn);
                // and build the tree by connecting to our parent
                if (parent) {
                    tree.create_edge(parent, cn);
                }

                // iii. If we have found the first cycle in the current branch
                //       (the current node is the first one occurring twice in the path),
                //       initialize path length to 1 for this branch.
                //       (We need to find a k-path starting from the last offset of the previous node.)
                // walk the path back to the root to determine if we are the first cycling node
                id_t p = cn;
                // check is borked
                while (!in_cycle) { // && trans[p] != entrypoint) {
                    auto parents = tree.sides_to(NodeSide(p, false));
                    if (parents.size() < 1) { break; }
                    assert(parents.size() == 1);
                    p = parents.begin()->node;
                    // this node cycles
                    if (trans[p] == trans[cn]) {
                        in_cycle = true;
                        //length = 1; // XXX should this be 1? or maybe the length of the node?
                        break;
                    }
                }

                // iv.  If we have found a cycle in the current branch,
                //       increment path length by the length of the label of the current node.
                if (in_cycle) {
                    length += curr_node_seq.length();
                } else {
                    // if we branch here so we need to record it
                    // so as to avoid branching too many times before reaching a loop
                    auto s = start_degree(node);
                    auto e = end_degree(node);
                    branches += max(s-1 + e-1, 0);
                }

                // v.   If path length >= k, terminate this branch
                //       and return to the previous branching point.
                if (length >= max_length || (max_branch > 0 && branches >= max_branch)) {
                    return;
                } else {
                    // for each next node
                    if (!curr.second) {
                        // forward direction -- sides from end
                        for (auto& side : sides_from(node_end(curr.first))) {
                            // we enter the next node in the forward direction if the side is
                            // the start, and the reverse if it is the end
                            bt(make_pair(side.node, side.is_end), cn, in_cycle, length, branches);
                        }
                        // this handles the case of doubly-inverted edges (from start to end)
                        // which we can follow as if they are forward
                        // we stay on the same strand
                        for (auto& side : sides_to(node_end(curr.first))) {
                            // we enter the next node in the forward direction if the side coming
                            // from the start, and the reverse if it is the end
                            bt(make_pair(side.node, !side.is_end), cn, in_cycle, length, branches);
                        }
                    } else { // we've inverted already
                        // so we look at the things that leave the node on the reverse strand
                        // inverted
                        for (auto& side : sides_from(node_start(curr.first))) {
                            // here, sides from the start to the end maintain the flip
                            // but if we go to the start of the next node, we invert back
                            bt(make_pair(side.node, side.is_end), cn, in_cycle, length, branches);
                        }
                        // odd, but important quirk
                        // we also follow the normal edges, but in the reverse direction
                        // because we store them in the forward orientation
                        for (auto& side : sides_to(node_start(curr.first))) {
                            bt(make_pair(side.node, side.is_end), cn, in_cycle, length, branches);
                        }
                    }
                }

            };

            // we start with the entrypoint and run backtracking search
            bt(make_pair(entrypoint, false), 0, false, 0, 0);
        }
    }

    // -------------------------
    // tree -> dag conversion
    // -------------------------
    // now simplify each tree into a dag
    // algorithm sketch:
    // for each tree, we'll make a dag
    //   1) we start by labeling each node with its rank from the root (we have a tree, then DAGs)
    //      among nodes with the same original identity
    //   2) then, we pick the set of nodes that forms the largest group with the same identity
    //      and merge them
    //      if there is no group >1, exit, else goto (1), relabeling
    map<id_t, VG> dags;
    for (auto& g : trees) {
        id_t entrypoint = g.first;
        VG& tree = trees[entrypoint];
        VG& dag = dags[entrypoint];
        dag = tree; // copy
        map<id_t, pair<id_t, bool> >& trans = translations[entrypoint];
        map<pair<id_t, bool>, set<id_t> >& itrans = inv_translations[entrypoint];
        // rank among nodes with same original identity labeling procedure
        map<pair<id_t, bool>, size_t> orig_off;
        size_t i = 0;
        for (auto& j : itrans) {
            orig_off[j.first] = i;
            ++i;
        }
        // set up the initial vector we'll use when we have no inputs
        vector<uint32_t> zeros(orig_off.size(), 0);
        bool stable = false;
        uint16_t iter = 0;
        do {
            // -------------------------
            // first establish the rank of each node among other nodes with the same original identity
            // -------------------------
            // we'll store our positional rank vectors in the current here
            map<id_t, vector<uint32_t> > rankmap;
            // the graph is sorted (and will stay so)
            // as such we can run across it in sorted order
            dag.for_each_node([&](Node* n) {
                    // collect inbound vectors
                    vector<vector<uint32_t> > iv;
                    for (auto& side : dag.sides_to(n->id())) {
                        id_t in = side.node;
                        // should be satisfied by partial order property of DAG
                        assert(rankmap.find(in) != rankmap.end());
                        assert(!rankmap[in].empty());
                        iv.push_back(rankmap[in]);
                    }
                    // take their maximum
                    vector<uint32_t> ranks = (iv.empty() ? zeros : vpmax(iv));
                    // and increment this node so that the rankmap shows our ranks for each
                    // node in the original set at this point in the graph
                    ++ranks[orig_off[trans[n->id()]]];
                    // then save it in the rankmap
                    rankmap[n->id()] = ranks;
                });
            /*
            for (auto& r : rankmap) {
                cerr << r.first << ":" << dag.get_node(r.first)->sequence() << " [ ";
                for (auto c : r.second) {
                    cerr << c << " ";
                }
                cerr << "]" << endl;
            }
            */

            // -------------------------
            // now establish the class relative ranks for each node
            // -------------------------
            // maps from node in the current graph to the original identitiy and its rank among
            // nodes that also are clones of that node
            map<id_t, pair<pair<id_t, bool>, uint32_t> > rank_among_same;
            dag.for_each_node([&](Node* n) {
                    id_t id = n->id();
                    rank_among_same[id] = make_pair(trans[id], rankmap[id][orig_off[trans[id]]]);
                });
            // dump
            /*
            for (auto& r : rank_among_same) {
                cerr << r.first << ":" << dag.get_node(r.first)->sequence()
                     << " " << r.second.first.first << (r.second.first.second?"-":"+")
                     << ":" << r.second.second << endl;
            }
            */
            // groups
            // populate group sizes
            // groups map from the
            map<pair<pair<id_t, bool>, uint32_t>, vector<id_t> > groups;
            for (auto& r : rank_among_same) {
                groups[r.second].push_back(r.first);
            }
            // and find the biggest one
            map<uint16_t, vector<pair<pair<id_t, bool>, uint32_t> > > groups_by_size;
            for (auto& g : groups) {
                groups_by_size[g.second.size()].push_back(g.first);
            }
            // do we have a group that can be merged?
            if (groups_by_size.rbegin()->first > 1) {
                // -----------------------
                // merge the nodes that are the same and in the largest group
                // -----------------------
                auto orig = groups_by_size.rbegin()->second.front();
                auto& group = groups[orig];
                list<Node*> to_merge;
                for (auto id : group) {
                    to_merge.push_back(dag.get_node(id));
                }
                auto merged = dag.merge_nodes(to_merge);
                // we've now merged the redundant nodes
                // now we need to update the translations to reflect the fact
                // that we no longer have certain nodes in the dag
                id_t new_id = merged->id();
                // remove all old translations from new to old
                // and insert the new one
                // do the same for the inverted translations
                // from old to new
                set<id_t>& inv = itrans[orig.first];
                for (auto id : group) {
                    trans.erase(id);
                    inv.erase(id);
                }
                // store the new new->old translation
                trans[new_id] = orig.first;
                // and its inverse
                inv.insert(new_id);
            } else {
                // we have no group with more than one member
                // we are done
                stable = true;
            }
            // sort the graph
            algorithms::sort(&dag);
        } while (!stable);
    }

    // recover all the edges that link the nodes in the acyclic components of the graph
    unrolled.for_each_node([&](Node* n) {
            // get its edges in the original graph, and check if their endpoints are now
            // included in the unrolled graph (in which case they must be acyclic)
            // if they are, add the edge to the graph
            for (auto e : this->edges_of(get_node(n->id()))) {
                if (unrolled.has_node(e->from()) && unrolled.has_node(e->to())) {
                    unrolled.add_edge(*e);
                }
            }
        });


    // -----------------------------------------------
    // connect unrolled components back into the graph
    // -----------------------------------------------
    // now that we've unrolled all of the components
    // what do we do
    // we link them back into the rest of the graph in two steps

    // for each component we've unrolled (actually, for each entrypoint)
    for (auto& g : dags) {
        id_t entrypoint = g.first;
        VG& dag = dags[entrypoint];
        set<id_t> component = components[entrypoint];
        map<id_t, pair<id_t, bool> >& trans = translations[entrypoint];
        map<pair<id_t, bool>, set<id_t> >& itrans = inv_translations[entrypoint];

        // 1) increment the node ids to not conflict with the rest of the graph
        //       while recording the changes to the translation
        id_t max_id = max_node_id();
        // update the node ids in the dag
        dag.increment_node_ids(max_id);
        map<id_t, pair<id_t, bool> > trans_incr;
        // increment the translation from new node to old
        for (auto t = trans.begin(); t != trans.end(); ++t) {
            trans_incr[t->first + max_id] = t->second;
        }
        // save the incremented translation
        trans = trans_incr;
        // and do the same for the reverse mapping from old ids to new ones
        for (auto t = itrans.begin(); t != itrans.end(); ++t) {
            set<id_t> n;
            for (auto i = t->second.begin(); i != t->second.end(); ++i) {
                n.insert(*i + max_id);
            }
            t->second = n;
        }
        // 2) now that we don't conflict, add the component to the graph
        unrolled.extend(dag);
        // and also record the translation into the external reference
        for (auto t : trans) {
            // we map from a node id in the graph to an original node id and its orientation
            node_translation[t.first] = t.second;
        }

        // 3) find all the links into the component
        //       then connect all the nodes they
        //       now relate to using itrans
        for (auto& i : itrans) {
            auto old_id = i.first.first;
            auto is_flipped = i.first.second;
            set<id_t>& new_ids = i.second;
            // collect connections to old id that aren't in the component
            // we need to take the reverse complement of these if we are flipped relatively
            // sides to forward
            // add reverse complement function for edges and nodesides
            // make the connections
            for (auto i : new_ids) {
                // sides to forward
                for (auto& s : sides_to(NodeSide(old_id, false))) {
                    // if we are not in the component
                    if (!component.count(s.node)) {
                        // if we aren't flipped, we just make the connection
                        if (!is_flipped) {
                            unrolled.create_edge(s, NodeSide(i, false));
                        } else {
                            // the new node is flipped in unrolled relative to the other graph
                            // so we need to connect from the opposite side
                            unrolled.create_edge(s, NodeSide(i, true));
                        }
                    }
                }
                // sides to reverse
                for (auto& s : sides_to(NodeSide(old_id, true))) {
                    // if we are not in the component
                    if (!component.count(s.node)) {
                        if (!is_flipped) {
                            unrolled.create_edge(s, NodeSide(i, true));
                        } else {
                            unrolled.create_edge(s, NodeSide(i, false));
                        }
                    }
                }
                // sides from forward
                for (auto& s : sides_from(NodeSide(old_id, true))) {
                    // if we are not in the component
                    if (!component.count(s.node)) {
                        if (!is_flipped) {
                            unrolled.create_edge(NodeSide(i, true), s);
                        } else {
                            unrolled.create_edge(NodeSide(i, false), s);
                        }
                    }
                }
                // sides from reverse
                for (auto& s : sides_from(NodeSide(old_id, false))) {
                    // if we are not in the component
                    if (!component.count(s.node)) {
                        if (!is_flipped) {
                            unrolled.create_edge(NodeSide(i, false), s);
                        } else {
                            unrolled.create_edge(NodeSide(i, true), s);
                        }
                    }
                }
            }
        }
    }

    return unrolled;
}

} // end namespace<|MERGE_RESOLUTION|>--- conflicted
+++ resolved
@@ -7271,730 +7271,12 @@
     return best_score == 0 ? 0 : (double)aln.score() / (double)best_score;
 }
 
-<<<<<<< HEAD
-void VG::kmer_context(string& kmer,
-                      int kmer_size,
-                      bool path_only,
-                      int edge_max,
-                      bool forward_only,
-                      list<NodeTraversal>& path,
-                      list<NodeTraversal>::iterator start_node,
-                      int32_t start_offset,
-                      list<NodeTraversal>::iterator& end_node,
-                      int32_t& end_offset,
-                      set<tuple<char, id_t, bool, int32_t>>& prev_positions,
-                      set<tuple<char, id_t, bool, int32_t>>& next_positions) {
-
-    // Say we couldn't find an and node. We'll replace this when we do.
-    end_node = path.end();
-
-    // Start our iterator at our kmer's starting node instance.
-    list<NodeTraversal>::iterator np = start_node;
-
-    // TODO expensive, should be done in calling context
-    // we need to determine what paths we have
-    vector<string> followed;
-    if (path_only) {
-        auto n1 = start_node;
-        auto n2 = ++n1; --n1;
-        followed = paths.node_path_traversals(n1->node->id(), n1->backward);
-        while (n2 != end_node) {
-            followed = paths.over_edge(n1->node->id(), n1->backward,
-                                       n2->node->id(), n2->backward,
-                                       followed);
-            ++n1; ++n2;
-        }
-    }
-
-    if (start_offset == 0) {
-        // for each node connected to this one
-        // what's its last character?
-        // add to prev_chars
-
-        // TODO: do we have to check if we would cross too many edges here too?
-
-        vector<NodeTraversal> prev_nodes;
-        nodes_prev(*start_node, prev_nodes);
-        for (auto n : prev_nodes) {
-            // do we share a common path?
-            if (path_only) {
-                auto prev_followed = paths.over_edge(n.node->id(), n.backward,
-                                                     start_node->node->id(), start_node->backward,
-                                                     followed);
-                if (prev_followed.empty()) {
-                    continue;
-                }
-            }
-            const string& seq = n.node->sequence();
-            // We have to find the last chartacter in either orientation.
-            char c = n.backward ? reverse_complement(seq[0]) : seq[seq.size()-1];
-            // Also note the previous position (which was always the last character in the orientation we'll be looking at it in)
-            prev_positions.insert(
-                make_tuple(c,
-                           n.node->id(),
-                           n.backward,
-                           n.node->sequence().size() - 1));
-        }
-    } else {
-        // Grab and point to the previous character in this orientation of this node.
-        const string& seq = (*start_node).node->sequence();
-        // If we're on the reverse strand, we go one character later in the
-        // string than start_offset from its end. Otherwise we go one character
-        // earlier than start_offset from its beginning.
-        // TODO: Add some methods to get characters at offsets in NodeTraversals
-        char c = (*start_node).backward ? reverse_complement(seq[seq.size() - start_offset]) : seq[start_offset - 1];
-        prev_positions.insert(
-            make_tuple(c,
-                       (*start_node).node->id(),
-                       (*start_node).backward,
-                       start_offset - 1));
-    }
-
-    // find the kmer end
-    int pos = start_offset; // point at start of kmer
-    bool first_in_path = true;
-    // while we're not through with the path
-    while (np != path.end()) {
-        NodeTraversal n = *np;
-        // Every time we look into a new node, we add in the amount of sequence
-        // in that node. So this is the number of bases after the start of our
-        // kmer up through the node we're looking at.
-        // TODO: rename this to something more descriptive.
-        int newpos = pos + n.node->sequence().size();
-
-        // QUESTION:
-        // Would the edge_max constraint cause us to drop the next kmer?
-        // ANSWER:
-        // It will when the count of edges in the implied path would be >edge_max
-        // So assemble these paths and answer that question.
-        // --- you can assemble any one of them, or simpler,
-        // the question to ask is 1) are we losing an edge crossing on the left?
-        // 2) are we gaining a new edge crossing on the right?
-
-        if (first_in_path) {
-            // Start with newpos equal to the amount of sequence in the node the
-            // kmer is on, minus that consumed by the offset to the start of the
-            // kmer.
-            newpos = n.node->sequence().size() - pos;
-            first_in_path = false;
-        }
-        if (newpos == kmer.size()) {
-            // The kmer ended right at the end of a node
-
-            // Save the end node instance and offset for the kmer. Remember that
-            // end_offset counts rightward.
-            end_node = np;
-            end_offset = 0;
-
-            // we might lose the next kmer
-            // if the current path crosses the edge max number of edges
-            // and the next doesn't lose an edge on the left
-            // TODO: implement that
-
-            // Look at all the nodes that might come next.
-            vector<NodeTraversal> next_nodes;
-            nodes_next(n, next_nodes);
-            for (auto m : next_nodes) {
-                if (path_only) {
-                    auto next_followed = paths.over_edge(end_node->node->id(), end_node->backward,
-                                                         m.node->id(), m.backward,
-                                                         followed);
-                    if (next_followed.empty()) {
-                        continue;
-                    }
-                }
-                // How long is this next node?
-                size_t node_length = m.node->sequence().size();
-                // If the next node is backward, get the rc of its last character. Else get its first.
-                char c = m.backward ? reverse_complement(m.node->sequence()[node_length - 1]) : m.node->sequence()[0];
-                // We're going to the 0 offset on this node, no matter what orientation that actually is.
-                next_positions.insert(
-                    make_tuple(
-                        c,
-                        m.node->id(),
-                        m.backward,
-                        0));
-            }
-            break;
-        } else if (newpos > kmer.size()) {
-            // There is at least one character in this node after the kmer
-
-            // How long is this node?
-            size_t node_length = n.node->sequence().size();
-
-            // How far in from the left of the oriented node is the first base not in the kmer?
-            // We know this won't be 0, or we'd be in the if branch above.
-            int off = node_length - (newpos - kmer.size());
-
-            // Save the end node instance and offset for the kmer. Remember that
-            // end_offset counts rightward, and we need to walk in 1 more to
-            // actually be on the kmer (which we accomplish by omitting the -1
-            // we would usually use when reversing).
-            end_node = np;
-            end_offset = node_length - off;
-
-            // Fill in the next characters and positions. Remember that off
-            // points to the first character after the end of the kmer.
-            char c = n.backward ?
-                reverse_complement(n.node->sequence()[node_length - off - 1]) :
-                n.node->sequence()[off];
-            next_positions.insert(
-                make_tuple(c,
-                           n.node->id(),
-                           n.backward,
-                           off));
-            break;
-        } else {
-            pos = newpos;
-            ++np;
-        }
-    }
-
-    if(end_node == path.end()) {
-        cerr << "Could not find end node for " << kmer << " at " << start_offset << " into "
-             << (*start_node).node->id() << " " << (*start_node).backward << endl;
-        for(auto t : path) {
-            cerr << t.node->id() << " " << t.backward << endl;
-        }
-        assert(false);
-    }
-}
-
-void VG::gcsa_handle_node_in_graph(Node* node, int kmer_size,
-                                   bool path_only,
-                                   int edge_max, int stride,
-                                   bool forward_only,
-                                   Node* head_node, Node* tail_node,
-                                   function<void(KmerPosition&)> lambda) {
-
-    // Go through all the kpaths of this node, and produce the GCSA2 kmers on both strands that start in this node.
-#ifdef debug
-    cerr << "Visiting node " << node->id() << endl;
-#endif
-    // This function runs in only one thread on a given node, so we can keep
-    // our cache here. We gradually fill in each KmerPosition with all the
-    // next positions and characters reachable with its string from its
-    // orientation and offset along that strand in this node.
-    map<tuple<string, bool, int32_t>, KmerPosition> cache;
-
-    // We're going to visit every kmer of the node and run this:
-    function<void(string&, list<NodeTraversal>::iterator, int, list<NodeTraversal>&, VG&)>
-        visit_kmer = [&cache, kmer_size, path_only, edge_max, node, forward_only, &head_node, &tail_node, this]
-        (string& kmer, list<NodeTraversal>::iterator start_node, int start_pos,
-         list<NodeTraversal>& path, VG& graph) {
-
-        // We should never see negative offset kmers; _for_each_kmer ought to
-        // have turned them around for positive offsets on the opposite strand.
-        assert(start_pos >= 0);
-
-        // todo, handle edge bounding
-        // we need to check if the previous or next kmer will be excluded based on
-        // edge bounding
-        // if so, we should connect to the source or sink node
-
-        // Get the information from the graph about what's before and after
-        // this kmer, and where it ends.
-        list<NodeTraversal>::iterator end_node;
-        int32_t end_pos; // This counts in from the right of end_node.
-
-        set<tuple<char, id_t, bool, int32_t>> prev_positions;
-        set<tuple<char, id_t, bool, int32_t>> next_positions;
-
-        // Fill in prev_chars, next_chars, prev_positions, and next_positions for the kmer by walking the path.
-        graph.kmer_context(kmer,
-                           kmer_size,
-                           path_only,
-                           edge_max,
-                           forward_only,
-                           path,
-                           start_node,
-                           start_pos,
-                           end_node,
-                           end_pos,
-                           prev_positions,
-                           next_positions);
-
-        if(start_node->node == node) {
-            if (forward_only && start_node->backward) return;
-            // This kmer starts on the node we're currently processing.
-            // Store the information about it's forward orientation.
-
-            // Get the KmerPosition to fill, creating it if it doesn't exist already.
-            auto cache_key = make_tuple(kmer, start_node->backward, start_pos);
-#ifdef debug
-            if(cache.count(cache_key)) {
-                cerr << "F: Adding to " << kmer << " at " << start_node->node->id() << " " << start_node->backward
-                     << " offset " << start_pos << endl;
-            } else {
-                cerr << "F: Creating " << kmer << " at " << start_node->node->id() << " " << start_node->backward
-                     << " offset " << start_pos << endl;
-            }
-#endif
-            KmerPosition& forward_kmer = cache[cache_key];
-
-            // fix up the context by swapping reverse-complements of the head and tail node
-            // with their forward versions
-            auto next_positions_copy = next_positions;
-            next_positions.clear();
-            for (auto p : next_positions_copy) {
-                char c = get<0>(p);
-                id_t node_id = get<1>(p);
-                bool is_backward = get<2>(p);
-                int32_t pos = get<3>(p);
-                if (node_id == tail_node->id() && is_backward) {
-                    // fixe the char as well...
-                    c = head_node->sequence()[0]; // let's hope it has sequence
-                    node_id = head_node->id();
-                    is_backward = false;
-                } else if (node_id == head_node->id() && is_backward) {
-                    c = tail_node->sequence()[0]; // let's hope it has sequence
-                    node_id = tail_node->id();
-                    is_backward = false;
-                }
-                next_positions.insert(make_tuple(c, node_id, is_backward, pos));
-            }
-
-            // Add in the kmer string
-            if (forward_kmer.kmer.empty()) forward_kmer.kmer = kmer;
-
-            // Add in the start position
-            if (forward_kmer.pos.empty()) {
-                // And the distance from the end of the kmer to the end of its ending node.
-                stringstream ps;
-                if (start_node->node->id() == tail_node->id() && start_node->backward) {
-                    ps << head_node->id() << ":" << start_pos;
-                } else if (start_node->node->id() == head_node->id() && start_node->backward) {
-                    ps << tail_node->id() << ":" << start_pos;
-                } else {
-                    ps << start_node->node->id() << ":" << (start_node->backward?"-":"") << start_pos;
-                }
-                forward_kmer.pos = ps.str();
-            }
-
-            // Add in the prev and next characters.
-            for (auto& t : prev_positions) {
-                char c = get<0>(t);
-                forward_kmer.prev_chars.insert(c);
-            }
-            for (auto& t : next_positions) {
-                char c = get<0>(t);
-                forward_kmer.next_chars.insert(c);
-            }
-
-            // Add in the next positions
-            for (auto& p : next_positions) {
-                // Figure out if the forward kmer should go next to the forward or reverse copy of the next node.
-                id_t target_node = get<1>(p);
-                bool target_node_backward = get<2>(p);
-                int32_t target_off = get<3>(p);
-                // Say we go to it at the correct offset
-                stringstream ps;
-                ps << target_node << ":" << (target_node_backward?"-":"") << target_off;
-                forward_kmer.next_positions.insert(ps.str());
-            }
-        }
-
-        if(end_node->node == node && !forward_only) {
-            // This kmer ends on the node we're currently processing.
-            // *OR* this kmer starts on the head node (in which case, we'd never see it from the other end)
-            // Store the information about it's reverse orientation.
-
-            // Get the KmerPosition to fill, creating it if it doesn't exist
-            // already. We flip the backwardness because we look at the kmer
-            // the other way, but since end_pos already counts from the end,
-            // we don't touch it.
-            auto cache_key = make_tuple(reverse_complement(kmer), !end_node->backward, end_pos);
-#ifdef debug
-            if(cache.count(cache_key)) {
-                cerr << "R: Adding to " << reverse_complement(kmer) << " at " << end_node->node->id()
-                     << " " << !(*end_node).backward << " offset " << end_pos << endl;
-            } else {
-                cerr << "R: Creating " << reverse_complement(kmer) << " at " << end_node->node->id()
-                << " " << !(*end_node).backward << " offset " << end_pos << endl;
-            }
-#endif
-            KmerPosition& reverse_kmer = cache[cache_key];
-
-            // fix up the context by swapping reverse-complements of the head and tail node
-            // with their forward versions
-            auto prev_positions_copy = prev_positions;
-            prev_positions.clear();
-            for (auto p : prev_positions_copy) {
-                char c = get<0>(p);
-                id_t node_id = get<1>(p);
-                bool is_backward = get<2>(p);
-                int32_t pos = get<3>(p);
-                if (node_id == tail_node->id() && !is_backward) {
-                    node_id = head_node->id();
-                    is_backward = true;
-                    pos = graph.get_node(node_id)->sequence().size() - pos - 1;
-                } else if (node_id == head_node->id() && !is_backward) {
-                    node_id = tail_node->id();
-                    is_backward = true;
-                    pos = tail_node->sequence().size() - pos - 1;
-                } else {
-                    pos = graph.get_node(node_id)->sequence().size() - pos - 1;
-                }
-                prev_positions.insert(make_tuple(c, node_id, is_backward, pos));
-            }
-
-            // Add in the kmer string
-            if (reverse_kmer.kmer.empty()) reverse_kmer.kmer = reverse_complement(kmer);
-
-            // Add in the start position
-            if (reverse_kmer.pos.empty()) {
-                // Use the other node ID, facing the other way
-                stringstream ps;
-                if (end_node->node->id() == tail_node->id() && !end_node->backward) {
-                    ps << head_node->id() << ":" << end_pos;
-                } else if (end_node->node->id() == head_node->id() && !end_node->backward) {
-                    ps << tail_node->id() << ":" << end_pos;
-                } else {
-                    ps << (*end_node).node->id() << ":" << (!end_node->backward?"-":"") << end_pos;
-                }
-                // And the distance from the end of the kmer to the end of its ending node.
-                reverse_kmer.pos = ps.str();
-            }
-
-            // Add in the prev and next characters.
-            // fixme ... reverse complements things that should be translated to the head or tail node
-            for (auto& t : prev_positions) {
-                char c = get<0>(t);
-                reverse_kmer.next_chars.insert(reverse_complement(c));
-            }
-            for (auto& t : next_positions) {
-                char c = get<0>(t);
-                reverse_kmer.prev_chars.insert(reverse_complement(c));
-            }
-
-            // Add in the next positions (using the prev positions since we're reversing)
-            for (auto& p : prev_positions) {
-                // Figure out if the reverse kmer should go next to the forward or reverse copy of the next node.
-                id_t target_node = get<1>(p);
-                bool target_node_backward = get<2>(p);
-                int32_t off = get<3>(p);
-
-                // Say we go to it at the correct offset
-                stringstream ps;
-                ps << target_node << ":" << (!target_node_backward?"-":"") << off;
-                reverse_kmer.next_positions.insert(ps.str());
-            }
-        }
-    };
-
-    // Now we visit every kmer of this node and fill in the cache. Don't
-    // allow negative offsets; force them to be converted to positive
-    // offsets on the reverse strand. But do allow different paths that
-    // produce the same kmer, since GCSA2 needs those.
-    for_each_kmer_of_node(node, kmer_size, path_only, edge_max, visit_kmer, stride, true, false);
-
-    // Now that the cache is full and correct, containing each kmer starting
-    // on either strand of this node, send out all its entries.
-    for(auto& kv : cache) {
-        lambda(kv.second);
-    }
-
-}
-
-// runs the GCSA kmer extraction
-// wraps and unwraps the graph in a single start and end node
-void VG::for_each_gcsa_kmer_position_parallel(int kmer_size, bool path_only,
-                                              int edge_max, int stride,
-                                              bool forward_only,
-                                              id_t& head_id, id_t& tail_id,
-                                              function<void(KmerPosition&)> lambda) {
-
-    preload_progress("processing kmers of " + name);
-    Node* head_node = nullptr, *tail_node = nullptr;
-    if(head_id == 0) {
-        assert(tail_id == 0); // they should be only set together
-        // This is the first graph. We need to fill in the IDs.
-        add_start_end_markers(kmer_size, '#', '$', head_node, tail_node, head_id, tail_id);
-        // Save its ID
-        head_id = head_node->id();
-        tail_id = tail_node->id();
-    } else {
-        // Add the existing start/end node
-        id_t maxid = max_node_id();
-        if(head_id <= maxid || tail_id <= maxid) {
-            // If the ID we got for the node when we made it in the
-            // first graph is too small, we have to complain. It would be
-            // nice if we could make a path through all the graphs, get the
-            // max ID, and then use that to determine the new node ID.
-            cerr << "error:[for_each_gcsa_kmer_position_parallel] created a start/end "
-                 << "node in first graph with id used by later graph " << name
-                 << ". Put the graph with the largest node id first and try again." << endl;
-            exit(1);
-        }
-        add_start_end_markers(kmer_size, '#', '$', head_node, tail_node, head_id, tail_id);
-    }
-
-    // Copy the head and tail nodes
-    Node local_head_node = *head_node;
-    Node local_tail_node = *tail_node;
-
-    // Now we have to drop unconnected start/end nodes, so we don't produce
-    // kmers straight from # to $
-
-    // Remember if we don't remove them from the graph here, because we'll need
-    // to remove them from the graph later.
-    bool head_node_in_graph = true;
-    bool tail_node_in_graph = true;
-
-    vector<Edge*> edges;
-    edges_of_node(head_node, edges);
-    if(edges.empty()) {
-        // The head node is floating disconnected.
-#ifdef debug
-        cerr << "Head node wasn't used. Excluding from graph." << endl;
-#endif
-        destroy_node(head_node);
-        // We still need one to represent the RC of the tail node, but it can't actually be in the graph.
-        head_node = &local_head_node;
-        head_node_in_graph = false;
-    }
-    edges.clear();
-    edges_of_node(tail_node, edges);
-    if(edges.empty()) {
-        // The tail node is floating disconnected.
-#ifdef debug
-        cerr << "Tail node wasn't used. Excluding from graph." << endl;
-#endif
-        destroy_node(tail_node);
-        tail_node = &local_tail_node;
-        tail_node_in_graph = false;
-    }
-
-    if(forward_only && (!head_node_in_graph || !tail_node_in_graph)) {
-        // TODO: break in arbitrarily if doing forward-only indexing and there's
-        // no place to attach one of the start/end nodes.
-        cerr << "error:[for_each_gcsa_kmer_position_parallel] attempted to forward-only index a graph "
-            "that has only heads and no tails, or only tails and no heads. Only one of the start and "
-            "end nodes could be attached." << endl;
-        exit(1);
-    }
-
-    // We only want to print the error about nodes being too big once.
-    bool nodes_too_big = false;
-    
-    // Actually find the GCSA2 kmers. The head and tail node pointers point to
-    // things, but the graph is only guaranteed to actually own one of those
-    // things.
-    for_each_node_parallel(
-        [kmer_size, path_only, edge_max, stride, forward_only,
-         head_node, tail_node, lambda, &nodes_too_big, this](Node* node) {
-            
-            if (nodes_too_big) {
-                // Don't keep processing nodes in this thread if another decided
-                // the nodes are too big.
-                return;
-            }
-            
-            if(node->sequence().size() > 1024) {
-                // This is too big for GCSA2 to handle.
-                #pragma omp critical (cerr)
-                {
-                    if (!nodes_too_big) {
-                        // Don't print the message twice
-                        
-                        cerr << "error:[for_each_gcsa_kmer_position_parallel] Graph contains nodes longer than 1024 bp, "
-                            << "which can't be indexed by GCSA2. Preprocess the graph with "
-                            << "\"vg mod -X 1024 old.vg > new.vg\" to divide these nodes." << endl;
-                        cerr << "note: node " << node->id() << " is " << node->sequence().size() << " bp" << endl;
-                        nodes_too_big = true;
-                        exit(1);
-                    } 
-                }
-            }
-         
-            gcsa_handle_node_in_graph(node, kmer_size, path_only, edge_max, stride, forward_only,
-                                      head_node, tail_node, lambda);
-        });
-
-    // cleanup
-    if(head_node_in_graph) {
-        paths.head_tail_nodes.erase(head_id);
-        destroy_node(head_node);
-    }
-    if(tail_node_in_graph) {
-        paths.head_tail_nodes.erase(tail_id);
-        destroy_node(tail_node);
-    }
-}
-
-void VG::write_gcsa_kmers(int kmer_size, bool path_only,
-                          int edge_max, int stride,
-                          bool forward_only,
-                          ostream& out,
-                          id_t& head_id, id_t& tail_id) {
-    size_t buffer_limit = 1e5; // 100k kmers per buffer
-    auto handle_kmers = [&](vector<gcsa::KMer>& kmers, bool more) {
-        if (!more || kmers.size() > buffer_limit) {
-#pragma omp critical (gcsa_kmer_out)
-            gcsa::writeBinary(out, kmers, kmer_size);
-            kmers.clear();
-        }
-    };
-    get_gcsa_kmers(kmer_size, path_only, edge_max, stride, forward_only,
-                   handle_kmers, head_id, tail_id);
-}
-
-void VG::get_gcsa_kmers(int kmer_size, bool path_only,
-                        int edge_max, int stride,
-                        bool forward_only,
-                        const function<void(vector<gcsa::KMer>&, bool)>& handle_kmers,
-                        id_t& head_id, id_t& tail_id) {
-
-    // TODO: This function goes through an internal string format that should
-    // really be replaced by making some API changes to gcsa2.
-
-    // We need an alphabet to parse the internal string format
-    const gcsa::Alphabet alpha;
-
-    // Each thread is going to make its own KMers, then we'll concatenate these all together at the end.
-    vector<vector<gcsa::KMer>> thread_outputs;
-
-#pragma omp parallel
-    {
-#pragma omp single
-        {
-            // Become parallel, get our number of threads, and make one of them make the per-thread outputs big enough.
-            thread_outputs.resize(omp_get_num_threads());
-        }
-    }
-
-    auto convert_kmer = [&thread_outputs, &alpha, &head_id, &tail_id, &handle_kmers](KmerPosition& kp) {
-        // Convert this KmerPosition to several gcsa::Kmers, and save them in thread_outputs
-        vector<gcsa::KMer>& thread_output = thread_outputs[omp_get_thread_num()];
-
-        // We need to make this kmer into a series of tokens
-        vector<string> tokens;
-
-        // First the kmer
-        tokens.push_back(kp.kmer);
-
-        // Then the node id:offset
-        tokens.push_back(kp.pos);
-
-        // Then the comma-separated preceeding characters. See <http://stackoverflow.com/a/18427254/402891>
-        stringstream preceeding;
-        copy(kp.prev_chars.begin(), kp.prev_chars.end(), ostream_iterator<char>(preceeding, ","));
-        if(kp.prev_chars.empty()) {
-            // If we don't have any previous characters, we come from "$"
-            preceeding << "$";
-        }
-        tokens.push_back(preceeding.str());
-
-        // And the comma-separated subsequent characters.
-        stringstream subsequent;
-        copy(kp.next_chars.begin(), kp.next_chars.end(), ostream_iterator<char>(subsequent, ","));
-        if(kp.next_chars.empty()) {
-            // If we don't have any next characters, we go to "#"
-            subsequent << "#";
-        }
-        tokens.push_back(subsequent.str());
-
-        // Finally, each of the node id:offset positions you can go to next (the successors).
-        tokens.insert(tokens.end(), kp.next_positions.begin(), kp.next_positions.end());
-
-        if (kp.next_positions.empty()) {
-            // If we didn't have any successors, we have to say we go to the start of the start node
-            tokens.push_back(to_string(tail_id) + ":0");
-        }
-
-        for(size_t successor_index = 4; successor_index < tokens.size(); successor_index++) {
-            // Now make a GCSA KMer for each of those successors, by passing the
-            // tokens, the alphabet, and the index in the tokens of the
-            // successor.
-
-            thread_output.emplace_back(tokens, alpha, successor_index);
-
-
-            // Mark kmers that go to the sink node as "sorted", since they have stop
-            // characters in them and can't be extended.
-            // If we don't do this GCSA will get unhappy and we'll see random segfalts and stack smashing errors
-            auto& kmer = thread_output.back();
-            if(gcsa::Node::id(kmer.to) == tail_id && gcsa::Node::offset(kmer.to) > 0) {
-                kmer.makeSorted();
-            }
-        }
-
-        //handle kmers, and we have more to get
-        handle_kmers(thread_output, true);
-
-    };
-
-    // Run on each KmerPosition. This populates start_end_id, if it was 0, before calling convert_kmer.
-    for_each_gcsa_kmer_position_parallel(kmer_size,
-                                         path_only,
-                                         edge_max, stride,
-                                         forward_only,
-                                         head_id, tail_id,
-                                         convert_kmer);
-
-    for(auto& thread_output : thread_outputs) {
-        // the last handling
-        handle_kmers(thread_output, false);
-    }
-
-}
-
-string VG::write_gcsa_kmers_to_tmpfile(int kmer_size, bool path_only, bool forward_only,
-                                       id_t& head_id, id_t& tail_id,
-                                       size_t doubling_steps, size_t size_limit,
-                                       const string& base_file_name) {
-    // open a temporary file for the kmers
-    string tmpfile = tmpfilename(base_file_name);
-    ofstream out(tmpfile);
-    // write the kmers to the temporary file
-    write_gcsa_kmers(kmer_size, path_only, 0, 1, forward_only,
-                     out, head_id, tail_id);
-    out.close();
-    return tmpfile;
-}
-
-void
-VG::build_gcsa_lcp(gcsa::GCSA*& gcsa,
-                   gcsa::LCPArray*& lcp,
-                   int kmer_size,
-                   bool path_only,
-                   bool forward_only,
-                   size_t doubling_steps,
-                   size_t size_limit,
-                   const string& base_file_name) {
-
-    id_t head_id=0, tail_id=0;
-    string tmpfile = write_gcsa_kmers_to_tmpfile(kmer_size, path_only, forward_only,
-                                                 head_id, tail_id,
-                                                 doubling_steps, size_limit,
-                                                 base_file_name);
-    // set up the input graph using the kmers
-    gcsa::InputGraph input_graph({ tmpfile }, true);
-    gcsa::ConstructionParameters params;
-    params.setSteps(doubling_steps);
-    params.setLimit(size_limit);
-    // run the GCSA construction
-    gcsa = new gcsa::GCSA(input_graph, params);
-    // and the LCP array construction
-    lcp = new gcsa::LCPArray(input_graph, params);
-    // delete the temporary debruijn graph file
-    remove(tmpfile.c_str());
-    // results returned by reference
-}
-
 void VG::prune_complex_with_head_tail(int path_length, int edge_max, bool preserve_paths) {
-    Node* head_node = NULL;
-    Node* tail_node = NULL;
-    add_start_end_markers(path_length, '#', '$', head_node, tail_node);
-    prune_complex(path_length, edge_max, head_node, tail_node, preserve_paths);
-=======
-void VG::prune_complex_with_head_tail(int path_length, int edge_max) {
     Node* head_node = NULL;
     Node* tail_node = NULL;
     id_t head_id = 0, tail_id = 0;
     add_start_end_markers(path_length, '#', '$', head_node, tail_node, head_id, tail_id);
-    prune_complex(path_length, edge_max, head_node, tail_node);
->>>>>>> baccd656
+    prune_complex(path_length, edge_max, head_node, tail_node, preserve_paths);
     destroy_node(head_node);
     destroy_node(tail_node);
 }

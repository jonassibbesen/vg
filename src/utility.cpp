--- conflicted
+++ resolved
@@ -641,7 +641,6 @@
     }
     return result;
 }
-<<<<<<< HEAD
     
 default_random_engine random_sequence_gen(102);
     
@@ -655,7 +654,6 @@
     }
     return seq;
 }
-=======
 
 // Demangle the name in thsi stack trace frame if we can find the API to do so.
 string demangle_frame(string mangled) {
@@ -869,5 +867,4 @@
     
 }
 
->>>>>>> 97a9b253
 }
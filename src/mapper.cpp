--- conflicted
+++ resolved
@@ -375,14 +375,9 @@
             --cursor;
             
             prev_iter_jumped_lcp = false;
-<<<<<<< HEAD
+
             max_lcp = 0;
-=======
-            if (record_max_lcp) {
-                lcp_maxima.push_back(max_lcp);
-                max_lcp = 0;
-            }
->>>>>>> 74c619c2
+
             // skip looking for matches since they are non-informative
             continue;
         }
@@ -419,14 +414,7 @@
                 
                 // don't reseed in empty MEMs
                 prev_iter_jumped_lcp = false;
-<<<<<<< HEAD
                 max_lcp = 0;
-=======
-                if (record_max_lcp) {
-                    lcp_maxima.push_back(max_lcp);
-                    max_lcp = 0;
-                }
->>>>>>> 74c619c2
             }
             else {
                 match.begin = cursor + 1;
@@ -459,29 +447,13 @@
                 // and set up the next MEM using the parent node range
                 match.range = parent.range();
                 // record our max lcp
-<<<<<<< HEAD
-                max_lcp = (int)parent.lcp();
-=======
-                if (record_max_lcp) {
-                    max_lcp = (int)parent.lcp();
-                    lcp_maxima.push_back(max_lcp);
-                    max_lcp = 0;
-                }
->>>>>>> 74c619c2
-
+                if (record_max_lcp) max_lcp = (int)parent.lcp();
                 prev_iter_jumped_lcp = true;
             }
         }
         else {
             prev_iter_jumped_lcp = false;
-<<<<<<< HEAD
-            max_lcp = max(max_lcp, (int)lcp->parent(match.range).lcp());
-=======
-            if (record_max_lcp) {
-                max_lcp = (int)lcp->parent(match.range).lcp();
-                lcp_maxima.push_back(max_lcp);
-            }
->>>>>>> 74c619c2
+            if (record_max_lcp) max_lcp = max(max_lcp, (int)lcp->parent(match.range).lcp());
             ++mem_length;
             // just step to the next position
             --cursor;
@@ -495,14 +467,7 @@
     match.begin = seq_begin;
     mem_length = match.end - match.begin;
     if (mem_length >= min_mem_length) {
-<<<<<<< HEAD
-        max_lcp = max(max_lcp, (int)lcp->parent(match.range).lcp());
-=======
-        if (record_max_lcp) {
-            max_lcp = (int)lcp->parent(match.range).lcp();
-            lcp_maxima.push_back(max_lcp);
-        }
->>>>>>> 74c619c2
+        if (record_max_lcp) max_lcp = (int)lcp->parent(match.range).lcp();
         mems.push_back(match);
         lcp_maxima.push_back(max_lcp);
 #ifdef debug_mapper
@@ -519,14 +484,7 @@
 #endif
     }
 
-<<<<<<< HEAD
-    longest_lcp = lcp_maxima.empty() ? 0 : *max_element(lcp_maxima.begin(), lcp_maxima.end());
-=======
-    if (record_max_lcp) {
-        lcp_maxima.push_back(max_lcp);
-        longest_lcp = *max_element(lcp_maxima.begin(), lcp_maxima.end());
-    }
->>>>>>> 74c619c2
+    if (record_max_lcp) longest_lcp = *max_element(lcp_maxima.begin(), lcp_maxima.end());
 
     assert(lcp_maxima.size() == mems.size());
 
@@ -565,14 +523,10 @@
 
         // run the reseeding
         for (int i = 0; i < mems.size(); ++i) {
-<<<<<<< HEAD
             auto& mem = mems[i];
             // invalid mem
             if (mem.begin < seq_begin || mem.end > seq_end) continue;
             int lcpmax = lcp_maxima[i];
-=======
-            MaximalExactMatch& mem = mems[i];
->>>>>>> 74c619c2
             // reseed when...
             if (mem.length() >= min_mem_length // our mem is greater than the min mem length (should be by default)
                 && (use_lcp_reseed_heuristic ? lcpmax : mem.length()) >= reseed_length // is the right length to reseed
@@ -1919,11 +1873,8 @@
                                                      max_mem_length,
                                                      min_mem_length,
                                                      mem_reseed_length,
-<<<<<<< HEAD
-                                                     true, false, false, 2);
-=======
-                                                     false, false, false, true, 0);
->>>>>>> 74c619c2
+                                                     true, false, false, true, 2);
+
     vector<MaximalExactMatch> mems2 = find_mems_deep(read2.sequence().begin(),
                                                      read2.sequence().end(),
                                                      longest_lcp2,
@@ -1931,11 +1882,7 @@
                                                      max_mem_length,
                                                      min_mem_length,
                                                      mem_reseed_length,
-<<<<<<< HEAD
-                                                     true, false, false, 2);
-=======
-                                                     false, false, false, true, 0);
->>>>>>> 74c619c2
+                                                     true, false, false, true, 2);
 
     double mq_cap1, mq_cap2;
     mq_cap1 = mq_cap2 = max_mapping_quality;
@@ -2179,7 +2126,7 @@
         alns.emplace_back();
         auto& p = alns.back();
         if (cluster1.size() && (!to_drop1.count(&cluster1)
-                                || filled1 < 2)) {
+                                || filled1 < min_multimaps)) {
             p.first = align_cluster(read1, cluster1, true);
             ++filled1;
         } else {
@@ -2189,7 +2136,7 @@
             p.first.clear_path();
         }
         if (cluster2.size() && (!to_drop2.count(&cluster2)
-                                || filled2 < 2)) {
+                                || filled2 < min_multimaps)) {
             p.second = align_cluster(read2, cluster2, true);
             ++filled2;
         } else {
@@ -2806,7 +2753,7 @@
     for (auto& cluster : clusters) {
         if (alns.size() >= total_multimaps) { break; }
         // skip if we've filtered the cluster
-        if (to_drop.count(&cluster) && filled >= 2) {
+        if (to_drop.count(&cluster) && filled >= min_multimaps) {
             alns.push_back(aln);
             used_clusters.push_back(&cluster);
             continue;
@@ -3813,15 +3760,12 @@
                                                         max_mem_length,
                                                         min_mem_length,
                                                         mem_reseed_length,
-<<<<<<< HEAD
-                                                        true, false, false, 2);
-=======
-                                                        false, false, false, true, 0);
->>>>>>> 74c619c2
+                                                        true, false, false, true, 2);
         // query mem hits
         alignments = align_mem_multi(aln, mems, cluster_mq, longest_lcp, fraction_filtered, max_mem_length, keep_multimaps, additional_multimaps_for_quality);
     }
 
+#ifdef debug_mapper
     for (auto& aln : alignments) {
         // Make sure no alignments are wandering out of the graph
         for (size_t i = 0; i < aln.path().mapping_size(); i++) {
@@ -3837,6 +3781,7 @@
             }
         }
     }
+#endif
     
     annotate_with_initial_path_positions(alignments);
 

//
//  banded_global_aligner.cpp
//  
//  Unit tests for banded global aligner module.
//

#include <stdio.h>
#include "catch.hpp"
#include "gssw_aligner.hpp"
#include "vg.hpp"
#include "path.hpp"
#include "banded_global_aligner.hpp"
#include "json2pb.h"

using namespace google::protobuf;

namespace vg {
    namespace unittest {
        
        TEST_CASE( "Banded global aligner produces correct alignments with all types of edits",
                  "[alignment][banded][mapping]" ) {
            
            SECTION( "Banded global aligner produces correct alignment when read matches exactly") {
                
                VG graph;
                
                Aligner aligner;
                
                Node* n0 = graph.create_node("AGTG");
                Node* n1 = graph.create_node("C");
                Node* n2 = graph.create_node("A");
                Node* n3 = graph.create_node("TGAAGT");
                
                graph.create_edge(n0, n1);
                graph.create_edge(n0, n2);
                graph.create_edge(n1, n3);
                graph.create_edge(n2, n3);
                
                string read = string("AGTGCTGAAGT");
                Alignment aln;
                aln.set_sequence(read);
                
                int band_width = 1;
                bool permissive_banding = false;
                aligner.align_global_banded(aln, graph.graph, band_width, permissive_banding);
                
                const Path& path = aln.path();
                
                // is a global alignment
                REQUIRE(path.mapping(0).position().offset() == 0);
                REQUIRE(mapping_from_length(path.mapping(path.mapping_size() - 1)) == graph.graph.node(path.mapping(path.mapping_size() - 1).position().node_id() - 1).sequence().length());
                
                // follows correct path
                REQUIRE(path.mapping(0).position().node_id() == 1);
                REQUIRE(path.mapping(1).position().node_id() == 2);
                REQUIRE(path.mapping(2).position().node_id() == 4);
                
                // has corrects edits
                REQUIRE(path.mapping(0).edit(0).from_length() == 4);
                REQUIRE(path.mapping(0).edit(0).to_length() == 4);
                REQUIRE(path.mapping(0).edit(0).sequence().empty());
                
                REQUIRE(path.mapping(1).edit(0).from_length() == 1);
                REQUIRE(path.mapping(1).edit(0).to_length() == 1);
                REQUIRE(path.mapping(1).edit(0).sequence().empty());
                
                REQUIRE(path.mapping(2).edit(0).from_length() == 6);
                REQUIRE(path.mapping(2).edit(0).to_length() == 6);
                REQUIRE(path.mapping(2).edit(0).sequence().empty());
            }
            
            SECTION( "Banded global aligner produces correct alignment when read matches across a doubly-reversing edge") {
                
                VG graph;
                
                Aligner aligner;
                
                Node* n0 = graph.create_node("AGTG");
                Node* n1 = graph.create_node("C");
                Node* n2 = graph.create_node("A");
                Node* n3 = graph.create_node("TGAAGT");
                
                graph.create_edge(n1, n0, true, true);
                graph.create_edge(n2, n0, true, true);
                graph.create_edge(n1, n3);
                graph.create_edge(n2, n3);
                
                string read = string("AGTGCTGAAGT");
                Alignment aln;
                aln.set_sequence(read);
                
                int band_width = 1;
                bool permissive_banding = false;
                aligner.align_global_banded(aln, graph.graph, band_width, permissive_banding);
                
                const Path& path = aln.path();
                
                // is a global alignment
                REQUIRE(path.mapping(0).position().offset() == 0);
                REQUIRE(mapping_from_length(path.mapping(path.mapping_size() - 1)) == graph.graph.node(path.mapping(path.mapping_size() - 1).position().node_id() - 1).sequence().length());
                
                // follows correct path
                REQUIRE(path.mapping(0).position().node_id() == 1);
                REQUIRE(path.mapping(1).position().node_id() == 2);
                REQUIRE(path.mapping(2).position().node_id() == 4);
                
                // has corrects edits
                REQUIRE(path.mapping(0).edit(0).from_length() == 4);
                REQUIRE(path.mapping(0).edit(0).to_length() == 4);
                REQUIRE(path.mapping(0).edit(0).sequence().empty());
                
                REQUIRE(path.mapping(1).edit(0).from_length() == 1);
                REQUIRE(path.mapping(1).edit(0).to_length() == 1);
                REQUIRE(path.mapping(1).edit(0).sequence().empty());
                
                REQUIRE(path.mapping(2).edit(0).from_length() == 6);
                REQUIRE(path.mapping(2).edit(0).to_length() == 6);
                REQUIRE(path.mapping(2).edit(0).sequence().empty());
            }
            
            SECTION( "Banded global aligner produces correct alignment when there is a mismatch" ) {
                
                VG graph;
                
                Aligner aligner;
                
                Node* n0 = graph.create_node("CCCAGTT");
                Node* n1 = graph.create_node("C");
                Node* n2 = graph.create_node("A");
                Node* n3 = graph.create_node("TGAAGT");
                
                graph.create_edge(n0, n1);
                graph.create_edge(n0, n2);
                graph.create_edge(n1, n3);
                graph.create_edge(n2, n3);
                
                string read = string("CCCAGTGCTGAAGT");
                Alignment aln;
                aln.set_sequence(read);
                
                int band_width = 1;
                bool permissive_banding = true;
                aligner.align_global_banded(aln, graph.graph, band_width, permissive_banding);
                                
                const Path& path = aln.path();
                
                // is a global alignment
                REQUIRE(path.mapping(0).position().offset() == 0);
                REQUIRE(mapping_from_length(path.mapping(path.mapping_size() - 1)) == graph.graph.node(path.mapping(path.mapping_size() - 1).position().node_id() - 1).sequence().length());
                
                // follows correct path
                REQUIRE(path.mapping(0).position().node_id() == 1);
                REQUIRE(path.mapping(1).position().node_id() == 2);
                REQUIRE(path.mapping(2).position().node_id() == 4);
                
                // has corrects edits
                REQUIRE(path.mapping(0).edit(0).from_length() == 6);
                REQUIRE(path.mapping(0).edit(0).to_length() == 6);
                REQUIRE(path.mapping(0).edit(0).sequence().empty());
                
                REQUIRE(path.mapping(0).edit(1).from_length() == 1);
                REQUIRE(path.mapping(0).edit(1).to_length() == 1);
                REQUIRE(path.mapping(0).edit(1).sequence() == string("G"));
                
                REQUIRE(path.mapping(1).edit(0).from_length() == 1);
                REQUIRE(path.mapping(1).edit(0).to_length() == 1);
                REQUIRE(path.mapping(1).edit(0).sequence().empty());
                
                REQUIRE(path.mapping(2).edit(0).from_length() == 6);
                REQUIRE(path.mapping(2).edit(0).to_length() == 6);
                REQUIRE(path.mapping(2).edit(0).sequence().empty());
            }
            
            SECTION( "Banded global aligner produces correct alignment when a there is a single base deletion" ) {
                
                VG graph;
                
                Aligner aligner;
                
                Node* n0 = graph.create_node("CCCAGATG");
                Node* n1 = graph.create_node("C");
                Node* n2 = graph.create_node("A");
                Node* n3 = graph.create_node("TGAAGT");
                
                graph.create_edge(n0, n1);
                graph.create_edge(n0, n2);
                graph.create_edge(n1, n3);
                graph.create_edge(n2, n3);
                
                string read = string("CCCAGTGCTGAAGT");
                Alignment aln;
                aln.set_sequence(read);
                
                int band_width = 2;
                bool permissive_banding = false;
                aligner.align_global_banded(aln, graph.graph, band_width, permissive_banding);
                
                const Path& path = aln.path();
                
                // is a global alignment
                REQUIRE(path.mapping(0).position().offset() == 0);
                REQUIRE(mapping_from_length(path.mapping(path.mapping_size() - 1)) == graph.graph.node(path.mapping(path.mapping_size() - 1).position().node_id() - 1).sequence().length());
                
                // follows correct path
                REQUIRE(path.mapping(0).position().node_id() == 1);
                REQUIRE(path.mapping(1).position().node_id() == 2);
                REQUIRE(path.mapping(2).position().node_id() == 4);
                
                // has corrects edits
                REQUIRE(path.mapping(0).edit(0).from_length() == 5);
                REQUIRE(path.mapping(0).edit(0).to_length() == 5);
                REQUIRE(path.mapping(0).edit(0).sequence().empty());
                
                REQUIRE(path.mapping(0).edit(1).from_length() == 1);
                REQUIRE(path.mapping(0).edit(1).to_length() == 0);
                REQUIRE(path.mapping(0).edit(1).sequence().empty());
                
                REQUIRE(path.mapping(0).edit(2).from_length() == 2);
                REQUIRE(path.mapping(0).edit(2).to_length() == 2);
                REQUIRE(path.mapping(0).edit(2).sequence().empty());
                
                REQUIRE(path.mapping(1).edit(0).from_length() == 1);
                REQUIRE(path.mapping(1).edit(0).to_length() == 1);
                REQUIRE(path.mapping(1).edit(0).sequence().empty());
                
                REQUIRE(path.mapping(2).edit(0).from_length() == 6);
                REQUIRE(path.mapping(2).edit(0).to_length() == 6);
                REQUIRE(path.mapping(2).edit(0).sequence().empty());
            }
            
            SECTION( "Banded global aligner produces correct alignment when a there is a multi-base deletion"  ) {
                
                VG graph;
                
                Aligner aligner;
                
                Node* n0 = graph.create_node("AACCCAGATG");
                Node* n1 = graph.create_node("C");
                Node* n2 = graph.create_node("A");
                Node* n3 = graph.create_node("TGAAGT");
                
                graph.create_edge(n0, n1);
                graph.create_edge(n0, n2);
                graph.create_edge(n1, n3);
                graph.create_edge(n2, n3);
                
                string read = string("AACCCAGGCTGAAGT");
                Alignment aln;
                aln.set_sequence(read);
                
                int band_width = 2;
                bool permissive_banding = false;
                aligner.align_global_banded(aln, graph.graph, band_width, permissive_banding);;
                
                const Path& path = aln.path();
                
                // is a global alignment
                REQUIRE(path.mapping(0).position().offset() == 0);
                REQUIRE(mapping_from_length(path.mapping(path.mapping_size() - 1)) == graph.graph.node(path.mapping(path.mapping_size() - 1).position().node_id() - 1).sequence().length());
                
                // follows correct path
                REQUIRE(path.mapping(0).position().node_id() == 1);
                REQUIRE(path.mapping(1).position().node_id() == 2);
                REQUIRE(path.mapping(2).position().node_id() == 4);
                
                // has corrects edits
                REQUIRE(path.mapping(0).edit(0).from_length() == 7);
                REQUIRE(path.mapping(0).edit(0).to_length() == 7);
                REQUIRE(path.mapping(0).edit(0).sequence().empty());
                
                REQUIRE(path.mapping(0).edit(1).from_length() == 2);
                REQUIRE(path.mapping(0).edit(1).to_length() == 0);
                REQUIRE(path.mapping(0).edit(1).sequence().empty());
                
                REQUIRE(path.mapping(0).edit(2).from_length() == 1);
                REQUIRE(path.mapping(0).edit(2).to_length() == 1);
                REQUIRE(path.mapping(0).edit(2).sequence().empty());
                
                REQUIRE(path.mapping(1).edit(0).from_length() == 1);
                REQUIRE(path.mapping(1).edit(0).to_length() == 1);
                REQUIRE(path.mapping(1).edit(0).sequence().empty());
                
                REQUIRE(path.mapping(2).edit(0).from_length() == 6);
                REQUIRE(path.mapping(2).edit(0).to_length() == 6);
                REQUIRE(path.mapping(2).edit(0).sequence().empty());
            }
            
            SECTION( "Banded global aligner produces correct alignment when a there is a single base insertion")  {
                
                VG graph;
                
                Aligner aligner;
                
                Node* n0 = graph.create_node("AACCCAGG");
                Node* n1 = graph.create_node("C");
                Node* n2 = graph.create_node("A");
                Node* n3 = graph.create_node("TGAAGT");
                
                graph.create_edge(n0, n1);
                graph.create_edge(n0, n2);
                graph.create_edge(n1, n3);
                graph.create_edge(n2, n3);
                
                string read = string("AACCCAGAGCTGAAGT");
                Alignment aln;
                aln.set_sequence(read);
                
                int band_width = 2;
                bool permissive_banding = false;
                aligner.align_global_banded(aln, graph.graph, band_width, permissive_banding);
                
                const Path& path = aln.path();
                
                // is a global alignment
                REQUIRE(path.mapping(0).position().offset() == 0);
                REQUIRE(mapping_from_length(path.mapping(path.mapping_size() - 1)) == graph.graph.node(path.mapping(path.mapping_size() - 1).position().node_id() - 1).sequence().length());
                
                // follows correct path
                REQUIRE(path.mapping(0).position().node_id() == 1);
                REQUIRE(path.mapping(1).position().node_id() == 2);
                REQUIRE(path.mapping(2).position().node_id() == 4);
                
                // has corrects edits
                REQUIRE(path.mapping(0).edit(0).from_length() == 7);
                REQUIRE(path.mapping(0).edit(0).to_length() == 7);
                REQUIRE(path.mapping(0).edit(0).sequence().empty());
                
                REQUIRE(path.mapping(0).edit(1).from_length() == 0);
                REQUIRE(path.mapping(0).edit(1).to_length() == 1);
                REQUIRE(path.mapping(0).edit(1).sequence() == string("A"));
                
                REQUIRE(path.mapping(0).edit(2).from_length() == 1);
                REQUIRE(path.mapping(0).edit(2).to_length() == 1);
                REQUIRE(path.mapping(0).edit(2).sequence().empty());
                
                REQUIRE(path.mapping(1).edit(0).from_length() == 1);
                REQUIRE(path.mapping(1).edit(0).to_length() == 1);
                REQUIRE(path.mapping(1).edit(0).sequence().empty());
                
                REQUIRE(path.mapping(2).edit(0).from_length() == 6);
                REQUIRE(path.mapping(2).edit(0).to_length() == 6);
                REQUIRE(path.mapping(2).edit(0).sequence().empty());
            }
            
            SECTION( "Banded global aligner produces correct alignment when a there is a multi-base insertion" ) {
                
                VG graph;
                
                Aligner aligner;
                
                Node* n0 = graph.create_node("AACCCAGG");
                Node* n1 = graph.create_node("C");
                Node* n2 = graph.create_node("A");
                Node* n3 = graph.create_node("TGAAGT");
                
                graph.create_edge(n0, n1);
                graph.create_edge(n0, n2);
                graph.create_edge(n1, n3);
                graph.create_edge(n2, n3);
                
                string read = string("AACCCAGATGCTGAAGT");
                Alignment aln;
                aln.set_sequence(read);
                
                int band_width = 2;
                bool permissive_banding = false;
                aligner.align_global_banded(aln, graph.graph, band_width, permissive_banding);
                
                const Path& path = aln.path();
                
                // is a global alignment
                REQUIRE(path.mapping(0).position().offset() == 0);
                REQUIRE(mapping_from_length(path.mapping(path.mapping_size() - 1)) == graph.graph.node(path.mapping(path.mapping_size() - 1).position().node_id() - 1).sequence().length());
                
                // follows correct path
                REQUIRE(path.mapping(0).position().node_id() == 1);
                REQUIRE(path.mapping(1).position().node_id() == 2);
                REQUIRE(path.mapping(2).position().node_id() == 4);
                
                // has corrects edits
                REQUIRE(path.mapping(0).edit(0).from_length() == 7);
                REQUIRE(path.mapping(0).edit(0).to_length() == 7);
                REQUIRE(path.mapping(0).edit(0).sequence().empty());
                
                REQUIRE(path.mapping(0).edit(1).from_length() == 0);
                REQUIRE(path.mapping(0).edit(1).to_length() == 2);
                REQUIRE(path.mapping(0).edit(1).sequence() == string("AT"));
                
                REQUIRE(path.mapping(0).edit(2).from_length() == 1);
                REQUIRE(path.mapping(0).edit(2).to_length() == 1);
                REQUIRE(path.mapping(0).edit(2).sequence().empty());
                
                REQUIRE(path.mapping(1).edit(0).from_length() == 1);
                REQUIRE(path.mapping(1).edit(0).to_length() == 1);
                REQUIRE(path.mapping(1).edit(0).sequence().empty());
                
                REQUIRE(path.mapping(2).edit(0).from_length() == 6);
                REQUIRE(path.mapping(2).edit(0).to_length() == 6);
                REQUIRE(path.mapping(2).edit(0).sequence().empty());
            }
            
            SECTION( "Banded global aligner produces correct alignment when a there is a deletion across a node boundary" ) {
                
                VG graph;
                
                Aligner aligner;
                
                Node* n0 = graph.create_node("AACCCAGG");
                Node* n1 = graph.create_node("CA");
                Node* n2 = graph.create_node("AT");
                Node* n3 = graph.create_node("TGAAGT");
                
                graph.create_edge(n0, n1);
                graph.create_edge(n0, n2);
                graph.create_edge(n1, n3);
                graph.create_edge(n2, n3);
                
                string read = string("AACCCAGATGAAGT");
                Alignment aln;
                aln.set_sequence(read);
                
                int band_width = 2;
                bool permissive_banding = false;
                aligner.align_global_banded(aln, graph.graph, band_width, permissive_banding);
                
                const Path& path = aln.path();
                
                // is a global alignment
                REQUIRE(path.mapping(0).position().offset() == 0);
                REQUIRE(mapping_from_length(path.mapping(path.mapping_size() - 1)) == graph.graph.node(path.mapping(path.mapping_size() - 1).position().node_id() - 1).sequence().length());
                
                // follows correct path
                REQUIRE(path.mapping(0).position().node_id() == 1);
                REQUIRE(path.mapping(1).position().node_id() == 2);
                REQUIRE(path.mapping(2).position().node_id() == 4);
                
                // has corrects edits
                REQUIRE(path.mapping(0).edit(0).from_length() == 7);
                REQUIRE(path.mapping(0).edit(0).to_length() == 7);
                REQUIRE(path.mapping(0).edit(0).sequence().empty());
                
                REQUIRE(path.mapping(0).edit(1).from_length() == 1);
                REQUIRE(path.mapping(0).edit(1).to_length() == 0);
                REQUIRE(path.mapping(0).edit(1).sequence().empty());
                
                REQUIRE(path.mapping(1).edit(0).from_length() == 1);
                REQUIRE(path.mapping(1).edit(0).to_length() == 0);
                REQUIRE(path.mapping(1).edit(0).sequence().empty());
                
                REQUIRE(path.mapping(1).edit(1).from_length() == 1);
                REQUIRE(path.mapping(1).edit(1).to_length() == 1);
                REQUIRE(path.mapping(1).edit(1).sequence().empty());
                
                REQUIRE(path.mapping(2).edit(0).from_length() == 6);
                REQUIRE(path.mapping(2).edit(0).to_length() == 6);
                REQUIRE(path.mapping(2).edit(0).sequence().empty());
            }

            
            SECTION( "Banded global aligner produces correct alignment when it begins with a single base insertion") {
                
                VG graph;
                
                Aligner aligner;
                
                Node* n0 = graph.create_node("AACCCAGG");
                Node* n1 = graph.create_node("CA");
                Node* n2 = graph.create_node("AT");
                Node* n3 = graph.create_node("TGAAGT");
                
                graph.create_edge(n0, n1);
                graph.create_edge(n0, n2);
                graph.create_edge(n1, n3);
                graph.create_edge(n2, n3);
                
                string read = string("TAACCCAGGCATGAAGT");
                Alignment aln;
                aln.set_sequence(read);
                
                int band_width = 2;
                bool permissive_banding = false;
                aligner.align_global_banded(aln, graph.graph, band_width, permissive_banding);
                
                const Path& path = aln.path();
                
                
                // is a global alignment
                REQUIRE(path.mapping(0).position().offset() == 0);
                REQUIRE(mapping_from_length(path.mapping(path.mapping_size() - 1)) == graph.graph.node(path.mapping(path.mapping_size() - 1).position().node_id() - 1).sequence().length());
                
                // follows correct path
                REQUIRE(path.mapping(0).position().node_id() == 1);
                REQUIRE(path.mapping(1).position().node_id() == 2);
                REQUIRE(path.mapping(2).position().node_id() == 4);
                
                // has corrects edits
                REQUIRE(path.mapping(0).edit(0).from_length() == 0);
                REQUIRE(path.mapping(0).edit(0).to_length() == 1);
                REQUIRE(path.mapping(0).edit(0).sequence() == string("T"));
                
                REQUIRE(path.mapping(0).edit(1).from_length() == 8);
                REQUIRE(path.mapping(0).edit(1).to_length() == 8);
                REQUIRE(path.mapping(0).edit(1).sequence().empty());
                
                REQUIRE(path.mapping(1).edit(0).from_length() == 2);
                REQUIRE(path.mapping(1).edit(0).to_length() == 2);
                REQUIRE(path.mapping(1).edit(0).sequence().empty());
                
                REQUIRE(path.mapping(2).edit(0).from_length() == 6);
                REQUIRE(path.mapping(2).edit(0).to_length() == 6);
                REQUIRE(path.mapping(2).edit(0).sequence().empty());
                
            }
            
            SECTION( "Banded global aligner produces correct alignment when it begins with a multi-base insertion" ) {
                
                VG graph;
                
                Aligner aligner;
                
                Node* n0 = graph.create_node("AACCCAGG");
                Node* n1 = graph.create_node("CA");
                Node* n2 = graph.create_node("AT");
                Node* n3 = graph.create_node("TGAAGT");
                
                graph.create_edge(n0, n1);
                graph.create_edge(n0, n2);
                graph.create_edge(n1, n3);
                graph.create_edge(n2, n3);
                
                string read = string("TGAACCCAGGCATGAAGT");
                Alignment aln;
                aln.set_sequence(read);
                
                int band_width = 2;
                bool permissive_banding = false;
                aligner.align_global_banded(aln, graph.graph, band_width, permissive_banding);
                
                const Path& path = aln.path();
                
                // is a global alignment
                REQUIRE(path.mapping(0).position().offset() == 0);
                REQUIRE(mapping_from_length(path.mapping(path.mapping_size() - 1)) == graph.graph.node(path.mapping(path.mapping_size() - 1).position().node_id() - 1).sequence().length());
                
                // follows correct path
                REQUIRE(path.mapping(0).position().node_id() == 1);
                REQUIRE(path.mapping(1).position().node_id() == 2);
                REQUIRE(path.mapping(2).position().node_id() == 4);
                
                // has corrects edits
                REQUIRE(path.mapping(0).edit(0).from_length() == 0);
                REQUIRE(path.mapping(0).edit(0).to_length() == 2);
                REQUIRE(path.mapping(0).edit(0).sequence() == string("TG"));
                
                REQUIRE(path.mapping(0).edit(1).from_length() == 8);
                REQUIRE(path.mapping(0).edit(1).to_length() == 8);
                REQUIRE(path.mapping(0).edit(1).sequence().empty());
                
                REQUIRE(path.mapping(1).edit(0).from_length() == 2);
                REQUIRE(path.mapping(1).edit(0).to_length() == 2);
                REQUIRE(path.mapping(1).edit(0).sequence().empty());
                
                REQUIRE(path.mapping(2).edit(0).from_length() == 6);
                REQUIRE(path.mapping(2).edit(0).to_length() == 6);
                REQUIRE(path.mapping(2).edit(0).sequence().empty());
            }
            
            SECTION( "Banded global aligner produces correct alignment when it begins with a single base deletion" ) {
                
                VG graph;
                
                Aligner aligner;
                
                Node* n0 = graph.create_node("AACCCAGG");
                Node* n1 = graph.create_node("CA");
                Node* n2 = graph.create_node("AT");
                Node* n3 = graph.create_node("TGAAGT");
                
                graph.create_edge(n0, n1);
                graph.create_edge(n0, n2);
                graph.create_edge(n1, n3);
                graph.create_edge(n2, n3);
                
                string read = string("ACCCAGGCATGAAGT");
                Alignment aln;
                aln.set_sequence(read);
                
                int band_width = 2;
                bool permissive_banding = false;
                aligner.align_global_banded(aln, graph.graph, band_width, permissive_banding);;
                
                const Path& path = aln.path();
                
                // is a global alignment
                REQUIRE(path.mapping(0).position().offset() == 0);
                REQUIRE(mapping_from_length(path.mapping(path.mapping_size() - 1)) == graph.graph.node(path.mapping(path.mapping_size() - 1).position().node_id() - 1).sequence().length());
                
                // follows correct path
                REQUIRE(path.mapping(0).position().node_id() == 1);
                REQUIRE(path.mapping(1).position().node_id() == 2);
                REQUIRE(path.mapping(2).position().node_id() == 4);
                
                // has corrects edits
                REQUIRE(path.mapping(0).edit(0).from_length() == 1);
                REQUIRE(path.mapping(0).edit(0).to_length() == 0);
                REQUIRE(path.mapping(0).edit(0).sequence().empty());
                
                REQUIRE(path.mapping(0).edit(1).from_length() == 7);
                REQUIRE(path.mapping(0).edit(1).to_length() == 7);
                REQUIRE(path.mapping(0).edit(1).sequence().empty());
                
                REQUIRE(path.mapping(1).edit(0).from_length() == 2);
                REQUIRE(path.mapping(1).edit(0).to_length() == 2);
                REQUIRE(path.mapping(1).edit(0).sequence().empty());
                
                REQUIRE(path.mapping(2).edit(0).from_length() == 6);
                REQUIRE(path.mapping(2).edit(0).to_length() == 6);
                REQUIRE(path.mapping(2).edit(0).sequence().empty());
            }
            
            SECTION( "Banded global aligner produces correct alignment when it begins with a multi-base deletion" ) {
                
                VG graph;
                
                Aligner aligner;
                
                Node* n0 = graph.create_node("AACCCAGG");
                Node* n1 = graph.create_node("CA");
                Node* n2 = graph.create_node("AT");
                Node* n3 = graph.create_node("TGAAGT");
                
                graph.create_edge(n0, n1);
                graph.create_edge(n0, n2);
                graph.create_edge(n1, n3);
                graph.create_edge(n2, n3);
                
                string read = string("CCCAGGCATGAAGT");
                Alignment aln;
                aln.set_sequence(read);
                
                int band_width = 2;
                bool permissive_banding = false;
                aligner.align_global_banded(aln, graph.graph, band_width, permissive_banding);;
                
                const Path& path = aln.path();
                
                // is a global alignment
                REQUIRE(path.mapping(0).position().offset() == 0);
                REQUIRE(mapping_from_length(path.mapping(path.mapping_size() - 1)) == graph.graph.node(path.mapping(path.mapping_size() - 1).position().node_id() - 1).sequence().length());
                
                // follows correct path
                REQUIRE(path.mapping(0).position().node_id() == 1);
                REQUIRE(path.mapping(1).position().node_id() == 2);
                REQUIRE(path.mapping(2).position().node_id() == 4);
                
                // has corrects edits
                REQUIRE(path.mapping(0).edit(0).from_length() == 2);
                REQUIRE(path.mapping(0).edit(0).to_length() == 0);
                REQUIRE(path.mapping(0).edit(0).sequence().empty());
                
                REQUIRE(path.mapping(0).edit(1).from_length() == 6);
                REQUIRE(path.mapping(0).edit(1).to_length() == 6);
                REQUIRE(path.mapping(0).edit(1).sequence().empty());
                
                REQUIRE(path.mapping(1).edit(0).from_length() == 2);
                REQUIRE(path.mapping(1).edit(0).to_length() == 2);
                REQUIRE(path.mapping(1).edit(0).sequence().empty());
                
                REQUIRE(path.mapping(2).edit(0).from_length() == 6);
                REQUIRE(path.mapping(2).edit(0).to_length() == 6);
                REQUIRE(path.mapping(2).edit(0).sequence().empty());
            }
            
            SECTION( "Banded global aligner produces correct alignment when it begins with a deletion that crosses a node boundary" ) {
                
                VG graph;
                
                Aligner aligner;
                
                Node* n0 = graph.create_node("AA");
                Node* n1 = graph.create_node("CCCAGGCA");
                Node* n2 = graph.create_node("GTGCTATA");
                Node* n3 = graph.create_node("TGAAGT");
                
                graph.create_edge(n0, n1);
                graph.create_edge(n0, n2);
                graph.create_edge(n1, n3);
                graph.create_edge(n2, n3);
                
                string read = string("CCAGGCATGAAGT");
                Alignment aln;
                aln.set_sequence(read);
                
                int band_width = 3;
                bool permissive_banding = false;
                aligner.align_global_banded(aln, graph.graph, band_width, permissive_banding);
                
                const Path& path = aln.path();
                
                // is a global alignment
                REQUIRE(path.mapping(0).position().offset() == 0);
                REQUIRE(mapping_from_length(path.mapping(path.mapping_size() - 1)) == graph.graph.node(path.mapping(path.mapping_size() - 1).position().node_id() - 1).sequence().length());
                
                // follows correct path
                REQUIRE(path.mapping(0).position().node_id() == 1);
                REQUIRE(path.mapping(1).position().node_id() == 2);
                REQUIRE(path.mapping(2).position().node_id() == 4);
                
                // has corrects edits
                REQUIRE(path.mapping(0).edit(0).from_length() == 2);
                REQUIRE(path.mapping(0).edit(0).to_length() == 0);
                REQUIRE(path.mapping(0).edit(0).sequence().empty());
                
                REQUIRE(path.mapping(1).edit(0).from_length() == 1);
                REQUIRE(path.mapping(1).edit(0).to_length() == 0);
                REQUIRE(path.mapping(1).edit(0).sequence().empty());
                
                REQUIRE(path.mapping(1).edit(1).from_length() == 7);
                REQUIRE(path.mapping(1).edit(1).to_length() == 7);
                REQUIRE(path.mapping(1).edit(1).sequence().empty());
                
                REQUIRE(path.mapping(2).edit(0).from_length() == 6);
                REQUIRE(path.mapping(2).edit(0).to_length() == 6);
                REQUIRE(path.mapping(2).edit(0).sequence().empty());
            }
            
            SECTION( "Banded global aligner produces correct alignment when it begins with a deletion that ends at a node boundary",
                    "[alignment][banded][mapping]" ) {
                
                VG graph;
                
                Aligner aligner;
                
                Node* n0 = graph.create_node("A");
                Node* n1 = graph.create_node("C");
                
                graph.create_edge(n0, n1);
                
                string read = string("C");
                Alignment aln;
                aln.set_sequence(read);
                
                int band_padding = 1;
                
                aligner.align_global_banded(aln, graph.graph, band_padding);
                
                const Path& path = aln.path();
                
                // is a global alignment
                REQUIRE(path.mapping(0).position().offset() == 0);
                REQUIRE(mapping_from_length(path.mapping(path.mapping_size() - 1)) == graph.graph.node(path.mapping(path.mapping_size() - 1).position().node_id() - 1).sequence().length());
                
                // follows correct path
                REQUIRE(path.mapping(0).position().node_id() == 1);
                REQUIRE(path.mapping(1).position().node_id() == 2);
                
                // has corrects edits
                REQUIRE(path.mapping(0).edit(0).from_length() == 1);
                REQUIRE(path.mapping(0).edit(0).to_length() == 0);
                REQUIRE(path.mapping(0).edit(0).sequence().empty());
                
                REQUIRE(path.mapping(1).edit(0).from_length() == 1);
                REQUIRE(path.mapping(1).edit(0).to_length() == 1);
                REQUIRE(path.mapping(1).edit(0).sequence().empty());
                
            }
            
            SECTION( "Banded global aligner produces correct alignment when it begins with a deletion that ends at a node boundary",
                    "[alignment][banded][mapping]" ) {
                
                VG graph;
                
                Aligner aligner;
                
                Node* n0 = graph.create_node("AATG");
                Node* n1 = graph.create_node("C");
                
                graph.create_edge(n0, n1);
                
                string read = string("C");
                Alignment aln;
                aln.set_sequence(read);
                
                int band_padding = 1;
                
                aligner.align_global_banded(aln, graph.graph, band_padding);
                
                const Path& path = aln.path();
                
                // is a global alignment
                REQUIRE(path.mapping(0).position().offset() == 0);
                REQUIRE(mapping_from_length(path.mapping(path.mapping_size() - 1)) == graph.graph.node(path.mapping(path.mapping_size() - 1).position().node_id() - 1).sequence().length());
                
                // follows correct path
                REQUIRE(path.mapping(0).position().node_id() == 1);
                REQUIRE(path.mapping(1).position().node_id() == 2);
                
                // has corrects edits
                REQUIRE(path.mapping(0).edit(0).from_length() == 4);
                REQUIRE(path.mapping(0).edit(0).to_length() == 0);
                REQUIRE(path.mapping(0).edit(0).sequence().empty());
                
                REQUIRE(path.mapping(1).edit(0).from_length() == 1);
                REQUIRE(path.mapping(1).edit(0).to_length() == 1);
                REQUIRE(path.mapping(1).edit(0).sequence().empty());
                
            }
        }
        
        TEST_CASE( "Banded global aligner produces correct alignments with different graph structures",
                  "[alignment][banded][mapping]" ) {
            
            SECTION( "Banded global aligner produces correct alignment when there are paths of different lengths in the graph" ) {
                
                VG graph;
                
                Aligner aligner;
                
                Node* n0 = graph.create_node("TG");
                Node* n1 = graph.create_node("TGGC");
                Node* n2 = graph.create_node("AAA");
                Node* n3 = graph.create_node("AGT");
                
                graph.create_edge(n0, n1);
                graph.create_edge(n0, n2);
                graph.create_edge(n1, n3);
                graph.create_edge(n2, n3);
                
                string read = string("TGTGGCAGT");
                Alignment aln;
                aln.set_sequence(read);
                
                int band_width = 1;
                bool permissive_banding = false;
                aligner.align_global_banded(aln, graph.graph, band_width, permissive_banding);
                
                const Path& path = aln.path();
                
                // is a global alignment
                REQUIRE(path.mapping(0).position().offset() == 0);
                REQUIRE(mapping_from_length(path.mapping(path.mapping_size() - 1)) == graph.graph.node(path.mapping(path.mapping_size() - 1).position().node_id() - 1).sequence().length());
                
                // follows correct path
                REQUIRE(path.mapping(0).position().node_id() == 1);
                REQUIRE(path.mapping(1).position().node_id() == 2);
                REQUIRE(path.mapping(2).position().node_id() == 4);
                
                // has corrects edits
                REQUIRE(path.mapping(0).edit(0).from_length() == 2);
                REQUIRE(path.mapping(0).edit(0).to_length() == 2);
                REQUIRE(path.mapping(0).edit(0).sequence().empty());
                
                REQUIRE(path.mapping(1).edit(0).from_length() == 4);
                REQUIRE(path.mapping(1).edit(0).to_length() == 4);
                REQUIRE(path.mapping(1).edit(0).sequence().empty());
                
                REQUIRE(path.mapping(2).edit(0).from_length() == 3);
                REQUIRE(path.mapping(2).edit(0).to_length() == 3);
                REQUIRE(path.mapping(2).edit(0).sequence().empty());
            }
            
            SECTION( "Banded global aligner produces correct alignment against a singleton graph" ) {
                
                VG graph;
                
                Aligner aligner;
                
                Node* n0 = graph.create_node("C");
                
                string read = string("A");
                Alignment aln;
                aln.set_sequence(read);
                
                int band_padding = 1;
                
                aligner.align_global_banded(aln, graph.graph, band_padding);
                
                const Path& path = aln.path();
                
                // is a global alignment
                REQUIRE(path.mapping(0).position().offset() == 0);
                REQUIRE(mapping_from_length(path.mapping(path.mapping_size() - 1)) == graph.graph.node(path.mapping(path.mapping_size() - 1).position().node_id() - 1).sequence().length());
                
                // follows correct path
                REQUIRE(path.mapping(0).position().node_id() == 1);
                
                // has corrects edits
                REQUIRE(path.mapping(0).edit(0).from_length() == 1);
                REQUIRE(path.mapping(0).edit(0).to_length() == 1);
                REQUIRE(path.mapping(0).edit(0).sequence() == "A");
                
            }
            
            SECTION( "Banded global aligner can align to a graph that is not topologically sorted" ) {
                
                VG graph;
                
                Aligner aligner;
                
                Node* n0 = graph.create_node("CTAG");
                Node* n1 = graph.create_node("T");
                Node* n2 = graph.create_node("CC");
                Node* n3 = graph.create_node("GTA");
                
                graph.create_edge(n2, n0);
                graph.create_edge(n2, n1);
                graph.create_edge(n0, n3);
                graph.create_edge(n1, n3);

                
                string read = string("CCCTAGGTA");
                Alignment aln;
                aln.set_sequence(read);
                
                int band_padding = 1;
                
                aligner.align_global_banded(aln, graph.graph, band_padding);
                
                const Path& path = aln.path();
                                
                // is a global alignment
                REQUIRE(path.mapping(0).position().offset() == 0);
                REQUIRE(mapping_from_length(path.mapping(path.mapping_size() - 1)) == graph.graph.node(3).sequence().length());
                
                // follows correct path
                REQUIRE(path.mapping(0).position().node_id() == 3);
                REQUIRE(path.mapping(1).position().node_id() == 1);
                REQUIRE(path.mapping(2).position().node_id() == 4);
                
                // has corrects edits
                REQUIRE(path.mapping(0).edit(0).from_length() == 2);
                REQUIRE(path.mapping(0).edit(0).to_length() == 2);
                REQUIRE(path.mapping(0).edit(0).sequence().empty());
                
                REQUIRE(path.mapping(1).edit(0).from_length() == 4);
                REQUIRE(path.mapping(1).edit(0).to_length() == 4);
                REQUIRE(path.mapping(1).edit(0).sequence().empty());
                
                REQUIRE(path.mapping(2).edit(0).from_length() == 3);
                REQUIRE(path.mapping(2).edit(0).to_length() == 3);
                REQUIRE(path.mapping(2).edit(0).sequence().empty());
            }
            
            SECTION( "Banded global aligner produces correct alignment when a node is masked" ) {
                
                VG graph;
                
                Aligner aligner;
                
                Node* n0 = graph.create_node("TG");
                Node* n1 = graph.create_node("TGGC");
                Node* n2 = graph.create_node("A");
                Node* n3 = graph.create_node("AGT");
                
                graph.create_edge(n0, n1);
                graph.create_edge(n0, n2);
                graph.create_edge(n1, n3);
                graph.create_edge(n2, n3);
                
                string read = string("TGTGGCAGT");
                Alignment aln;
                aln.set_sequence(read);
                
                int band_width = 1;
                bool permissive_banding = false;
                aligner.align_global_banded(aln, graph.graph, band_width, permissive_banding);
                
                const Path& path = aln.path();
                
                // is a global alignment
                REQUIRE(path.mapping(0).position().offset() == 0);
                REQUIRE(mapping_from_length(path.mapping(path.mapping_size() - 1)) == graph.graph.node(path.mapping(path.mapping_size() - 1).position().node_id() - 1).sequence().length());
                
                // follows correct path
                REQUIRE(path.mapping(0).position().node_id() == 1);
                REQUIRE(path.mapping(1).position().node_id() == 2);
                REQUIRE(path.mapping(2).position().node_id() == 4);
                
                // has corrects edits
                REQUIRE(path.mapping(0).edit(0).from_length() == 2);
                REQUIRE(path.mapping(0).edit(0).to_length() == 2);
                REQUIRE(path.mapping(0).edit(0).sequence().empty());
                
                REQUIRE(path.mapping(1).edit(0).from_length() == 4);
                REQUIRE(path.mapping(1).edit(0).to_length() == 4);
                REQUIRE(path.mapping(1).edit(0).sequence().empty());
                
                REQUIRE(path.mapping(2).edit(0).from_length() == 3);
                REQUIRE(path.mapping(2).edit(0).to_length() == 3);
                REQUIRE(path.mapping(2).edit(0).sequence().empty());
            }
            
            SECTION( "Banded global aligner produces correct alignment when there are multiple source nodes" ) {
                
                VG graph;
                
                Aligner aligner;
                
                Node* n0 = graph.create_node("AGTG");
                Node* n1 = graph.create_node("CGCC");
                Node* n2 = graph.create_node("ATTA");
                
                graph.create_edge(n0, n2);
                graph.create_edge(n1, n2);
                
                string read = string("AGTGATTA");
                Alignment aln;
                aln.set_sequence(read);
                
                int band_width = 1;
                bool permissive_banding = false;
                aligner.align_global_banded(aln, graph.graph, band_width, permissive_banding);
                
                const Path& path = aln.path();
                
                // is a global alignment
                REQUIRE(path.mapping(0).position().offset() == 0);
                REQUIRE(mapping_from_length(path.mapping(path.mapping_size() - 1)) == graph.graph.node(path.mapping(path.mapping_size() - 1).position().node_id() - 1).sequence().length());
                
                // follows correct path
                REQUIRE(path.mapping(0).position().node_id() == 1);
                REQUIRE(path.mapping(1).position().node_id() == 3);
                
                // has corrects edits
                REQUIRE(path.mapping(0).edit(0).from_length() == 4);
                REQUIRE(path.mapping(0).edit(0).to_length() == 4);
                REQUIRE(path.mapping(0).edit(0).sequence().empty());
                
                REQUIRE(path.mapping(1).edit(0).from_length() == 4);
                REQUIRE(path.mapping(1).edit(0).to_length() == 4);
                REQUIRE(path.mapping(1).edit(0).sequence().empty());
            }
            
            SECTION( "Banded global aligner produces correct alignment when there are multiple sink nodes" ) {
                
                VG graph;
                
                Aligner aligner;
                
                Node* n0 = graph.create_node("AGTG");
                Node* n1 = graph.create_node("C");
                Node* n2 = graph.create_node("A");
                
                graph.create_edge(n0, n1);
                graph.create_edge(n0, n2);
                
                string read = string("AGTGC");
                Alignment aln;
                aln.set_sequence(read);
                
                int band_width = 1;
                bool permissive_banding = false;
                aligner.align_global_banded(aln, graph.graph, band_width, permissive_banding);
                
                const Path& path = aln.path();
                
                // is a global alignment
                REQUIRE(path.mapping(0).position().offset() == 0);
                REQUIRE(mapping_from_length(path.mapping(path.mapping_size() - 1)) == graph.graph.node(path.mapping(path.mapping_size() - 1).position().node_id() - 1).sequence().length());
                
                // follows correct path
                REQUIRE(path.mapping(0).position().node_id() == 1);
                REQUIRE(path.mapping(1).position().node_id() == 2);
                
                // has corrects edits
                REQUIRE(path.mapping(0).edit(0).from_length() == 4);
                REQUIRE(path.mapping(0).edit(0).to_length() == 4);
                REQUIRE(path.mapping(0).edit(0).sequence().empty());
                
                REQUIRE(path.mapping(1).edit(0).from_length() == 1);
                REQUIRE(path.mapping(1).edit(0).to_length() == 1);
                REQUIRE(path.mapping(1).edit(0).sequence().empty());
            }
            
            SECTION( "Banded global aligner produces correct alignment when there are multiple source and multiple sink nodes" ) {
                
                VG graph;
                
                Aligner aligner;
                
                Node* n0 = graph.create_node("AGTG");
                Node* n1 = graph.create_node("CGCC");
                Node* n2 = graph.create_node("T");
                Node* n3 = graph.create_node("TGGG");
                Node* n4 = graph.create_node("GTTA");
                
                graph.create_edge(n0, n2);
                graph.create_edge(n1, n2);
                graph.create_edge(n2, n3);
                graph.create_edge(n2, n4);
                
                string read = string("AGTGTTGGG");
                Alignment aln;
                aln.set_sequence(read);
                
                int band_width = 1;
                bool permissive_banding = false;
                aligner.align_global_banded(aln, graph.graph, band_width, permissive_banding);
                
                const Path& path = aln.path();
                
                // is a global alignment
                REQUIRE(path.mapping(0).position().offset() == 0);
                REQUIRE(mapping_from_length(path.mapping(path.mapping_size() - 1)) == graph.graph.node(path.mapping(path.mapping_size() - 1).position().node_id() - 1).sequence().length());
                
                // follows correct path
                REQUIRE(path.mapping(0).position().node_id() == 1);
                REQUIRE(path.mapping(1).position().node_id() == 3);
                REQUIRE(path.mapping(2).position().node_id() == 4);
                
                // has corrects edits
                REQUIRE(path.mapping(0).edit(0).from_length() == 4);
                REQUIRE(path.mapping(0).edit(0).to_length() == 4);
                REQUIRE(path.mapping(0).edit(0).sequence().empty());
                
                REQUIRE(path.mapping(1).edit(0).from_length() == 1);
                REQUIRE(path.mapping(1).edit(0).to_length() == 1);
                REQUIRE(path.mapping(1).edit(0).sequence().empty());
                
                REQUIRE(path.mapping(2).edit(0).from_length() == 4);
                REQUIRE(path.mapping(2).edit(0).to_length() == 4);
                REQUIRE(path.mapping(2).edit(0).sequence().empty());
            }
            
            SECTION( "Banded global aligner produces correct alignment on a separated graph" ) {
                
                VG graph;
                
                Aligner aligner;
                
                Node* n0 = graph.create_node("AGTG");
                Node* n1 = graph.create_node("CGCC");
                Node* n2 = graph.create_node("GTTA");
                Node* n3 = graph.create_node("TGGG");
                
                graph.create_edge(n0, n1);
                graph.create_edge(n2, n3);
                
                string read = string("AGTGCGCC");
                Alignment aln;
                aln.set_sequence(read);
                
                int band_width = 1;
                bool permissive_banding = false;
                aligner.align_global_banded(aln, graph.graph, band_width, permissive_banding);
                
                const Path& path = aln.path();
                
                // is a global alignment
                REQUIRE(path.mapping(0).position().offset() == 0);
                REQUIRE(mapping_from_length(path.mapping(path.mapping_size() - 1)) == graph.graph.node(path.mapping(path.mapping_size() - 1).position().node_id() - 1).sequence().length());
                
                // follows correct path
                REQUIRE(path.mapping(0).position().node_id() == 1);
                REQUIRE(path.mapping(1).position().node_id() == 2);
                
                // has corrects edits
                REQUIRE(path.mapping(0).edit(0).from_length() == 4);
                REQUIRE(path.mapping(0).edit(0).to_length() == 4);
                REQUIRE(path.mapping(0).edit(0).sequence().empty());
                
                REQUIRE(path.mapping(1).edit(0).from_length() == 4);
                REQUIRE(path.mapping(1).edit(0).to_length() == 4);
                REQUIRE(path.mapping(1).edit(0).sequence().empty());
            }
            
        }
        
        TEST_CASE( "Banded global aligner produces correct alignments in edge cases of banding",
                  "[alignment][banded][mapping]" ) {
            
            SECTION( "Banded global aligner produces correct alignment when the band is wider than the read" ) {
                
                VG graph;
                
                Aligner aligner;
                
                Node* n0 = graph.create_node("CAGGA");
                Node* n1 = graph.create_node("AA");
                Node* n2 = graph.create_node("GTGTATA");
                Node* n3 = graph.create_node("TGAAGT");
                
                graph.create_edge(n0, n1);
                graph.create_edge(n0, n2);
                graph.create_edge(n1, n3);
                graph.create_edge(n2, n3);
                
                string read = string("CAGGAAATGAAGT");
                Alignment aln;
                aln.set_sequence(read);
                
                int band_width = 20;
                bool permissive_banding = false;
                aligner.align_global_banded(aln, graph.graph, band_width, permissive_banding);
                
                const Path& path = aln.path();
                
                // is a global alignment
                REQUIRE(path.mapping(0).position().offset() == 0);
                REQUIRE(mapping_from_length(path.mapping(path.mapping_size() - 1)) == graph.graph.node(path.mapping(path.mapping_size() - 1).position().node_id() - 1).sequence().length());
                
                // follows correct path
                REQUIRE(path.mapping(0).position().node_id() == 1);
                REQUIRE(path.mapping(1).position().node_id() == 2);
                REQUIRE(path.mapping(2).position().node_id() == 4);
                
                // has corrects edits
                REQUIRE(path.mapping(0).edit(0).from_length() == 5);
                REQUIRE(path.mapping(0).edit(0).to_length() == 5);
                REQUIRE(path.mapping(0).edit(0).sequence().empty());
                
                REQUIRE(path.mapping(1).edit(0).from_length() == 2);
                REQUIRE(path.mapping(1).edit(0).to_length() == 2);
                REQUIRE(path.mapping(1).edit(0).sequence().empty());
                
                REQUIRE(path.mapping(2).edit(0).from_length() == 6);
                REQUIRE(path.mapping(2).edit(0).to_length() == 6);
                REQUIRE(path.mapping(2).edit(0).sequence().empty());
            }
            
            SECTION( "Banded global aligner produces correct alignment when the band is one base wide" ) {
                
                VG graph;
                
                Aligner aligner;
                
                Node* n0 = graph.create_node("AGTG");
                Node* n1 = graph.create_node("C");
                Node* n2 = graph.create_node("A");
                Node* n3 = graph.create_node("TGAAGT");
                
                graph.create_edge(n0, n1);
                graph.create_edge(n0, n2);
                graph.create_edge(n1, n3);
                graph.create_edge(n2, n3);
                
                string read = string("AGTGCTGAAGT");
                Alignment aln;
                aln.set_sequence(read);
                
                int band_width = 0;
                bool permissive_banding = false;
                aligner.align_global_banded(aln, graph.graph, band_width, permissive_banding);
                
                const Path& path = aln.path();
                
                // is a global alignment
                REQUIRE(path.mapping(0).position().offset() == 0);
                REQUIRE(mapping_from_length(path.mapping(path.mapping_size() - 1)) == graph.graph.node(path.mapping(path.mapping_size() - 1).position().node_id() - 1).sequence().length());
                
                // follows correct path
                REQUIRE(path.mapping(0).position().node_id() == 1);
                REQUIRE(path.mapping(1).position().node_id() == 2);
                REQUIRE(path.mapping(2).position().node_id() == 4);
                
                // has corrects edits
                REQUIRE(path.mapping(0).edit(0).from_length() == 4);
                REQUIRE(path.mapping(0).edit(0).to_length() == 4);
                REQUIRE(path.mapping(0).edit(0).sequence().empty());
                
                REQUIRE(path.mapping(1).edit(0).from_length() == 1);
                REQUIRE(path.mapping(1).edit(0).to_length() == 1);
                REQUIRE(path.mapping(1).edit(0).sequence().empty());
                
                REQUIRE(path.mapping(2).edit(0).from_length() == 6);
                REQUIRE(path.mapping(2).edit(0).to_length() == 6);
                REQUIRE(path.mapping(2).edit(0).sequence().empty());
            }
            
            SECTION( "Banded global aligner does not have overflow errors when scores are in the 100s" ) {
                
                VG graph;
                
                // make the alignment take a long gap that would overflow an 8 bit integer
                Node* n0 = graph.create_node("AAAAAAAAAAAAAAAAAAAAAAAAAAAAAAAAAAAAAAAAAAAAAAAAAA");
                Node* n1 = graph.create_node("AAAAAAAAAAAAAAAAAAAAAAAAAAAAAAAAAAAAAAAAAAAAAAAAAA");
                Node* n2 = graph.create_node("AAAAAAAAAAAAAAAAAAAAAAAAAAAAAAAAAAAAAAAAAAAAAAAAAA");
                Node* n3 = graph.create_node("AAAAAAAAAAAAAAAAAAAAAAAAAAAAAAAAAAAAAAAAAAAAAAAAAA");
                Node* n4 = graph.create_node("AAAAAAAAAAAAAAAAAAAAAAAAAAAAAAAAAAAAAAAAAAAAAAAAAA");
                Node* n5 = graph.create_node("AAAAAAAAAAAAAAAAAAAAAAAAAAAAAAAAAAAAAAAAAAAAAAAAAA");
                
                graph.create_edge(n0, n1);
                graph.create_edge(n1, n2);
                graph.create_edge(n2, n3);
                graph.create_edge(n3, n4);
                graph.create_edge(n4, n5);
                
                Aligner aligner;
                
                string read = "C";
                Alignment aln;
                aln.set_sequence(read);
                
                int band_padding = 1;
                aligner.align_global_banded(aln, graph.graph, band_padding);
                
                const Path& path = aln.path();
                
                // is a global alignment
                REQUIRE(path.mapping(0).position().offset() == 0);
                REQUIRE(mapping_from_length(path.mapping(path.mapping_size() - 1)) == graph.graph.node(path.mapping(path.mapping_size() - 1).position().node_id() - 1).sequence().length());
                
                // score would have triggered overflow
                REQUIRE(aln.score() < numeric_limits<int8_t>::min());
                
                // mostly looking for it to not explode on this example, don't bother checking path
            }
        }
        
        TEST_CASE( "Banded global aligner produces correct alignments with permissive banding option",
                  "[alignment][banded][mapping]" ) {
            
            SECTION( "Banded global aligner runs with permissive banding" ) {
                
                VG graph;
                
                Aligner aligner = Aligner();
                
                Node* n0 = graph.create_node("AGTG");
                Node* n1 = graph.create_node("C");
                Node* n2 = graph.create_node("A");
                Node* n3 = graph.create_node("TGAAGT");
                
                graph.create_edge(n0, n1);
                graph.create_edge(n0, n2);
                graph.create_edge(n1, n3);
                graph.create_edge(n2, n3);
                
                string read = string("AGTGCTGAAGT");
                Alignment aln;
                aln.set_sequence(read);
                
                int band_width = 1;
                bool permissive_banding = true;
                aligner.align_global_banded(aln, graph.graph, band_width, permissive_banding);
                
                const Path& path = aln.path();
                
                // is a global alignment
                REQUIRE(path.mapping(0).position().offset() == 0);
                REQUIRE(mapping_from_length(path.mapping(path.mapping_size() - 1)) == graph.graph.node(path.mapping(path.mapping_size() - 1).position().node_id() - 1).sequence().length());
                
                // follows correct path
                REQUIRE(path.mapping(0).position().node_id() == 1);
                REQUIRE(path.mapping(1).position().node_id() == 2);
                REQUIRE(path.mapping(2).position().node_id() == 4);
                
                // has corrects edits
                REQUIRE(path.mapping(0).edit(0).from_length() == 4);
                REQUIRE(path.mapping(0).edit(0).to_length() == 4);
                REQUIRE(path.mapping(0).edit(0).sequence().empty());
                
                REQUIRE(path.mapping(1).edit(0).from_length() == 1);
                REQUIRE(path.mapping(1).edit(0).to_length() == 1);
                REQUIRE(path.mapping(1).edit(0).sequence().empty());
                
                REQUIRE(path.mapping(2).edit(0).from_length() == 6);
                REQUIRE(path.mapping(2).edit(0).to_length() == 6);
                REQUIRE(path.mapping(2).edit(0).sequence().empty());
            }

            SECTION( "Banded global aligner with permissive banding can complete alignment outside of the padded band" ) {
                
                VG graph;
                
                Aligner aligner;
                
                Node* n0 = graph.create_node("AGTG");
                Node* n1 = graph.create_node("CTGGTGTAGTA");
                Node* n2 = graph.create_node("AATTCCCCCGG");
                Node* n3 = graph.create_node("TGAAGT");
                
                graph.create_edge(n0, n1);
                graph.create_edge(n0, n2);
                graph.create_edge(n1, n3);
                graph.create_edge(n2, n3);
                
                string read = string("AGTGAATTGGTGAAGT");
                Alignment aln;
                aln.set_sequence(read);
                
                int band_width = 0;
                bool permissive_banding = true;
                aligner.align_global_banded(aln, graph.graph, band_width, permissive_banding);
                
                const Path& path = aln.path();
                
                // is a global alignment
                REQUIRE(path.mapping(0).position().offset() == 0);
                REQUIRE(mapping_from_length(path.mapping(path.mapping_size() - 1)) == graph.graph.node(path.mapping(path.mapping_size() - 1).position().node_id() - 1).sequence().length());
                
                // follows correct path
                REQUIRE(path.mapping(0).position().node_id() == 1);
                REQUIRE(path.mapping(1).position().node_id() == 3);
                REQUIRE(path.mapping(2).position().node_id() == 4);
                
                // has corrects edits
                REQUIRE(path.mapping(0).edit(0).from_length() == 4);
                REQUIRE(path.mapping(0).edit(0).to_length() == 4);
                REQUIRE(path.mapping(0).edit(0).sequence().empty());
                
                REQUIRE(path.mapping(1).edit(0).from_length() == 4);
                REQUIRE(path.mapping(1).edit(0).to_length() == 4);
                REQUIRE(path.mapping(1).edit(0).sequence().empty());
                
                REQUIRE(path.mapping(1).edit(1).from_length() == 5);
                REQUIRE(path.mapping(1).edit(1).to_length() == 0);
                REQUIRE(path.mapping(1).edit(1).sequence().empty());
                
                REQUIRE(path.mapping(1).edit(2).from_length() == 2);
                REQUIRE(path.mapping(1).edit(2).to_length() == 2);
                REQUIRE(path.mapping(1).edit(2).sequence().empty());
                
                REQUIRE(path.mapping(2).edit(0).from_length() == 6);
                REQUIRE(path.mapping(2).edit(0).to_length() == 6);
                REQUIRE(path.mapping(2).edit(0).sequence().empty());
            }
        }
        
        TEST_CASE( "Banded global aligner produces correct alignments with base quality adjustments",
                  "[alignment][banded][mapping]" ) {
            
            SECTION( "Banded global aligner runs with base quality adjusted alignments" ) {
                
                VG graph;
                
                QualAdjAligner aligner = QualAdjAligner();
                
                Node* n0 = graph.create_node("AGTG");
                Node* n1 = graph.create_node("C");
                Node* n2 = graph.create_node("A");
                Node* n3 = graph.create_node("TGAAGT");
                
                graph.create_edge(n0, n1);
                graph.create_edge(n0, n2);
                graph.create_edge(n1, n3);
                graph.create_edge(n2, n3);
                
                string read = string("AGTGCTGAAGT");
                string qual = string("HHHHHHHHHHH");
                Alignment aln;
                aln.set_sequence(read);
                aln.set_quality(qual);
                alignment_quality_char_to_short(aln);
                
                int band_width = 1;
                bool permissive_banding = true;
                aligner.align_global_banded(aln, graph.graph, band_width, permissive_banding);
                
                const Path& path = aln.path();
                
                // is a global alignment
                REQUIRE(path.mapping(0).position().offset() == 0);
                REQUIRE(mapping_from_length(path.mapping(path.mapping_size() - 1)) == graph.graph.node(path.mapping(path.mapping_size() - 1).position().node_id() - 1).sequence().length());
                
                // follows correct path
                REQUIRE(path.mapping(0).position().node_id() == 1);
                REQUIRE(path.mapping(1).position().node_id() == 2);
                REQUIRE(path.mapping(2).position().node_id() == 4);
                
                // has corrects edits
                REQUIRE(path.mapping(0).edit(0).from_length() == 4);
                REQUIRE(path.mapping(0).edit(0).to_length() == 4);
                REQUIRE(path.mapping(0).edit(0).sequence().empty());
                
                REQUIRE(path.mapping(1).edit(0).from_length() == 1);
                REQUIRE(path.mapping(1).edit(0).to_length() == 1);
                REQUIRE(path.mapping(1).edit(0).sequence().empty());
                
                REQUIRE(path.mapping(2).edit(0).from_length() == 6);
                REQUIRE(path.mapping(2).edit(0).to_length() == 6);
                REQUIRE(path.mapping(2).edit(0).sequence().empty());
            }
            
            SECTION( "Banded global aligner produces correct base quality adjusted alignments with variable base qualities" ) {
                
                VG graph;
                
                QualAdjAligner aligner = QualAdjAligner();
                
                Node* n0 = graph.create_node("AGTG");
                Node* n1 = graph.create_node("C");
                Node* n2 = graph.create_node("A");
                Node* n3 = graph.create_node("TGAAGT");
                
                graph.create_edge(n0, n1);
                graph.create_edge(n0, n2);
                graph.create_edge(n1, n3);
                graph.create_edge(n2, n3);
                
                string read = string("AGTGCTGAAGT");
                string qual = string("HHDD><<9861");
                Alignment aln;
                aln.set_sequence(read);
                aln.set_quality(qual);
                alignment_quality_char_to_short(aln);
                
                int band_width = 1;
                bool permissive_banding = true;
                aligner.align_global_banded(aln, graph.graph, band_width, permissive_banding);
                
                const Path& path = aln.path();
                
                // is a global alignment
                REQUIRE(path.mapping(0).position().offset() == 0);
                REQUIRE(mapping_from_length(path.mapping(path.mapping_size() - 1)) == graph.graph.node(path.mapping(path.mapping_size() - 1).position().node_id() - 1).sequence().length());
                
                // follows correct path
                REQUIRE(path.mapping(0).position().node_id() == 1);
                REQUIRE(path.mapping(1).position().node_id() == 2);
                REQUIRE(path.mapping(2).position().node_id() == 4);
                
                // has corrects edits
                REQUIRE(path.mapping(0).edit(0).from_length() == 4);
                REQUIRE(path.mapping(0).edit(0).to_length() == 4);
                REQUIRE(path.mapping(0).edit(0).sequence().empty());
                
                REQUIRE(path.mapping(1).edit(0).from_length() == 1);
                REQUIRE(path.mapping(1).edit(0).to_length() == 1);
                REQUIRE(path.mapping(1).edit(0).sequence().empty());
                
                REQUIRE(path.mapping(2).edit(0).from_length() == 6);
                REQUIRE(path.mapping(2).edit(0).to_length() == 6);
                REQUIRE(path.mapping(2).edit(0).sequence().empty());
            }
            
            SECTION( "Banded global aligner increases score when adjusting for low quality mismatches" ) {
                
                VG graph;
                
                QualAdjAligner aligner = QualAdjAligner();
                
                Node* n0 = graph.create_node("AGTGCTGAAGT");
                
                string read = string("AGTGCTCAAGT");
                string qual_full = string("HHHHHHHHHHH");
                string qual_reduced = string("HHHHHH$HHHH");
                
                Alignment aln_full;
                aln_full.set_sequence(read);
                aln_full.set_quality(qual_full);
                alignment_quality_char_to_short(aln_full);
                
                Alignment aln_reduced;
                aln_reduced.set_sequence(read);
                aln_reduced.set_quality(qual_reduced);
                alignment_quality_char_to_short(aln_reduced);
                
                int band_width = 1;
                bool permissive_banding = true;
                aligner.align_global_banded(aln_full, graph.graph, band_width, permissive_banding);
                aligner.align_global_banded(aln_reduced, graph.graph, band_width, permissive_banding);
                
                const Path& path_full = aln_full.path();
                const Path& path_reduced = aln_reduced.path();
                
                // is a global alignment
                REQUIRE(path_full.mapping(0).position().offset() == 0);
                REQUIRE(mapping_from_length(path_full.mapping(path_full.mapping_size() - 1)) == graph.graph.node(path_full.mapping(path_full.mapping_size() - 1).position().node_id() - 1).sequence().length());
                
                REQUIRE(path_reduced.mapping(0).position().offset() == 0);
                REQUIRE(mapping_from_length(path_reduced.mapping(path_reduced.mapping_size() - 1)) == graph.graph.node(path_reduced.mapping(path_reduced.mapping_size() - 1).position().node_id() - 1).sequence().length());
                
                // follows correct path
                REQUIRE(path_full.mapping(0).position().node_id() == 1);
                
                REQUIRE(path_reduced.mapping(0).position().node_id() == 1);
                
                // has corrects edits
                REQUIRE(path_full.mapping(0).edit(0).from_length() == 6);
                REQUIRE(path_full.mapping(0).edit(0).to_length() == 6);
                REQUIRE(path_full.mapping(0).edit(0).sequence().empty());
                
                REQUIRE(path_full.mapping(0).edit(1).from_length() == 1);
                REQUIRE(path_full.mapping(0).edit(1).to_length() == 1);
                REQUIRE(path_full.mapping(0).edit(1).sequence() == string("C"));
                
                REQUIRE(path_full.mapping(0).edit(2).from_length() == 4);
                REQUIRE(path_full.mapping(0).edit(2).to_length() == 4);
                REQUIRE(path_full.mapping(0).edit(2).sequence().empty());
                
                REQUIRE(path_reduced.mapping(0).edit(0).from_length() == 6);
                REQUIRE(path_reduced.mapping(0).edit(0).to_length() == 6);
                REQUIRE(path_reduced.mapping(0).edit(0).sequence().empty());
                
                REQUIRE(path_reduced.mapping(0).edit(1).from_length() == 1);
                REQUIRE(path_reduced.mapping(0).edit(1).to_length() == 1);
                REQUIRE(path_reduced.mapping(0).edit(1).sequence() == string("C"));
                
                REQUIRE(path_reduced.mapping(0).edit(2).from_length() == 4);
                REQUIRE(path_reduced.mapping(0).edit(2).to_length() == 4);
                REQUIRE(path_reduced.mapping(0).edit(2).sequence().empty());
                
                // scores behave as expected
                REQUIRE(aln_reduced.score() > aln_full.score());
            }
        }
        
        TEST_CASE( "Banded global aligner produces correct alternate alignments in different traceback scenarios",
                  "[alignment][multialignment][banded][mapping]" ) {
            
            
            SECTION( "Banded global aligner returns alternate alignments in descending score order" ) {
                
                VG graph;
                
                Aligner aligner = Aligner();
                
                Node* n0 = graph.create_node("ACGTAGTCTGAA");
                Node* n1 = graph.create_node("CA");
                Node* n2 = graph.create_node("TT");
                Node* n3 = graph.create_node("TGACGTACGTTA");
                
                graph.create_edge(n0, n1);
                graph.create_edge(n0, n2);
                graph.create_edge(n1, n3);
                graph.create_edge(n2, n3);
                
                string read = string("ACGTAGTCTGACATGACGTACGTTA");
                Alignment aln;
                aln.set_sequence(read);
                
                
                int max_multi_alns = 20;
                int band_padding = 1;
                bool permissive_banding = true;
                vector<Alignment> multi_alns;
                
                aligner.align_global_banded_multi(aln, multi_alns, graph.graph, max_multi_alns,
                                                  band_padding, permissive_banding);
                
                const Path& path = aln.path();
                
                
                int64_t prev_score = numeric_limits<int64_t>::max();
                for (Alignment& alt_aln : multi_alns) {
                    const Path& path = alt_aln.path();
                    
                    // is a global alignment
                    REQUIRE(path.mapping(0).position().offset() == 0);
                    REQUIRE(mapping_from_length(path.mapping(path.mapping_size() - 1)) == graph.graph.node(path.mapping(path.mapping_size() - 1).position().node_id() - 1).sequence().length());
                    
                    // score is in descending order
                    REQUIRE(aln.score() <= prev_score);
                    prev_score = aln.score();
                }
            }
            
            SECTION( "Banded global aligner stores the optimal alignment in both the main Alignment object and the first position in the return vector in multiple alignment" ) {
                
                VG graph;
                
                Aligner aligner;
                
                Node* n0 = graph.create_node("ACGTAGTCTGAA");
                Node* n1 = graph.create_node("CA");
                Node* n2 = graph.create_node("TT");
                Node* n3 = graph.create_node("TGACGTACGTTA");
                
                graph.create_edge(n0, n1);
                graph.create_edge(n0, n2);
                graph.create_edge(n1, n3);
                graph.create_edge(n2, n3);
                
                string read = string("ACGTAGTCTGACATGACGTACGTTA");
                Alignment aln;
                aln.set_sequence(read);
                
                int max_multi_alns = 20;
                int band_padding = 1;
                bool permissive_banding = true;
                vector<Alignment> multi_alns;
                
                aligner.align_global_banded_multi(aln, multi_alns, graph.graph, max_multi_alns,
                                                  band_padding, permissive_banding);
                
                REQUIRE(aln.sequence() == multi_alns[0].sequence());
                REQUIRE(aln.score() == multi_alns[0].score());
                REQUIRE(aln.identity() == multi_alns[0].identity());
                REQUIRE(aln.path().mapping_size() == multi_alns[0].path().mapping_size());
                for (int i = 0; i < aln.path().mapping_size(); i++) {
                    REQUIRE(aln.path().mapping(i).position().node_id() == multi_alns[0].path().mapping(i).position().node_id());
                    REQUIRE(aln.path().mapping(i).position().offset() == multi_alns[0].path().mapping(i).position().offset());
                    REQUIRE(aln.path().mapping(i).edit_size() == multi_alns[0].path().mapping(i).edit_size());
                    for (int j = 0; j < aln.path().mapping(i).edit_size(); j++) {
                        REQUIRE(aln.path().mapping(i).edit(j).from_length() == multi_alns[0].path().mapping(i).edit(j).from_length());
                        REQUIRE(aln.path().mapping(i).edit(j).to_length() == multi_alns[0].path().mapping(i).edit(j).to_length());
                        REQUIRE(aln.path().mapping(i).edit(j).sequence() == multi_alns[0].path().mapping(i).edit(j).sequence());
                    }
                }
            }
            
            SECTION( "Banded global aligner can identify both optimal alignments when there is a deletion in a homodimer" ) {
                
                VG graph;
                
                Aligner aligner;
                
                Node* n0 = graph.create_node("ACGTAGTCTGAA");
                Node* n1 = graph.create_node("CA");
                Node* n2 = graph.create_node("TT");
                Node* n3 = graph.create_node("TGACGTACGTTA");
                
                graph.create_edge(n0, n1);
                graph.create_edge(n0, n2);
                graph.create_edge(n1, n3);
                graph.create_edge(n2, n3);
                
                string read = string("ACGTAGTCTGACATGACGTACGTTA");
                Alignment aln;
                aln.set_sequence(read);
                
                int max_multi_alns = 2;
                int band_padding = 1;
                bool permissive_banding = true;
                vector<Alignment> multi_alns;
                
                aligner.align_global_banded_multi(aln, multi_alns, graph.graph, max_multi_alns,
                                                  band_padding, permissive_banding);
                
                bool found_first_opt = false;
                bool found_second_opt = false;
                for (Alignment& alt_aln : multi_alns) {
                    const Path& path = alt_aln.path();
                    
                    bool is_first_opt = true;
                    bool is_second_opt = true;
                    
                    // is a global alignment
                    REQUIRE(path.mapping(0).position().offset() == 0);
                    REQUIRE(mapping_from_length(path.mapping(path.mapping_size() - 1)) == graph.graph.node(path.mapping(path.mapping_size() - 1).position().node_id() - 1).sequence().length());
                    
                    // follows correct path
                    is_first_opt = is_first_opt && (path.mapping(0).position().node_id() == 1);
                    is_first_opt = is_first_opt && (path.mapping(1).position().node_id() == 2);
                    is_first_opt = is_first_opt && (path.mapping(2).position().node_id() == 4);
                    
                    // has corrects edits
                    is_first_opt = is_first_opt && (path.mapping(0).edit(0).from_length() == 11);
                    is_first_opt = is_first_opt && (path.mapping(0).edit(0).to_length() == 11);
                    is_first_opt = is_first_opt && (path.mapping(0).edit(0).sequence().empty());
                    
                    is_first_opt = is_first_opt && (path.mapping(0).edit(1).from_length() == 1);
                    is_first_opt = is_first_opt && (path.mapping(0).edit(1).to_length() == 0);
                    is_first_opt = is_first_opt && (path.mapping(0).edit(1).sequence().empty());
                    
                    is_first_opt = is_first_opt && (path.mapping(1).edit(0).from_length() == 2);
                    is_first_opt = is_first_opt && (path.mapping(1).edit(0).to_length() == 2);
                    is_first_opt = is_first_opt && (path.mapping(1).edit(0).sequence().empty());
                    
                    is_first_opt = is_first_opt && (path.mapping(2).edit(0).from_length() == 12);
                    is_first_opt = is_first_opt && (path.mapping(2).edit(0).to_length() == 12);
                    is_first_opt = is_first_opt && (path.mapping(2).edit(0).sequence().empty());
                    
                    // follows correct path
                    is_second_opt = is_second_opt && (path.mapping(0).position().node_id() == 1);
                    is_second_opt = is_second_opt && (path.mapping(1).position().node_id() == 2);
                    is_second_opt = is_second_opt && (path.mapping(2).position().node_id() == 4);
                    
                    // has corrects edits
                    is_second_opt = is_second_opt && (path.mapping(0).edit(0).from_length() == 10);
                    is_second_opt = is_second_opt && (path.mapping(0).edit(0).to_length() == 10);
                    is_second_opt = is_second_opt && (path.mapping(0).edit(0).sequence().empty());
                    
                    is_second_opt = is_second_opt && (path.mapping(0).edit(1).from_length() == 1);
                    is_second_opt = is_second_opt && (path.mapping(0).edit(1).to_length() == 0);
                    is_second_opt = is_second_opt && (path.mapping(0).edit(1).sequence().empty());
                    
                    is_second_opt = is_second_opt && (path.mapping(0).edit(2).from_length() == 1);
                    is_second_opt = is_second_opt && (path.mapping(0).edit(2).to_length() == 1);
                    is_second_opt = is_second_opt && (path.mapping(0).edit(2).sequence().empty());
                    
                    is_second_opt = is_second_opt && (path.mapping(1).edit(0).from_length() == 2);
                    is_second_opt = is_second_opt && (path.mapping(1).edit(0).to_length() == 2);
                    is_second_opt = is_second_opt && (path.mapping(1).edit(0).sequence().empty());
                    
                    is_second_opt = is_second_opt && (path.mapping(2).edit(0).from_length() == 12);
                    is_second_opt = is_second_opt && (path.mapping(2).edit(0).to_length() == 12);
                    is_second_opt = is_second_opt && (path.mapping(2).edit(0).sequence().empty());
                    
                    found_first_opt = found_first_opt || is_first_opt;
                    found_second_opt = found_second_opt || is_second_opt;
                }
                
                REQUIRE(found_first_opt);
                REQUIRE(found_second_opt);
            }
            
            SECTION( "Banded global aligner can identify alternate alignments that follow a different node sequence than the optimal alignment" ) {
                
                VG graph;
                
                Aligner aligner;
                
                Node* n0 = graph.create_node("ACGTAGTCTGAA");
                Node* n1 = graph.create_node("C");
                Node* n2 = graph.create_node("T");
                Node* n3 = graph.create_node("TGACGTACGTTA");
                
                graph.create_edge(n0, n1);
                graph.create_edge(n0, n2);
                graph.create_edge(n1, n3);
                graph.create_edge(n2, n3);
                
                string read = string("ACGTAGTCTGAACTGACGTACGTTA");
                Alignment aln;
                aln.set_sequence(read);
                
                int max_multi_alns = 20;
                int band_padding = 1;
                bool permissive_banding = true;
                vector<Alignment> multi_alns;
                
                aligner.align_global_banded_multi(aln, multi_alns, graph.graph, max_multi_alns,
                                                  band_padding, permissive_banding);
                
                bool took_alternate_path = false;
                for (Alignment& alt_aln : multi_alns) {
                    const Path& path = alt_aln.path();
                    
                    // is a global alignment
                    REQUIRE(path.mapping(0).position().offset() == 0);
                    REQUIRE(mapping_from_length(path.mapping(path.mapping_size() - 1)) == graph.graph.node(path.mapping(path.mapping_size() - 1).position().node_id() - 1).sequence().length());
                    
                    if (path.mapping(1).position().node_id() != aln.path().mapping(1).position().node_id()) {
                        took_alternate_path = true;
                        break;
                    }
                }
                
                REQUIRE(took_alternate_path);
            }
            
            SECTION( "Banded global aligner can identify an alternate alignment that branches from another alternate alignment at a node boundary" ) {
                
                VG graph;
                
                Aligner aligner;
                
                Node* n0 = graph.create_node("AAAAAAAA");
                Node* n1 = graph.create_node("GGG");
                Node* n2 = graph.create_node("G");
                Node* n3 = graph.create_node("C");
                Node* n4 = graph.create_node("T");
                Node* n5 = graph.create_node("G");
                Node* n6 = graph.create_node("AAAAAA");
                
                graph.create_edge(n0, n1);
                graph.create_edge(n0, n2);
                graph.create_edge(n2, n3);
                graph.create_edge(n2, n4);
                graph.create_edge(n3, n5);
                graph.create_edge(n4, n5);
                graph.create_edge(n1, n6);
                graph.create_edge(n5, n6);
                
                string read = string("AAAAAAAAGGGAAAAAA");
                Alignment aln;
                aln.set_sequence(read);
                
                int max_multi_alns = 3;
                int band_padding = 1;
                bool permissive_banding = true;
                vector<Alignment> multi_alns;
                
                aligner.align_global_banded_multi(aln, multi_alns, graph.graph, max_multi_alns,
                                                  band_padding, permissive_banding);
                
                bool found_first_opt = false;
                bool found_second_opt = false;
                for (Alignment& alt_aln : multi_alns) {
                    bool is_first_opt = true;
                    bool is_second_opt = true;
                    
                    const Path& path = alt_aln.path();
                    
                    // is a global alignment
                    REQUIRE(path.mapping(0).position().offset() == 0);
                    REQUIRE(mapping_from_length(path.mapping(path.mapping_size() - 1)) == graph.graph.node(path.mapping(path.mapping_size() - 1).position().node_id() - 1).sequence().length());
                    
                    // follows correct path
                    is_first_opt = is_first_opt && (path.mapping(0).position().node_id() == 1);
                    is_first_opt = is_first_opt && (path.mapping(1).position().node_id() == 3);
                    is_first_opt = is_first_opt && (path.mapping(2).position().node_id() == 4);
                    is_first_opt = is_first_opt && (path.mapping(3).position().node_id() == 6);
                    is_first_opt = is_first_opt && (path.mapping(4).position().node_id() == 7);
                    
                    // has corrects edits
                    is_first_opt = is_first_opt && (path.mapping(0).edit(0).from_length() == 8);
                    is_first_opt = is_first_opt && (path.mapping(0).edit(0).to_length() == 8);
                    is_first_opt = is_first_opt && (path.mapping(0).edit(0).sequence().empty());
                    
                    is_first_opt = is_first_opt && (path.mapping(1).edit(0).from_length() == 1);
                    is_first_opt = is_first_opt && (path.mapping(1).edit(0).to_length() == 1);
                    is_first_opt = is_first_opt && (path.mapping(1).edit(0).sequence().empty());
                    
                    is_first_opt = is_first_opt && (path.mapping(2).edit(0).from_length() == 1);
                    is_first_opt = is_first_opt && (path.mapping(2).edit(0).to_length() == 1);
                    is_first_opt = is_first_opt && (path.mapping(2).edit(0).sequence() == "G");
                    
                    is_first_opt = is_first_opt && (path.mapping(3).edit(0).from_length() == 1);
                    is_first_opt = is_first_opt && (path.mapping(3).edit(0).to_length() == 1);
                    is_first_opt = is_first_opt && (path.mapping(3).edit(0).sequence().empty());
                    
                    is_first_opt = is_first_opt && (path.mapping(4).edit(0).from_length() == 6);
                    is_first_opt = is_first_opt && (path.mapping(4).edit(0).to_length() == 6);
                    is_first_opt = is_first_opt && (path.mapping(4).edit(0).sequence().empty());
                    
                    // follows correct path
                    is_second_opt = is_second_opt && (path.mapping(0).position().node_id() == 1);
                    is_second_opt = is_second_opt && (path.mapping(1).position().node_id() == 3);
                    is_second_opt = is_second_opt && (path.mapping(2).position().node_id() == 5);
                    is_second_opt = is_second_opt && (path.mapping(3).position().node_id() == 6);
                    is_second_opt = is_second_opt && (path.mapping(4).position().node_id() == 7);
                    
                    // has corrects edits
                    is_second_opt = is_second_opt && (path.mapping(0).edit(0).from_length() == 8);
                    is_second_opt = is_second_opt && (path.mapping(0).edit(0).to_length() == 8);
                    is_second_opt = is_second_opt && (path.mapping(0).edit(0).sequence().empty());
                    
                    is_second_opt = is_second_opt && (path.mapping(1).edit(0).from_length() == 1);
                    is_second_opt = is_second_opt && (path.mapping(1).edit(0).to_length() == 1);
                    is_second_opt = is_second_opt && (path.mapping(1).edit(0).sequence().empty());
                    
                    is_second_opt = is_second_opt && (path.mapping(2).edit(0).from_length() == 1);
                    is_second_opt = is_second_opt && (path.mapping(2).edit(0).to_length() == 1);
                    is_second_opt = is_second_opt && (path.mapping(2).edit(0).sequence() == "G");
                    
                    is_second_opt = is_second_opt && (path.mapping(3).edit(0).from_length() == 1);
                    is_second_opt = is_second_opt && (path.mapping(3).edit(0).to_length() == 1);
                    is_second_opt = is_second_opt && (path.mapping(3).edit(0).sequence().empty());
                    
                    is_second_opt = is_second_opt && (path.mapping(4).edit(0).from_length() == 6);
                    is_second_opt = is_second_opt && (path.mapping(4).edit(0).to_length() == 6);
                    is_second_opt = is_second_opt && (path.mapping(4).edit(0).sequence().empty());
                    
                    found_first_opt = found_first_opt || is_first_opt;
                    found_second_opt = found_second_opt || is_second_opt;
                    
                }
                
                REQUIRE(found_first_opt);
                REQUIRE(found_second_opt);
            }
            
            SECTION( "Banded global aligner can identify an alternate alignment that branches from another alternate alignment inside a node sequence" ) {
                
                VG graph;
                
                Aligner aligner;
                
                Node* n0 = graph.create_node("AAAAAAAAAA");
                Node* n1 = graph.create_node("CGGC");
                Node* n2 = graph.create_node("CGGT");
                Node* n3 = graph.create_node("AAAAAAAAAA");
                
                graph.create_edge(n0, n1);
                graph.create_edge(n0, n2);
                graph.create_edge(n1, n3);
                graph.create_edge(n2, n3);
                
                string read = string("AAAAAAAAAACGGGCAAAAAAAAAA");
                Alignment aln;
                aln.set_sequence(read);
                
                int max_multi_alns = 10;
                int band_padding = 1;
                bool permissive_banding = true;
                vector<Alignment> multi_alns;
                
                aligner.align_global_banded_multi(aln, multi_alns, graph.graph, max_multi_alns,
                                                  band_padding, permissive_banding);
                
                bool found_first_opt = false;
                bool found_second_opt = false;
                for (Alignment& alt_aln : multi_alns) {
                    bool is_first_opt = true;
                    bool is_second_opt = true;
                    
                    const Path& path = alt_aln.path();
                    
                    // is a global alignment
                    REQUIRE(path.mapping(0).position().offset() == 0);
                    REQUIRE(mapping_from_length(path.mapping(path.mapping_size() - 1)) == graph.graph.node(path.mapping(path.mapping_size() - 1).position().node_id() - 1).sequence().length());
                    
                    // follows correct path
                    is_first_opt = is_first_opt && (path.mapping(0).position().node_id() == 1);
                    is_first_opt = is_first_opt && (path.mapping(1).position().node_id() == 3);
                    is_first_opt = is_first_opt && (path.mapping(2).position().node_id() == 4);
                    
                    // has corrects edits
                    is_first_opt = is_first_opt && (path.mapping(0).edit(0).from_length() == 10);
                    is_first_opt = is_first_opt && (path.mapping(0).edit(0).to_length() == 10);
                    is_first_opt = is_first_opt && (path.mapping(0).edit(0).sequence().empty());
                    
                    if (path.mapping(1).edit_size() >= 4) {
                        is_first_opt = is_first_opt && (path.mapping(1).edit(0).from_length() == 1);
                        is_first_opt = is_first_opt && (path.mapping(1).edit(0).to_length() == 1);
                        is_first_opt = is_first_opt && (path.mapping(1).edit(0).sequence().empty());
                        
                        is_first_opt = is_first_opt && (path.mapping(1).edit(1).from_length() == 0);
                        is_first_opt = is_first_opt && (path.mapping(1).edit(1).to_length() == 1);
                        is_first_opt = is_first_opt && (path.mapping(1).edit(1).sequence() == "G");
                        
                        is_first_opt = is_first_opt && (path.mapping(1).edit(2).from_length() == 2);
                        is_first_opt = is_first_opt && (path.mapping(1).edit(2).to_length() == 2);
                        is_first_opt = is_first_opt && (path.mapping(1).edit(2).sequence().empty());
                        
                        is_first_opt = is_first_opt && (path.mapping(1).edit(3).from_length() == 1);
                        is_first_opt = is_first_opt && (path.mapping(1).edit(3).to_length() == 1);
                        is_first_opt = is_first_opt && (path.mapping(1).edit(3).sequence() == "C");
                    }
                    else {
                        is_first_opt = false;
                    }
                    
                    is_first_opt = is_first_opt && (path.mapping(2).edit(0).from_length() == 10);
                    is_first_opt = is_first_opt && (path.mapping(2).edit(0).to_length() == 10);
                    is_first_opt = is_first_opt && (path.mapping(2).edit(0).sequence().empty());
                    
                    // follows correct path
                    is_second_opt = is_second_opt && (path.mapping(0).position().node_id() == 1);
                    is_second_opt = is_second_opt && (path.mapping(1).position().node_id() == 3);
                    is_second_opt = is_second_opt && (path.mapping(2).position().node_id() == 4);
                    
                    // has corrects edits
                    is_second_opt = is_second_opt && (path.mapping(0).edit(0).from_length() == 10);
                    is_second_opt = is_second_opt && (path.mapping(0).edit(0).to_length() == 10);
                    is_second_opt = is_second_opt && (path.mapping(0).edit(0).sequence().empty());
                    
                    if (path.mapping(1).edit_size() >= 4) {
                        is_second_opt = is_second_opt && (path.mapping(1).edit(0).from_length() == 2);
                        is_second_opt = is_second_opt && (path.mapping(1).edit(0).to_length() == 2);
                        is_second_opt = is_second_opt && (path.mapping(1).edit(0).sequence().empty());
                        
                        is_second_opt = is_second_opt && (path.mapping(1).edit(1).from_length() == 0);
                        is_second_opt = is_second_opt && (path.mapping(1).edit(1).to_length() == 1);
                        is_second_opt = is_second_opt && (path.mapping(1).edit(1).sequence() == "G");
                        
                        is_second_opt = is_second_opt && (path.mapping(1).edit(2).from_length() == 1);
                        is_second_opt = is_second_opt && (path.mapping(1).edit(2).to_length() == 1);
                        is_second_opt = is_second_opt && (path.mapping(1).edit(2).sequence().empty());
                        
                        is_second_opt = is_second_opt && (path.mapping(1).edit(3).from_length() == 1);
                        is_second_opt = is_second_opt && (path.mapping(1).edit(3).to_length() == 1);
                        is_second_opt = is_second_opt && (path.mapping(1).edit(3).sequence() == "C");
                    }
                    else {
                        is_second_opt = false;
                    }
                    
                    is_second_opt = is_second_opt && (path.mapping(2).edit(0).from_length() == 10);
                    is_second_opt = is_second_opt && (path.mapping(2).edit(0).to_length() == 10);
                    is_second_opt = is_second_opt && (path.mapping(2).edit(0).sequence().empty());
                    
                    found_first_opt = found_first_opt || is_first_opt;
                    found_second_opt = found_second_opt || is_second_opt;
                    
                }
                
                REQUIRE(found_first_opt);
                REQUIRE(found_second_opt);
            }
            
            
            
            SECTION( "Banded global aligner can identify both of two lead deletions of equal length" ) {
                
                VG graph;
                
                Aligner aligner;
                
                Node* n0 = graph.create_node("C");
                Node* n1 = graph.create_node("T");
                Node* n2 = graph.create_node("GA");
                
                graph.create_edge(n0, n2);
                graph.create_edge(n1, n2);
                
                string read = string("A");
                Alignment aln;
                aln.set_sequence(read);
                
                int max_multi_alns = 2;
                int band_padding = 1;
                bool permissive_banding = true;
                vector<Alignment> multi_alns;
                
                aligner.align_global_banded_multi(aln, multi_alns, graph.graph, max_multi_alns,
                                                  band_padding, permissive_banding);
                
                bool found_first_opt = false;
                bool found_second_opt = false;
                for (Alignment& alt_aln : multi_alns) {
                    const Path& path = alt_aln.path();
                    
                    bool is_first_opt = true;
                    bool is_second_opt = true;
                    
                    // is a global alignment
                    REQUIRE(path.mapping(0).position().offset() == 0);
                    REQUIRE(mapping_from_length(path.mapping(path.mapping_size() - 1)) == graph.graph.node(path.mapping(path.mapping_size() - 1).position().node_id() - 1).sequence().length());
                    
                    // follows correct path
                    is_first_opt = is_first_opt && (path.mapping(0).position().node_id() == n0->id());
                    is_first_opt = is_first_opt && (path.mapping(1).position().node_id() == n2->id());
                    
                    // has corrects edits
                    is_first_opt = is_first_opt && (path.mapping(0).edit(0).from_length() == 1);
                    is_first_opt = is_first_opt && (path.mapping(0).edit(0).to_length() == 0);
                    is_first_opt = is_first_opt && (path.mapping(0).edit(0).sequence().empty());
                    
                    is_first_opt = is_first_opt && (path.mapping(1).edit(0).from_length() == 1);
                    is_first_opt = is_first_opt && (path.mapping(1).edit(0).to_length() == 0);
                    is_first_opt = is_first_opt && (path.mapping(1).edit(0).sequence().empty());
                    
                    is_first_opt = is_first_opt && (path.mapping(1).edit(1).from_length() == 1);
                    is_first_opt = is_first_opt && (path.mapping(1).edit(1).to_length() == 1);
                    is_first_opt = is_first_opt && (path.mapping(1).edit(1).sequence().empty());
                    
                    // follows correct path
                    is_second_opt = is_second_opt && (path.mapping(0).position().node_id() == n1->id());
                    is_second_opt = is_second_opt && (path.mapping(1).position().node_id() == n2->id());
                    
                    // has corrects edits
                    is_second_opt = is_second_opt && (path.mapping(0).edit(0).from_length() == 1);
                    is_second_opt = is_second_opt && (path.mapping(0).edit(0).to_length() == 0);
                    is_second_opt = is_second_opt && (path.mapping(0).edit(0).sequence().empty());
                    
                    is_second_opt = is_second_opt && (path.mapping(1).edit(0).from_length() == 1);
                    is_second_opt = is_second_opt && (path.mapping(1).edit(0).to_length() == 0);
                    is_second_opt = is_second_opt && (path.mapping(1).edit(0).sequence().empty());
                    
                    is_second_opt = is_second_opt && (path.mapping(1).edit(1).from_length() == 1);
                    is_second_opt = is_second_opt && (path.mapping(1).edit(1).to_length() == 1);
                    is_second_opt = is_second_opt && (path.mapping(1).edit(1).sequence().empty());
                    
                    found_first_opt = found_first_opt || is_first_opt;
                    found_second_opt = found_second_opt || is_second_opt;
                }
                
                REQUIRE(found_first_opt);
                REQUIRE(found_second_opt);
            }
            
            SECTION( "Global banded aligner does not produce duplicate alternate alignments" ) {
                
                VG graph;
                
                Aligner aligner;
                
                // low complexity sequences to ensure many alternate alignments
                Node* n0 = graph.create_node("CCCCCCCCCTCCCCCCCCCCTCCCCCCCCCCGACCCCCCCCCCC");
                Node* n1 = graph.create_node("CCCCCCCCCCACCCCCCCCCCACCCCCCCCCCTCCCA");
                Node* n2 = graph.create_node("CCCCCACCCCCCCCGTCCCCCCCCCCCA");
                Node* n3 = graph.create_node("CCCCCCCCCCCCGCCCCCCCCCCGCCCCCCCCC");
                
                graph.create_edge(n0, n1);
                graph.create_edge(n0, n2);
                graph.create_edge(n1, n3);
                graph.create_edge(n2, n3);
                
                string read = "CCCCCCCCCTCCCCCCCCCCTCCCCCCCCCCGACCCCCCCCCCCCCCCCCCCCCACCCCCCCCCCACCCCCCCCCCTCCCACCCCCCCCCCCCGCCCCCCCCCCGCCCCCCCCC";
                Alignment aln;
                aln.set_sequence(read);
                
                int max_multi_alns = 2000;
                int band_padding = 1;
                bool permissive_banding = true;
                vector<Alignment> multi_alns;
                
                aligner.align_global_banded_multi(aln, multi_alns, graph.graph, max_multi_alns,
                                                  band_padding, permissive_banding);
                
                unordered_set<string> alns_seen;
                for (Alignment& alt_aln : multi_alns) {
                    string aln_string = hash_alignment(alt_aln);
                    
                    REQUIRE(alns_seen.count(aln_string) == 0);
                    alns_seen.insert(aln_string);
                }
            }
        }
        
<<<<<<< HEAD
        TEST_CASE( "Banded global aligner can align to graphs with empty sources and sinks",
                  "[alignment][banded][mapping]" ) {
            
            SECTION( "Banded global aligner can align to a graph with an empty source node") {
                
                VG graph;
                
                QualAdjAligner aligner(1, 4, 6, 1, 6);
                
                Node* n0 = graph.create_node("");
                Node* n1 = graph.create_node("CT");
                Node* n2 = graph.create_node("TA");
                Node* n3 = graph.create_node("GA");
=======
        TEST_CASE( "Banded global aligner works with Ns",
                  "[alignment][banded][mapping]" ) {
                  
            SECTION( "Banded global aligner can align Ns to letters" ) {
                VG graph;
                
                QualAdjAligner aligner = QualAdjAligner();
                
                Node* n0 = graph.create_node("AGTG");
                Node* n1 = graph.create_node("C");
                Node* n2 = graph.create_node("A");
                Node* n3 = graph.create_node("TGAAGT");
>>>>>>> 1a01539b
                
                graph.create_edge(n0, n1);
                graph.create_edge(n0, n2);
                graph.create_edge(n1, n3);
                graph.create_edge(n2, n3);
                
<<<<<<< HEAD
                bool permissive_banding = true;
                int band_padding = 1;
                
                string read = "CTGA";
                string qual = "HHHH";
                
                Alignment aln;
                aln.set_sequence(read);
                aln.set_quality(qual);
                alignment_quality_char_to_short(aln);
                
                aligner.align_global_banded(aln, graph.graph, band_padding, permissive_banding);
                
                // is a global alignment
                REQUIRE(aln.path().mapping(0).position().offset() == 0);
                REQUIRE(mapping_from_length(aln.path().mapping(aln.path().mapping_size() - 1)) == graph.graph.node(aln.path().mapping(aln.path().mapping_size() - 1).position().node_id() - 1).sequence().length());
                
                // follows correct path
                REQUIRE(aln.path().mapping(0).position().node_id() == n0->id());
                REQUIRE(aln.path().mapping(1).position().node_id() == n1->id());
                REQUIRE(aln.path().mapping(2).position().node_id() == n3->id());
                
                // has corrects edits
                REQUIRE(aln.path().mapping(0).edit(0).from_length() == 0);
                REQUIRE(aln.path().mapping(0).edit(0).to_length() == 0);
                REQUIRE(aln.path().mapping(0).edit(0).sequence().empty());
                
                REQUIRE(aln.path().mapping(1).edit(0).from_length() == 2);
                REQUIRE(aln.path().mapping(1).edit(0).to_length() == 2);
                REQUIRE(aln.path().mapping(1).edit(0).sequence().empty());
                
                REQUIRE(aln.path().mapping(2).edit(0).from_length() == 2);
                REQUIRE(aln.path().mapping(2).edit(0).to_length() == 2);
                REQUIRE(aln.path().mapping(2).edit(0).sequence().empty());
                
                aln.Clear();
                read = "TGA";
                qual = "HHH";
                
                aln.set_sequence(read);
                aln.set_quality(qual);
                alignment_quality_char_to_short(aln);
                
                aligner.align_global_banded(aln, graph.graph, band_padding, permissive_banding);
                
                // is a global alignment
                REQUIRE(aln.path().mapping(0).position().offset() == 0);
                REQUIRE(mapping_from_length(aln.path().mapping(aln.path().mapping_size() - 1)) == graph.graph.node(aln.path().mapping(aln.path().mapping_size() - 1).position().node_id() - 1).sequence().length());
                
                // follows correct path
                REQUIRE(aln.path().mapping(0).position().node_id() == n0->id());
                REQUIRE(aln.path().mapping(1).position().node_id() == n1->id());
                REQUIRE(aln.path().mapping(2).position().node_id() == n3->id());
                
                // has corrects edits
                REQUIRE(aln.path().mapping(0).edit(0).from_length() == 0);
                REQUIRE(aln.path().mapping(0).edit(0).to_length() == 0);
                REQUIRE(aln.path().mapping(0).edit(0).sequence().empty());
                
                REQUIRE(aln.path().mapping(1).edit(0).from_length() == 1);
                REQUIRE(aln.path().mapping(1).edit(0).to_length() == 0);
                REQUIRE(aln.path().mapping(1).edit(0).sequence().empty());
                
                REQUIRE(aln.path().mapping(1).edit(1).from_length() == 1);
                REQUIRE(aln.path().mapping(1).edit(1).to_length() == 1);
                REQUIRE(aln.path().mapping(1).edit(1).sequence().empty());
                
                REQUIRE(aln.path().mapping(2).edit(0).from_length() == 2);
                REQUIRE(aln.path().mapping(2).edit(0).to_length() == 2);
                REQUIRE(aln.path().mapping(2).edit(0).sequence().empty());
                
            }
            
            SECTION( "Banded global aligner can align to a graph with an empty sink node") {
                VG graph;
                
                QualAdjAligner aligner(1, 4, 6, 1, 6);
                
                Node* n0 = graph.create_node("GA");
                Node* n1 = graph.create_node("CT");
                Node* n2 = graph.create_node("TA");
                Node* n3 = graph.create_node("");
=======
                string read = string("NNNGCTGANNN");
                Alignment aln;
                aln.set_sequence(read);
                
                int band_width = 1;
                BandedGlobalAligner<int8_t> banded_aligner = BandedGlobalAligner<int8_t>(aln,
                                                                                         graph.graph,
                                                                                         band_width,
                                                                                         true);
                
                
                banded_aligner.align(aligner.score_matrix, aligner.nt_table, aligner.gap_open,
                                     aligner.gap_extension);
                
                SECTION("alignment ends in full-length matches/mismatches") {
                    REQUIRE(aln.path().mapping_size() == 3);
                    REQUIRE(mapping_from_length(aln.path().mapping(0)) == 4);
                    REQUIRE(mapping_to_length(aln.path().mapping(0)) == 4);
                    REQUIRE(mapping_from_length(aln.path().mapping(2)) == 6);
                    REQUIRE(mapping_to_length(aln.path().mapping(2)) == 6);
                }
                
                  
            }
        
            SECTION( "Banded global aligner can align letters to Ns" ) {
                VG graph;
                
                QualAdjAligner aligner = QualAdjAligner();
                
                Node* n0 = graph.create_node("AGTG");
                Node* n1 = graph.create_node("C");
                Node* n2 = graph.create_node("A");
                Node* n3 = graph.create_node("TGAAGT");
>>>>>>> 1a01539b
                
                graph.create_edge(n0, n1);
                graph.create_edge(n0, n2);
                graph.create_edge(n1, n3);
                graph.create_edge(n2, n3);
                
<<<<<<< HEAD
                bool permissive_banding = true;
                int band_padding = 1;
                
                string read = "GACT";
                string qual = "HHHH";
                
                Alignment aln;
                aln.set_sequence(read);
                aln.set_quality(qual);
                alignment_quality_char_to_short(aln);
                
                aligner.align_global_banded(aln, graph.graph, band_padding, permissive_banding);
                
                // is a global alignment
                REQUIRE(aln.path().mapping(0).position().offset() == 0);
                REQUIRE(mapping_from_length(aln.path().mapping(aln.path().mapping_size() - 1)) == graph.graph.node(aln.path().mapping(aln.path().mapping_size() - 1).position().node_id() - 1).sequence().length());
                
                // follows correct path
                REQUIRE(aln.path().mapping(0).position().node_id() == n0->id());
                REQUIRE(aln.path().mapping(1).position().node_id() == n1->id());
                REQUIRE(aln.path().mapping(2).position().node_id() == n3->id());
                
                // has corrects edits
                REQUIRE(aln.path().mapping(0).edit(0).from_length() == 2);
                REQUIRE(aln.path().mapping(0).edit(0).to_length() == 2);
                REQUIRE(aln.path().mapping(0).edit(0).sequence().empty());
                
                REQUIRE(aln.path().mapping(1).edit(0).from_length() == 2);
                REQUIRE(aln.path().mapping(1).edit(0).to_length() == 2);
                REQUIRE(aln.path().mapping(1).edit(0).sequence().empty());
                
                REQUIRE(aln.path().mapping(2).edit(0).from_length() == 0);
                REQUIRE(aln.path().mapping(2).edit(0).to_length() == 0);
                REQUIRE(aln.path().mapping(2).edit(0).sequence().empty());
            }
            
            SECTION( "Banded global aligner can align to a graph with an empty source and sink node") {
                VG graph;
                
                QualAdjAligner aligner(1, 4, 6, 1, 6);
                
                Node* n0 = graph.create_node("");
                Node* n1 = graph.create_node("CT");
                Node* n2 = graph.create_node("TA");
                Node* n3 = graph.create_node("");
=======
                string read = string("AGTGCTGAAGT");
                Alignment aln;
                aln.set_sequence(read);
                
                int band_width = 1;
                BandedGlobalAligner<int8_t> banded_aligner = BandedGlobalAligner<int8_t>(aln,
                                                                                         graph.graph,
                                                                                         band_width,
                                                                                         true);
                
                
                banded_aligner.align(aligner.score_matrix, aligner.nt_table, aligner.gap_open,
                                     aligner.gap_extension);
                
                SECTION("alignment ends in full-length matches/mismatches") {
                    REQUIRE(aln.path().mapping_size() == 3);
                    REQUIRE(mapping_from_length(aln.path().mapping(0)) == 4);
                    REQUIRE(mapping_to_length(aln.path().mapping(0)) == 4);
                    REQUIRE(mapping_from_length(aln.path().mapping(2)) == 6);
                    REQUIRE(mapping_to_length(aln.path().mapping(2)) == 6);
                }
                
                  
            }
        
            SECTION( "Banded global aligner can align Ns to Ns" ) {
                VG graph;
                
                QualAdjAligner aligner = QualAdjAligner();
                
                Node* n0 = graph.create_node("NNNG");
                Node* n1 = graph.create_node("C");
                Node* n2 = graph.create_node("A");
                Node* n3 = graph.create_node("TGANNN");
>>>>>>> 1a01539b
                
                graph.create_edge(n0, n1);
                graph.create_edge(n0, n2);
                graph.create_edge(n1, n3);
                graph.create_edge(n2, n3);
                
<<<<<<< HEAD
                bool permissive_banding = true;
                int band_padding = 1;
                
                string read = "CT";
                string qual = "HH";
                
                Alignment aln;
                aln.set_sequence(read);
                aln.set_quality(qual);
                alignment_quality_char_to_short(aln);
                
                aligner.align_global_banded(aln, graph.graph, band_padding, permissive_banding);
                
                // is a global alignment
                REQUIRE(aln.path().mapping(0).position().offset() == 0);
                REQUIRE(mapping_from_length(aln.path().mapping(aln.path().mapping_size() - 1)) == graph.graph.node(aln.path().mapping(aln.path().mapping_size() - 1).position().node_id() - 1).sequence().length());
                
                // follows correct path
                REQUIRE(aln.path().mapping(0).position().node_id() == n0->id());
                REQUIRE(aln.path().mapping(1).position().node_id() == n1->id());
                REQUIRE(aln.path().mapping(2).position().node_id() == n3->id());
                
                // has corrects edits
                REQUIRE(aln.path().mapping(0).edit(0).from_length() == 0);
                REQUIRE(aln.path().mapping(0).edit(0).to_length() == 0);
                REQUIRE(aln.path().mapping(0).edit(0).sequence().empty());
                
                REQUIRE(aln.path().mapping(1).edit(0).from_length() == 2);
                REQUIRE(aln.path().mapping(1).edit(0).to_length() == 2);
                REQUIRE(aln.path().mapping(1).edit(0).sequence().empty());
                
                REQUIRE(aln.path().mapping(2).edit(0).from_length() == 0);
                REQUIRE(aln.path().mapping(2).edit(0).to_length() == 0);
                REQUIRE(aln.path().mapping(2).edit(0).sequence().empty());
            }
            
            SECTION( "Banded global aligner can align to a graph with a chained empty source and sink nodes") {
                VG graph;
                
                QualAdjAligner aligner(1, 4, 6, 1, 6);
                
                Node* n0 = graph.create_node("");
                Node* n1 = graph.create_node("");
                Node* n2 = graph.create_node("CT");
                Node* n3 = graph.create_node("TA");
                Node* n4 = graph.create_node("");
                Node* n5 = graph.create_node("");
                
                graph.create_edge(n0, n1);
                graph.create_edge(n1, n2);
                graph.create_edge(n1, n3);
                graph.create_edge(n2, n4);
                graph.create_edge(n3, n4);
                graph.create_edge(n4, n5);
                
                bool permissive_banding = true;
                int band_padding = 1;
                
                string read = "CT";
                string qual = "HH";
                
                Alignment aln;
                aln.set_sequence(read);
                aln.set_quality(qual);
                alignment_quality_char_to_short(aln);
                
                aligner.align_global_banded(aln, graph.graph, band_padding, permissive_banding);
                
                // is a global alignment
                REQUIRE(aln.path().mapping(0).position().offset() == 0);
                REQUIRE(mapping_from_length(aln.path().mapping(aln.path().mapping_size() - 1)) == graph.graph.node(aln.path().mapping(aln.path().mapping_size() - 1).position().node_id() - 1).sequence().length());
                
                // follows correct path
                REQUIRE(aln.path().mapping(0).position().node_id() == n0->id());
                REQUIRE(aln.path().mapping(1).position().node_id() == n1->id());
                REQUIRE(aln.path().mapping(2).position().node_id() == n2->id());
                REQUIRE(aln.path().mapping(3).position().node_id() == n4->id());
                REQUIRE(aln.path().mapping(4).position().node_id() == n5->id());
                
                // has corrects edits
                REQUIRE(aln.path().mapping(0).edit(0).from_length() == 0);
                REQUIRE(aln.path().mapping(0).edit(0).to_length() == 0);
                REQUIRE(aln.path().mapping(0).edit(0).sequence().empty());
                
                REQUIRE(aln.path().mapping(1).edit(0).from_length() == 0);
                REQUIRE(aln.path().mapping(1).edit(0).to_length() == 0);
                REQUIRE(aln.path().mapping(1).edit(0).sequence().empty());
                
                REQUIRE(aln.path().mapping(2).edit(0).from_length() == 2);
                REQUIRE(aln.path().mapping(2).edit(0).to_length() == 2);
                REQUIRE(aln.path().mapping(2).edit(0).sequence().empty());
                
                REQUIRE(aln.path().mapping(3).edit(0).from_length() == 0);
                REQUIRE(aln.path().mapping(3).edit(0).to_length() == 0);
                REQUIRE(aln.path().mapping(3).edit(0).sequence().empty());
                
                REQUIRE(aln.path().mapping(4).edit(0).from_length() == 0);
                REQUIRE(aln.path().mapping(4).edit(0).to_length() == 0);
                REQUIRE(aln.path().mapping(4).edit(0).sequence().empty());
            }
            
            SECTION( "Banded global aligner can align to a graph with an empty nodes that is both a source and sink") {
                VG graph;
                
                QualAdjAligner aligner(1, 4, 6, 1, 6);
                
                Node* n0 = graph.create_node("");
                
                bool permissive_banding = true;
                int band_padding = 1;
                
                string read = "CT";
                string qual = "HH";
                
                Alignment aln;
                aln.set_sequence(read);
                aln.set_quality(qual);
                alignment_quality_char_to_short(aln);
                
                aligner.align_global_banded(aln, graph.graph, band_padding, permissive_banding);
                
                // is a global alignment
                REQUIRE(aln.path().mapping(0).position().offset() == 0);
                REQUIRE(mapping_from_length(aln.path().mapping(aln.path().mapping_size() - 1)) == graph.graph.node(aln.path().mapping(aln.path().mapping_size() - 1).position().node_id() - 1).sequence().length());
                
                // follows correct path
                REQUIRE(aln.path().mapping(0).position().node_id() == n0->id());
                
                // has corrects edits
                REQUIRE(aln.path().mapping(0).edit(0).from_length() == 0);
                REQUIRE(aln.path().mapping(0).edit(0).to_length() == 2);
                REQUIRE(aln.path().mapping(0).edit(0).sequence() == read);
            }
            
            SECTION( "Banded global aligner can align to a graph with both empty and non-empty sources and sinks") {
                VG graph;
                
                QualAdjAligner aligner(1, 4, 6, 1, 6);
                
                Node* n0 = graph.create_node("");
                Node* n1 = graph.create_node("GA");
                Node* n2 = graph.create_node("CT");
                Node* n3 = graph.create_node("GA");
                Node* n4 = graph.create_node("");
                
                graph.create_edge(n0, n2);
                graph.create_edge(n1, n2);
                graph.create_edge(n2, n3);
                graph.create_edge(n2, n4);
                
                bool permissive_banding = true;
                int band_padding = 1;
                
                string read = "CTGA";
                string qual = "HHHH";
                
                Alignment aln;
                aln.set_sequence(read);
                aln.set_quality(qual);
                alignment_quality_char_to_short(aln);
                
                aligner.align_global_banded(aln, graph.graph, band_padding, permissive_banding);
                
                // is a global alignment
                REQUIRE(aln.path().mapping(0).position().offset() == 0);
                REQUIRE(mapping_from_length(aln.path().mapping(aln.path().mapping_size() - 1)) == graph.graph.node(aln.path().mapping(aln.path().mapping_size() - 1).position().node_id() - 1).sequence().length());
                
                // follows correct path
                REQUIRE(aln.path().mapping(0).position().node_id() == n0->id());
                REQUIRE(aln.path().mapping(1).position().node_id() == n2->id());
                REQUIRE(aln.path().mapping(2).position().node_id() == n3->id());
                
                // has corrects edits
                REQUIRE(aln.path().mapping(0).edit(0).from_length() == 0);
                REQUIRE(aln.path().mapping(0).edit(0).to_length() == 0);
                REQUIRE(aln.path().mapping(0).edit(0).sequence().empty());
                
                REQUIRE(aln.path().mapping(1).edit(0).from_length() == 2);
                REQUIRE(aln.path().mapping(1).edit(0).to_length() == 2);
                REQUIRE(aln.path().mapping(1).edit(0).sequence().empty());
                
                REQUIRE(aln.path().mapping(2).edit(0).from_length() == 2);
                REQUIRE(aln.path().mapping(2).edit(0).to_length() == 2);
                REQUIRE(aln.path().mapping(2).edit(0).sequence().empty());
                
                
                aln.Clear();
                read = "GACT";
                qual = "HHHH";
                
                aln.set_sequence(read);
                aln.set_quality(qual);
                alignment_quality_char_to_short(aln);
                
                aligner.align_global_banded(aln, graph.graph, band_padding, permissive_banding);
                
                // is a global alignment
                REQUIRE(aln.path().mapping(0).position().offset() == 0);
                REQUIRE(mapping_from_length(aln.path().mapping(aln.path().mapping_size() - 1)) == graph.graph.node(aln.path().mapping(aln.path().mapping_size() - 1).position().node_id() - 1).sequence().length());
                
                // follows correct path
                REQUIRE(aln.path().mapping(0).position().node_id() == n1->id());
                REQUIRE(aln.path().mapping(1).position().node_id() == n2->id());
                REQUIRE(aln.path().mapping(2).position().node_id() == n4->id());
                
                // has corrects edits
                REQUIRE(aln.path().mapping(0).edit(0).from_length() == 2);
                REQUIRE(aln.path().mapping(0).edit(0).to_length() == 2);
                REQUIRE(aln.path().mapping(0).edit(0).sequence().empty());
                
                REQUIRE(aln.path().mapping(1).edit(0).from_length() == 2);
                REQUIRE(aln.path().mapping(1).edit(0).to_length() == 2);
                REQUIRE(aln.path().mapping(1).edit(0).sequence().empty());
                
                REQUIRE(aln.path().mapping(2).edit(0).from_length() == 0);
                REQUIRE(aln.path().mapping(2).edit(0).to_length() == 0);
                REQUIRE(aln.path().mapping(2).edit(0).sequence().empty());
            }
            
            SECTION( "Banded global aligner can align to a graph with empty interior nodes") {
                VG graph;
                
                QualAdjAligner aligner(1, 4, 6, 1, 6);
                
                Node* n0 = graph.create_node("GA");
                Node* n1 = graph.create_node("");
                Node* n2 = graph.create_node("");
                Node* n3 = graph.create_node("CT");
                Node* n4 = graph.create_node("TA");
                
                graph.create_edge(n0, n1);
                graph.create_edge(n0, n3);
                graph.create_edge(n1, n2);
                graph.create_edge(n2, n4);
                graph.create_edge(n3, n4);
                
                bool permissive_banding = true;
                int band_padding = 1;
                
                string read = "GATA";
                string qual = "HHHH";
                
                Alignment aln;
                aln.set_sequence(read);
                aln.set_quality(qual);
                alignment_quality_char_to_short(aln);
                
                aligner.align_global_banded(aln, graph.graph, band_padding, permissive_banding);
                
                // is a global alignment
                REQUIRE(aln.path().mapping(0).position().offset() == 0);
                REQUIRE(mapping_from_length(aln.path().mapping(aln.path().mapping_size() - 1)) == graph.graph.node(aln.path().mapping(aln.path().mapping_size() - 1).position().node_id() - 1).sequence().length());
                
                // follows correct path
                REQUIRE(aln.path().mapping(0).position().node_id() == n0->id());
                REQUIRE(aln.path().mapping(1).position().node_id() == n1->id());
                REQUIRE(aln.path().mapping(2).position().node_id() == n2->id());
                REQUIRE(aln.path().mapping(3).position().node_id() == n4->id());
                
                // has corrects edits
                REQUIRE(aln.path().mapping(0).edit(0).from_length() == 2);
                REQUIRE(aln.path().mapping(0).edit(0).to_length() == 2);
                REQUIRE(aln.path().mapping(0).edit(0).sequence().empty());
                
                REQUIRE(aln.path().mapping(1).edit(0).from_length() == 0);
                REQUIRE(aln.path().mapping(1).edit(0).to_length() == 0);
                REQUIRE(aln.path().mapping(1).edit(0).sequence().empty());
                
                REQUIRE(aln.path().mapping(2).edit(0).from_length() == 0);
                REQUIRE(aln.path().mapping(2).edit(0).to_length() == 0);
                REQUIRE(aln.path().mapping(2).edit(0).sequence().empty());
                
                REQUIRE(aln.path().mapping(3).edit(0).from_length() == 2);
                REQUIRE(aln.path().mapping(3).edit(0).to_length() == 2);
                REQUIRE(aln.path().mapping(3).edit(0).sequence().empty());
            }
            
            SECTION( "Banded global aligner can align to an empty graph" ) {
                VG graph;
                
                QualAdjAligner aligner(1, 4, 6, 1, 6);
                
                Node* n0 = graph.create_node("");
                
                bool permissive_banding = true;
                int band_padding = 1;
                
                string read = "G";
                string qual = "H";
                
                Alignment aln;
                aln.set_sequence(read);
                aln.set_quality(qual);
                alignment_quality_char_to_short(aln);
                
                aligner.align_global_banded(aln, graph.graph, band_padding, permissive_banding);
                
                // is a global alignment
                REQUIRE(aln.path().mapping(0).position().offset() == 0);
                REQUIRE(mapping_from_length(aln.path().mapping(aln.path().mapping_size() - 1)) == graph.graph.node(aln.path().mapping(aln.path().mapping_size() - 1).position().node_id() - 1).sequence().length());
                
                // follows correct path
                REQUIRE(aln.path().mapping(0).position().node_id() == n0->id());
                
                // has corrects edits
                REQUIRE(aln.path().mapping(0).edit(0).from_length() == 0);
                REQUIRE(aln.path().mapping(0).edit(0).to_length() == 1);
                REQUIRE(aln.path().mapping(0).edit(0).sequence() == read);
            }
            
            
            SECTION( "Banded global aligner can align to an empty graph of more than one node" ) {
                VG graph;
                
                QualAdjAligner aligner(1, 4, 6, 1, 6);
                
                Node* n0 = graph.create_node("");
                Node* n1 = graph.create_node("");
                
                graph.create_edge(n0, n1);
                
                bool permissive_banding = true;
                int band_padding = 1;
                
                string read = "G";
                string qual = "H";
                
                Alignment aln;
                aln.set_sequence(read);
                aln.set_quality(qual);
                alignment_quality_char_to_short(aln);
                
                aligner.align_global_banded(aln, graph.graph, band_padding, permissive_banding);
                
                // is a global alignment
                REQUIRE(aln.path().mapping(0).position().offset() == 0);
                REQUIRE(mapping_from_length(aln.path().mapping(aln.path().mapping_size() - 1)) == graph.graph.node(aln.path().mapping(aln.path().mapping_size() - 1).position().node_id() - 1).sequence().length());
                
                // follows correct path
                REQUIRE(aln.path().mapping(0).position().node_id() == n0->id());
                REQUIRE(aln.path().mapping(1).position().node_id() == n1->id());
                
                // has corrects edits
                REQUIRE(aln.path().mapping(0).edit(0).from_length() == 0);
                REQUIRE(aln.path().mapping(1).edit(0).from_length() == 0);
                
                REQUIRE((aln.path().mapping(0).edit(0).to_length() == 1) != (aln.path().mapping(1).edit(0).to_length() == 1));
                REQUIRE((aln.path().mapping(0).edit(0).to_length() == 0) != (aln.path().mapping(1).edit(0).to_length() == 0));
                
                REQUIRE((aln.path().mapping(0).edit(0).sequence() == read) != (aln.path().mapping(1).edit(0).sequence() == read));
                REQUIRE((aln.path().mapping(0).edit(0).sequence().empty()) != (aln.path().mapping(1).edit(0).sequence().empty()));
            }
            
            SECTION( "Banded global aligner can align to a graph with empty and non-empty paths" ) {
                VG graph;
                
                QualAdjAligner aligner(1, 4, 6, 1, 6);
                
                Node* n0 = graph.create_node("");
                Node* n1 = graph.create_node("");
                Node* n2 = graph.create_node("TCA");
                
                graph.create_edge(n0, n1);
                
                bool permissive_banding = true;
                int band_padding = 1;
                
                string read = "G";
                string qual = "H";
                
                Alignment aln;
                aln.set_sequence(read);
                aln.set_quality(qual);
                alignment_quality_char_to_short(aln);
                
                aligner.align_global_banded(aln, graph.graph, band_padding, permissive_banding);
                
                // is a global alignment
                REQUIRE(aln.path().mapping(0).position().offset() == 0);
                REQUIRE(mapping_from_length(aln.path().mapping(aln.path().mapping_size() - 1)) == graph.graph.node(aln.path().mapping(aln.path().mapping_size() - 1).position().node_id() - 1).sequence().length());
                
                // follows correct path
                REQUIRE(aln.path().mapping(0).position().node_id() == n0->id());
                REQUIRE(aln.path().mapping(1).position().node_id() == n1->id());
                
                // has corrects edits
                REQUIRE(aln.path().mapping(0).edit(0).from_length() == 0);
                REQUIRE(aln.path().mapping(1).edit(0).from_length() == 0);
                
                REQUIRE((aln.path().mapping(0).edit(0).to_length() == 1) != (aln.path().mapping(1).edit(0).to_length() == 1));
                REQUIRE((aln.path().mapping(0).edit(0).to_length() == 0) != (aln.path().mapping(1).edit(0).to_length() == 0));
                
                REQUIRE((aln.path().mapping(0).edit(0).sequence() == read) != (aln.path().mapping(1).edit(0).sequence() == read));
                REQUIRE((aln.path().mapping(0).edit(0).sequence().empty()) != (aln.path().mapping(1).edit(0).sequence().empty()));
                
                
                aln.Clear();
                read = "TCA";
                qual = "HHH";
                
                aln.set_sequence(read);
                aln.set_quality(qual);
                alignment_quality_char_to_short(aln);
                
                aligner.align_global_banded(aln, graph.graph, band_padding, permissive_banding);
                
                // is a global alignment
                REQUIRE(aln.path().mapping(0).position().offset() == 0);
                REQUIRE(mapping_from_length(aln.path().mapping(aln.path().mapping_size() - 1)) == graph.graph.node(aln.path().mapping(aln.path().mapping_size() - 1).position().node_id() - 1).sequence().length());
                
                // follows correct path
                REQUIRE(aln.path().mapping(0).position().node_id() == n2->id());
                
                // has corrects edits
                REQUIRE(aln.path().mapping(0).edit(0).from_length() == 3);
                REQUIRE(aln.path().mapping(0).edit(0).to_length() == 3);
                REQUIRE(aln.path().mapping(0).edit(0).sequence().empty());
            }
            
            SECTION( "Banded global aligner can find multi-alignments over empty sink nodes" ) {
                
                VG graph;
                
                QualAdjAligner aligner(1, 4, 6, 1, 6);
                
                Node* n0 = graph.create_node("GA");
                Node* n1 = graph.create_node("");
                Node* n2 = graph.create_node("");
                
                graph.create_edge(n0, n1);
                graph.create_edge(n0, n2);
                
                bool permissive_banding = true;
                int band_padding = 1;
                int max_multi_alns = 2;
                vector<Alignment> multi_alns;
                
                string read = "GA";
                string qual = "HH";
                
                Alignment aln;
                aln.set_sequence(read);
                aln.set_quality(qual);
                alignment_quality_char_to_short(aln);
                
                aligner.align_global_banded_multi(aln, multi_alns, graph.graph, max_multi_alns,
                                                  band_padding, permissive_banding);
                
                bool found_first_opt = false;
                bool found_second_opt = false;
                for (Alignment& alt_aln : multi_alns) {
                    const Path& path = alt_aln.path();
                    
                    bool is_first_opt = true;
                    bool is_second_opt = true;
                    
                    // is a global alignment
                    REQUIRE(path.mapping(0).position().offset() == 0);
                    REQUIRE(mapping_from_length(path.mapping(path.mapping_size() - 1)) == graph.graph.node(path.mapping(path.mapping_size() - 1).position().node_id() - 1).sequence().length());
                    
                    // follows correct path
                    is_first_opt = is_first_opt && (path.mapping(0).position().node_id() == n0->id());
                    is_first_opt = is_first_opt && (path.mapping(1).position().node_id() == n1->id());
                    
                    // has corrects edits
                    is_first_opt = is_first_opt && (path.mapping(0).edit(0).from_length() == 2);
                    is_first_opt = is_first_opt && (path.mapping(0).edit(0).to_length() == 2);
                    is_first_opt = is_first_opt && (path.mapping(0).edit(0).sequence().empty());
                    
                    is_first_opt = is_first_opt && (path.mapping(1).edit(0).from_length() == 0);
                    is_first_opt = is_first_opt && (path.mapping(1).edit(0).to_length() == 0);
                    is_first_opt = is_first_opt && (path.mapping(1).edit(0).sequence().empty());
                    
                    // follows correct path
                    is_second_opt = is_second_opt && (path.mapping(0).position().node_id() == n0->id());
                    is_second_opt = is_second_opt && (path.mapping(1).position().node_id() == n2->id());
                    
                    // has corrects edits
                    is_second_opt = is_second_opt && (path.mapping(0).edit(0).from_length() == 2);
                    is_second_opt = is_second_opt && (path.mapping(0).edit(0).to_length() == 2);
                    is_second_opt = is_second_opt && (path.mapping(0).edit(0).sequence().empty());
                    
                    is_second_opt = is_second_opt && (path.mapping(1).edit(0).from_length() == 0);
                    is_second_opt = is_second_opt && (path.mapping(1).edit(0).to_length() == 0);
                    is_second_opt = is_second_opt && (path.mapping(1).edit(0).sequence().empty());
                    
                    found_first_opt = found_first_opt || is_first_opt;
                    found_second_opt = found_second_opt || is_second_opt;
                }
                
                REQUIRE(found_first_opt);
                REQUIRE(found_second_opt);
                
            }
            
            // note: alternate alignments over different paths of empty nodes from the same non-empty node
            // to either the same non-empty node or a source are not supported
            
            SECTION( "Banded global aligner can find multi-alignments over empty and non-empty separated components" ) {
                
                VG graph;
                
                QualAdjAligner aligner(1, 4, 6, 1, 6);
                
                Node* n0 = graph.create_node("C");
                Node* n1 = graph.create_node("TT");
                Node* n2 = graph.create_node("");
                
                bool permissive_banding = true;
                int band_padding = 1;
                int max_multi_alns = 3;
                vector<Alignment> multi_alns;
                
                string read = "C";
                string qual = "H";
                
                Alignment aln;
                aln.set_sequence(read);
                aln.set_quality(qual);
                alignment_quality_char_to_short(aln);
                
                aligner.align_global_banded_multi(aln, multi_alns, graph.graph, max_multi_alns,
                                                  band_padding, permissive_banding);
                
                REQUIRE(multi_alns.size() <= 3);
                
                bool found_first_opt = false;
                bool found_second_opt = false;
                bool found_third_opt = false;
                for (Alignment& alt_aln : multi_alns) {
                    
                    const Path& path = alt_aln.path();
                    
                    bool is_first_opt = true;
                    bool is_second_opt = true;
                    bool is_third_opt = true;
                    
                    // is a global alignment
                    REQUIRE(path.mapping(0).position().offset() == 0);
                    REQUIRE(mapping_from_length(path.mapping(path.mapping_size() - 1)) == graph.graph.node(path.mapping(path.mapping_size() - 1).position().node_id() - 1).sequence().length());
                    
                    // follows correct path
                    is_first_opt = is_first_opt && (path.mapping(0).position().node_id() == n0->id());
                    
                    // has corrects edits
                    is_first_opt = is_first_opt && (path.mapping(0).edit(0).from_length() == 1);
                    is_first_opt = is_first_opt && (path.mapping(0).edit(0).to_length() == 1);
                    is_first_opt = is_first_opt && (path.mapping(0).edit(0).sequence().empty());
                    
                    // follows correct path
                    is_second_opt = is_second_opt && (path.mapping(0).position().node_id() == n2->id());
                    
                    // has corrects edits
                    is_second_opt = is_second_opt && (path.mapping(0).edit(0).from_length() == 0);
                    is_second_opt = is_second_opt && (path.mapping(0).edit(0).to_length() == 1);
                    is_second_opt = is_second_opt && (path.mapping(0).edit(0).sequence() == read);
                    
                    // follows correct path
                    is_third_opt = is_third_opt && (path.mapping(0).position().node_id() == n1->id());
                    
                    // has corrects edits
                    is_third_opt = is_third_opt && (path.mapping(0).edit(0).from_length() == 1);
                    is_third_opt = is_third_opt && (path.mapping(0).edit(1).from_length() == 1);
                    is_third_opt = is_third_opt && (path.mapping(0).edit(0).to_length() == 0 || path.mapping(0).edit(0).to_length() == 1);
                    is_third_opt = is_third_opt && (path.mapping(0).edit(1).to_length() == 0 || path.mapping(0).edit(1).to_length() == 1);
                    is_third_opt = is_third_opt && (path.mapping(0).edit(0).to_length() == 0 != path.mapping(0).edit(1).to_length() == 0);
                    
                    found_first_opt = found_first_opt || is_first_opt;
                    found_second_opt = found_second_opt || is_second_opt;
                    found_third_opt = found_third_opt || is_third_opt;
                }
                
                REQUIRE(found_first_opt);
                REQUIRE(found_second_opt);
                REQUIRE(found_third_opt);
=======
                string read = string("NNNGCTGANNN");
                Alignment aln;
                aln.set_sequence(read);
                
                int band_width = 1;
                BandedGlobalAligner<int8_t> banded_aligner = BandedGlobalAligner<int8_t>(aln,
                                                                                         graph.graph,
                                                                                         band_width,
                                                                                         true);
                
                
                banded_aligner.align(aligner.score_matrix, aligner.nt_table, aligner.gap_open,
                                     aligner.gap_extension);
                
                SECTION("alignment ends in full-length matches/mismatches") {
                    REQUIRE(aln.path().mapping_size() == 3);
                    REQUIRE(mapping_from_length(aln.path().mapping(0)) == 4);
                    REQUIRE(mapping_to_length(aln.path().mapping(0)) == 4);
                    REQUIRE(mapping_from_length(aln.path().mapping(2)) == 6);
                    REQUIRE(mapping_to_length(aln.path().mapping(2)) == 6);
                }
                
                  
>>>>>>> 1a01539b
            }
        }
    }
}





<|MERGE_RESOLUTION|>--- conflicted
+++ resolved
@@ -2182,137 +2182,31 @@
             }
         }
         
-<<<<<<< HEAD
-        TEST_CASE( "Banded global aligner can align to graphs with empty sources and sinks",
-                  "[alignment][banded][mapping]" ) {
-            
-            SECTION( "Banded global aligner can align to a graph with an empty source node") {
-                
-                VG graph;
-                
-                QualAdjAligner aligner(1, 4, 6, 1, 6);
-                
-                Node* n0 = graph.create_node("");
-                Node* n1 = graph.create_node("CT");
-                Node* n2 = graph.create_node("TA");
-                Node* n3 = graph.create_node("GA");
-=======
         TEST_CASE( "Banded global aligner works with Ns",
-                  "[alignment][banded][mapping]" ) {
-                  
+                  "[alignment][banded][mapping]"  ) {
+            
             SECTION( "Banded global aligner can align Ns to letters" ) {
                 VG graph;
                 
-                QualAdjAligner aligner = QualAdjAligner();
+                Aligner aligner;
                 
                 Node* n0 = graph.create_node("AGTG");
                 Node* n1 = graph.create_node("C");
                 Node* n2 = graph.create_node("A");
                 Node* n3 = graph.create_node("TGAAGT");
->>>>>>> 1a01539b
-                
-                graph.create_edge(n0, n1);
-                graph.create_edge(n0, n2);
-                graph.create_edge(n1, n3);
-                graph.create_edge(n2, n3);
-                
-<<<<<<< HEAD
+                
+                graph.create_edge(n0, n1);
+                graph.create_edge(n0, n2);
+                graph.create_edge(n1, n3);
+                graph.create_edge(n2, n3);
+                
+                string read = string("NNNGCTGANNN");
+                Alignment aln;
+                aln.set_sequence(read);
+                
+                int band_width = 1;
                 bool permissive_banding = true;
-                int band_padding = 1;
-                
-                string read = "CTGA";
-                string qual = "HHHH";
-                
-                Alignment aln;
-                aln.set_sequence(read);
-                aln.set_quality(qual);
-                alignment_quality_char_to_short(aln);
-                
-                aligner.align_global_banded(aln, graph.graph, band_padding, permissive_banding);
-                
-                // is a global alignment
-                REQUIRE(aln.path().mapping(0).position().offset() == 0);
-                REQUIRE(mapping_from_length(aln.path().mapping(aln.path().mapping_size() - 1)) == graph.graph.node(aln.path().mapping(aln.path().mapping_size() - 1).position().node_id() - 1).sequence().length());
-                
-                // follows correct path
-                REQUIRE(aln.path().mapping(0).position().node_id() == n0->id());
-                REQUIRE(aln.path().mapping(1).position().node_id() == n1->id());
-                REQUIRE(aln.path().mapping(2).position().node_id() == n3->id());
-                
-                // has corrects edits
-                REQUIRE(aln.path().mapping(0).edit(0).from_length() == 0);
-                REQUIRE(aln.path().mapping(0).edit(0).to_length() == 0);
-                REQUIRE(aln.path().mapping(0).edit(0).sequence().empty());
-                
-                REQUIRE(aln.path().mapping(1).edit(0).from_length() == 2);
-                REQUIRE(aln.path().mapping(1).edit(0).to_length() == 2);
-                REQUIRE(aln.path().mapping(1).edit(0).sequence().empty());
-                
-                REQUIRE(aln.path().mapping(2).edit(0).from_length() == 2);
-                REQUIRE(aln.path().mapping(2).edit(0).to_length() == 2);
-                REQUIRE(aln.path().mapping(2).edit(0).sequence().empty());
-                
-                aln.Clear();
-                read = "TGA";
-                qual = "HHH";
-                
-                aln.set_sequence(read);
-                aln.set_quality(qual);
-                alignment_quality_char_to_short(aln);
-                
-                aligner.align_global_banded(aln, graph.graph, band_padding, permissive_banding);
-                
-                // is a global alignment
-                REQUIRE(aln.path().mapping(0).position().offset() == 0);
-                REQUIRE(mapping_from_length(aln.path().mapping(aln.path().mapping_size() - 1)) == graph.graph.node(aln.path().mapping(aln.path().mapping_size() - 1).position().node_id() - 1).sequence().length());
-                
-                // follows correct path
-                REQUIRE(aln.path().mapping(0).position().node_id() == n0->id());
-                REQUIRE(aln.path().mapping(1).position().node_id() == n1->id());
-                REQUIRE(aln.path().mapping(2).position().node_id() == n3->id());
-                
-                // has corrects edits
-                REQUIRE(aln.path().mapping(0).edit(0).from_length() == 0);
-                REQUIRE(aln.path().mapping(0).edit(0).to_length() == 0);
-                REQUIRE(aln.path().mapping(0).edit(0).sequence().empty());
-                
-                REQUIRE(aln.path().mapping(1).edit(0).from_length() == 1);
-                REQUIRE(aln.path().mapping(1).edit(0).to_length() == 0);
-                REQUIRE(aln.path().mapping(1).edit(0).sequence().empty());
-                
-                REQUIRE(aln.path().mapping(1).edit(1).from_length() == 1);
-                REQUIRE(aln.path().mapping(1).edit(1).to_length() == 1);
-                REQUIRE(aln.path().mapping(1).edit(1).sequence().empty());
-                
-                REQUIRE(aln.path().mapping(2).edit(0).from_length() == 2);
-                REQUIRE(aln.path().mapping(2).edit(0).to_length() == 2);
-                REQUIRE(aln.path().mapping(2).edit(0).sequence().empty());
-                
-            }
-            
-            SECTION( "Banded global aligner can align to a graph with an empty sink node") {
-                VG graph;
-                
-                QualAdjAligner aligner(1, 4, 6, 1, 6);
-                
-                Node* n0 = graph.create_node("GA");
-                Node* n1 = graph.create_node("CT");
-                Node* n2 = graph.create_node("TA");
-                Node* n3 = graph.create_node("");
-=======
-                string read = string("NNNGCTGANNN");
-                Alignment aln;
-                aln.set_sequence(read);
-                
-                int band_width = 1;
-                BandedGlobalAligner<int8_t> banded_aligner = BandedGlobalAligner<int8_t>(aln,
-                                                                                         graph.graph,
-                                                                                         band_width,
-                                                                                         true);
-                
-                
-                banded_aligner.align(aligner.score_matrix, aligner.nt_table, aligner.gap_open,
-                                     aligner.gap_extension);
+                aligner.align_global_banded(aln, graph.graph, band_width, permissive_banding);
                 
                 SECTION("alignment ends in full-length matches/mismatches") {
                     REQUIRE(aln.path().mapping_size() == 3);
@@ -2322,85 +2216,31 @@
                     REQUIRE(mapping_to_length(aln.path().mapping(2)) == 6);
                 }
                 
-                  
-            }
-        
+                
+            }
+            
             SECTION( "Banded global aligner can align letters to Ns" ) {
                 VG graph;
                 
-                QualAdjAligner aligner = QualAdjAligner();
+                Aligner aligner;
                 
                 Node* n0 = graph.create_node("AGTG");
                 Node* n1 = graph.create_node("C");
                 Node* n2 = graph.create_node("A");
                 Node* n3 = graph.create_node("TGAAGT");
->>>>>>> 1a01539b
-                
-                graph.create_edge(n0, n1);
-                graph.create_edge(n0, n2);
-                graph.create_edge(n1, n3);
-                graph.create_edge(n2, n3);
-                
-<<<<<<< HEAD
+                
+                graph.create_edge(n0, n1);
+                graph.create_edge(n0, n2);
+                graph.create_edge(n1, n3);
+                graph.create_edge(n2, n3);
+                
+                string read = string("AGTGCTGAAGT");
+                Alignment aln;
+                aln.set_sequence(read);
+                
+                int band_width = 1;
                 bool permissive_banding = true;
-                int band_padding = 1;
-                
-                string read = "GACT";
-                string qual = "HHHH";
-                
-                Alignment aln;
-                aln.set_sequence(read);
-                aln.set_quality(qual);
-                alignment_quality_char_to_short(aln);
-                
-                aligner.align_global_banded(aln, graph.graph, band_padding, permissive_banding);
-                
-                // is a global alignment
-                REQUIRE(aln.path().mapping(0).position().offset() == 0);
-                REQUIRE(mapping_from_length(aln.path().mapping(aln.path().mapping_size() - 1)) == graph.graph.node(aln.path().mapping(aln.path().mapping_size() - 1).position().node_id() - 1).sequence().length());
-                
-                // follows correct path
-                REQUIRE(aln.path().mapping(0).position().node_id() == n0->id());
-                REQUIRE(aln.path().mapping(1).position().node_id() == n1->id());
-                REQUIRE(aln.path().mapping(2).position().node_id() == n3->id());
-                
-                // has corrects edits
-                REQUIRE(aln.path().mapping(0).edit(0).from_length() == 2);
-                REQUIRE(aln.path().mapping(0).edit(0).to_length() == 2);
-                REQUIRE(aln.path().mapping(0).edit(0).sequence().empty());
-                
-                REQUIRE(aln.path().mapping(1).edit(0).from_length() == 2);
-                REQUIRE(aln.path().mapping(1).edit(0).to_length() == 2);
-                REQUIRE(aln.path().mapping(1).edit(0).sequence().empty());
-                
-                REQUIRE(aln.path().mapping(2).edit(0).from_length() == 0);
-                REQUIRE(aln.path().mapping(2).edit(0).to_length() == 0);
-                REQUIRE(aln.path().mapping(2).edit(0).sequence().empty());
-            }
-            
-            SECTION( "Banded global aligner can align to a graph with an empty source and sink node") {
-                VG graph;
-                
-                QualAdjAligner aligner(1, 4, 6, 1, 6);
-                
-                Node* n0 = graph.create_node("");
-                Node* n1 = graph.create_node("CT");
-                Node* n2 = graph.create_node("TA");
-                Node* n3 = graph.create_node("");
-=======
-                string read = string("AGTGCTGAAGT");
-                Alignment aln;
-                aln.set_sequence(read);
-                
-                int band_width = 1;
-                BandedGlobalAligner<int8_t> banded_aligner = BandedGlobalAligner<int8_t>(aln,
-                                                                                         graph.graph,
-                                                                                         band_width,
-                                                                                         true);
-                
-                
-                banded_aligner.align(aligner.score_matrix, aligner.nt_table, aligner.gap_open,
-                                     aligner.gap_extension);
+                aligner.align_global_banded(aln, graph.graph, band_width, permissive_banding);
                 
                 SECTION("alignment ends in full-length matches/mismatches") {
                     REQUIRE(aln.path().mapping_size() == 3);
@@ -2410,615 +2250,31 @@
                     REQUIRE(mapping_to_length(aln.path().mapping(2)) == 6);
                 }
                 
-                  
-            }
-        
+                
+            }
+            
             SECTION( "Banded global aligner can align Ns to Ns" ) {
                 VG graph;
                 
-                QualAdjAligner aligner = QualAdjAligner();
+                Aligner aligner;
                 
                 Node* n0 = graph.create_node("NNNG");
                 Node* n1 = graph.create_node("C");
                 Node* n2 = graph.create_node("A");
                 Node* n3 = graph.create_node("TGANNN");
->>>>>>> 1a01539b
-                
-                graph.create_edge(n0, n1);
-                graph.create_edge(n0, n2);
-                graph.create_edge(n1, n3);
-                graph.create_edge(n2, n3);
-                
-<<<<<<< HEAD
+                
+                graph.create_edge(n0, n1);
+                graph.create_edge(n0, n2);
+                graph.create_edge(n1, n3);
+                graph.create_edge(n2, n3);
+                
+                string read = string("NNNGCTGANNN");
+                Alignment aln;
+                aln.set_sequence(read);
+                
+                int band_width = 1;
                 bool permissive_banding = true;
-                int band_padding = 1;
-                
-                string read = "CT";
-                string qual = "HH";
-                
-                Alignment aln;
-                aln.set_sequence(read);
-                aln.set_quality(qual);
-                alignment_quality_char_to_short(aln);
-                
-                aligner.align_global_banded(aln, graph.graph, band_padding, permissive_banding);
-                
-                // is a global alignment
-                REQUIRE(aln.path().mapping(0).position().offset() == 0);
-                REQUIRE(mapping_from_length(aln.path().mapping(aln.path().mapping_size() - 1)) == graph.graph.node(aln.path().mapping(aln.path().mapping_size() - 1).position().node_id() - 1).sequence().length());
-                
-                // follows correct path
-                REQUIRE(aln.path().mapping(0).position().node_id() == n0->id());
-                REQUIRE(aln.path().mapping(1).position().node_id() == n1->id());
-                REQUIRE(aln.path().mapping(2).position().node_id() == n3->id());
-                
-                // has corrects edits
-                REQUIRE(aln.path().mapping(0).edit(0).from_length() == 0);
-                REQUIRE(aln.path().mapping(0).edit(0).to_length() == 0);
-                REQUIRE(aln.path().mapping(0).edit(0).sequence().empty());
-                
-                REQUIRE(aln.path().mapping(1).edit(0).from_length() == 2);
-                REQUIRE(aln.path().mapping(1).edit(0).to_length() == 2);
-                REQUIRE(aln.path().mapping(1).edit(0).sequence().empty());
-                
-                REQUIRE(aln.path().mapping(2).edit(0).from_length() == 0);
-                REQUIRE(aln.path().mapping(2).edit(0).to_length() == 0);
-                REQUIRE(aln.path().mapping(2).edit(0).sequence().empty());
-            }
-            
-            SECTION( "Banded global aligner can align to a graph with a chained empty source and sink nodes") {
-                VG graph;
-                
-                QualAdjAligner aligner(1, 4, 6, 1, 6);
-                
-                Node* n0 = graph.create_node("");
-                Node* n1 = graph.create_node("");
-                Node* n2 = graph.create_node("CT");
-                Node* n3 = graph.create_node("TA");
-                Node* n4 = graph.create_node("");
-                Node* n5 = graph.create_node("");
-                
-                graph.create_edge(n0, n1);
-                graph.create_edge(n1, n2);
-                graph.create_edge(n1, n3);
-                graph.create_edge(n2, n4);
-                graph.create_edge(n3, n4);
-                graph.create_edge(n4, n5);
-                
-                bool permissive_banding = true;
-                int band_padding = 1;
-                
-                string read = "CT";
-                string qual = "HH";
-                
-                Alignment aln;
-                aln.set_sequence(read);
-                aln.set_quality(qual);
-                alignment_quality_char_to_short(aln);
-                
-                aligner.align_global_banded(aln, graph.graph, band_padding, permissive_banding);
-                
-                // is a global alignment
-                REQUIRE(aln.path().mapping(0).position().offset() == 0);
-                REQUIRE(mapping_from_length(aln.path().mapping(aln.path().mapping_size() - 1)) == graph.graph.node(aln.path().mapping(aln.path().mapping_size() - 1).position().node_id() - 1).sequence().length());
-                
-                // follows correct path
-                REQUIRE(aln.path().mapping(0).position().node_id() == n0->id());
-                REQUIRE(aln.path().mapping(1).position().node_id() == n1->id());
-                REQUIRE(aln.path().mapping(2).position().node_id() == n2->id());
-                REQUIRE(aln.path().mapping(3).position().node_id() == n4->id());
-                REQUIRE(aln.path().mapping(4).position().node_id() == n5->id());
-                
-                // has corrects edits
-                REQUIRE(aln.path().mapping(0).edit(0).from_length() == 0);
-                REQUIRE(aln.path().mapping(0).edit(0).to_length() == 0);
-                REQUIRE(aln.path().mapping(0).edit(0).sequence().empty());
-                
-                REQUIRE(aln.path().mapping(1).edit(0).from_length() == 0);
-                REQUIRE(aln.path().mapping(1).edit(0).to_length() == 0);
-                REQUIRE(aln.path().mapping(1).edit(0).sequence().empty());
-                
-                REQUIRE(aln.path().mapping(2).edit(0).from_length() == 2);
-                REQUIRE(aln.path().mapping(2).edit(0).to_length() == 2);
-                REQUIRE(aln.path().mapping(2).edit(0).sequence().empty());
-                
-                REQUIRE(aln.path().mapping(3).edit(0).from_length() == 0);
-                REQUIRE(aln.path().mapping(3).edit(0).to_length() == 0);
-                REQUIRE(aln.path().mapping(3).edit(0).sequence().empty());
-                
-                REQUIRE(aln.path().mapping(4).edit(0).from_length() == 0);
-                REQUIRE(aln.path().mapping(4).edit(0).to_length() == 0);
-                REQUIRE(aln.path().mapping(4).edit(0).sequence().empty());
-            }
-            
-            SECTION( "Banded global aligner can align to a graph with an empty nodes that is both a source and sink") {
-                VG graph;
-                
-                QualAdjAligner aligner(1, 4, 6, 1, 6);
-                
-                Node* n0 = graph.create_node("");
-                
-                bool permissive_banding = true;
-                int band_padding = 1;
-                
-                string read = "CT";
-                string qual = "HH";
-                
-                Alignment aln;
-                aln.set_sequence(read);
-                aln.set_quality(qual);
-                alignment_quality_char_to_short(aln);
-                
-                aligner.align_global_banded(aln, graph.graph, band_padding, permissive_banding);
-                
-                // is a global alignment
-                REQUIRE(aln.path().mapping(0).position().offset() == 0);
-                REQUIRE(mapping_from_length(aln.path().mapping(aln.path().mapping_size() - 1)) == graph.graph.node(aln.path().mapping(aln.path().mapping_size() - 1).position().node_id() - 1).sequence().length());
-                
-                // follows correct path
-                REQUIRE(aln.path().mapping(0).position().node_id() == n0->id());
-                
-                // has corrects edits
-                REQUIRE(aln.path().mapping(0).edit(0).from_length() == 0);
-                REQUIRE(aln.path().mapping(0).edit(0).to_length() == 2);
-                REQUIRE(aln.path().mapping(0).edit(0).sequence() == read);
-            }
-            
-            SECTION( "Banded global aligner can align to a graph with both empty and non-empty sources and sinks") {
-                VG graph;
-                
-                QualAdjAligner aligner(1, 4, 6, 1, 6);
-                
-                Node* n0 = graph.create_node("");
-                Node* n1 = graph.create_node("GA");
-                Node* n2 = graph.create_node("CT");
-                Node* n3 = graph.create_node("GA");
-                Node* n4 = graph.create_node("");
-                
-                graph.create_edge(n0, n2);
-                graph.create_edge(n1, n2);
-                graph.create_edge(n2, n3);
-                graph.create_edge(n2, n4);
-                
-                bool permissive_banding = true;
-                int band_padding = 1;
-                
-                string read = "CTGA";
-                string qual = "HHHH";
-                
-                Alignment aln;
-                aln.set_sequence(read);
-                aln.set_quality(qual);
-                alignment_quality_char_to_short(aln);
-                
-                aligner.align_global_banded(aln, graph.graph, band_padding, permissive_banding);
-                
-                // is a global alignment
-                REQUIRE(aln.path().mapping(0).position().offset() == 0);
-                REQUIRE(mapping_from_length(aln.path().mapping(aln.path().mapping_size() - 1)) == graph.graph.node(aln.path().mapping(aln.path().mapping_size() - 1).position().node_id() - 1).sequence().length());
-                
-                // follows correct path
-                REQUIRE(aln.path().mapping(0).position().node_id() == n0->id());
-                REQUIRE(aln.path().mapping(1).position().node_id() == n2->id());
-                REQUIRE(aln.path().mapping(2).position().node_id() == n3->id());
-                
-                // has corrects edits
-                REQUIRE(aln.path().mapping(0).edit(0).from_length() == 0);
-                REQUIRE(aln.path().mapping(0).edit(0).to_length() == 0);
-                REQUIRE(aln.path().mapping(0).edit(0).sequence().empty());
-                
-                REQUIRE(aln.path().mapping(1).edit(0).from_length() == 2);
-                REQUIRE(aln.path().mapping(1).edit(0).to_length() == 2);
-                REQUIRE(aln.path().mapping(1).edit(0).sequence().empty());
-                
-                REQUIRE(aln.path().mapping(2).edit(0).from_length() == 2);
-                REQUIRE(aln.path().mapping(2).edit(0).to_length() == 2);
-                REQUIRE(aln.path().mapping(2).edit(0).sequence().empty());
-                
-                
-                aln.Clear();
-                read = "GACT";
-                qual = "HHHH";
-                
-                aln.set_sequence(read);
-                aln.set_quality(qual);
-                alignment_quality_char_to_short(aln);
-                
-                aligner.align_global_banded(aln, graph.graph, band_padding, permissive_banding);
-                
-                // is a global alignment
-                REQUIRE(aln.path().mapping(0).position().offset() == 0);
-                REQUIRE(mapping_from_length(aln.path().mapping(aln.path().mapping_size() - 1)) == graph.graph.node(aln.path().mapping(aln.path().mapping_size() - 1).position().node_id() - 1).sequence().length());
-                
-                // follows correct path
-                REQUIRE(aln.path().mapping(0).position().node_id() == n1->id());
-                REQUIRE(aln.path().mapping(1).position().node_id() == n2->id());
-                REQUIRE(aln.path().mapping(2).position().node_id() == n4->id());
-                
-                // has corrects edits
-                REQUIRE(aln.path().mapping(0).edit(0).from_length() == 2);
-                REQUIRE(aln.path().mapping(0).edit(0).to_length() == 2);
-                REQUIRE(aln.path().mapping(0).edit(0).sequence().empty());
-                
-                REQUIRE(aln.path().mapping(1).edit(0).from_length() == 2);
-                REQUIRE(aln.path().mapping(1).edit(0).to_length() == 2);
-                REQUIRE(aln.path().mapping(1).edit(0).sequence().empty());
-                
-                REQUIRE(aln.path().mapping(2).edit(0).from_length() == 0);
-                REQUIRE(aln.path().mapping(2).edit(0).to_length() == 0);
-                REQUIRE(aln.path().mapping(2).edit(0).sequence().empty());
-            }
-            
-            SECTION( "Banded global aligner can align to a graph with empty interior nodes") {
-                VG graph;
-                
-                QualAdjAligner aligner(1, 4, 6, 1, 6);
-                
-                Node* n0 = graph.create_node("GA");
-                Node* n1 = graph.create_node("");
-                Node* n2 = graph.create_node("");
-                Node* n3 = graph.create_node("CT");
-                Node* n4 = graph.create_node("TA");
-                
-                graph.create_edge(n0, n1);
-                graph.create_edge(n0, n3);
-                graph.create_edge(n1, n2);
-                graph.create_edge(n2, n4);
-                graph.create_edge(n3, n4);
-                
-                bool permissive_banding = true;
-                int band_padding = 1;
-                
-                string read = "GATA";
-                string qual = "HHHH";
-                
-                Alignment aln;
-                aln.set_sequence(read);
-                aln.set_quality(qual);
-                alignment_quality_char_to_short(aln);
-                
-                aligner.align_global_banded(aln, graph.graph, band_padding, permissive_banding);
-                
-                // is a global alignment
-                REQUIRE(aln.path().mapping(0).position().offset() == 0);
-                REQUIRE(mapping_from_length(aln.path().mapping(aln.path().mapping_size() - 1)) == graph.graph.node(aln.path().mapping(aln.path().mapping_size() - 1).position().node_id() - 1).sequence().length());
-                
-                // follows correct path
-                REQUIRE(aln.path().mapping(0).position().node_id() == n0->id());
-                REQUIRE(aln.path().mapping(1).position().node_id() == n1->id());
-                REQUIRE(aln.path().mapping(2).position().node_id() == n2->id());
-                REQUIRE(aln.path().mapping(3).position().node_id() == n4->id());
-                
-                // has corrects edits
-                REQUIRE(aln.path().mapping(0).edit(0).from_length() == 2);
-                REQUIRE(aln.path().mapping(0).edit(0).to_length() == 2);
-                REQUIRE(aln.path().mapping(0).edit(0).sequence().empty());
-                
-                REQUIRE(aln.path().mapping(1).edit(0).from_length() == 0);
-                REQUIRE(aln.path().mapping(1).edit(0).to_length() == 0);
-                REQUIRE(aln.path().mapping(1).edit(0).sequence().empty());
-                
-                REQUIRE(aln.path().mapping(2).edit(0).from_length() == 0);
-                REQUIRE(aln.path().mapping(2).edit(0).to_length() == 0);
-                REQUIRE(aln.path().mapping(2).edit(0).sequence().empty());
-                
-                REQUIRE(aln.path().mapping(3).edit(0).from_length() == 2);
-                REQUIRE(aln.path().mapping(3).edit(0).to_length() == 2);
-                REQUIRE(aln.path().mapping(3).edit(0).sequence().empty());
-            }
-            
-            SECTION( "Banded global aligner can align to an empty graph" ) {
-                VG graph;
-                
-                QualAdjAligner aligner(1, 4, 6, 1, 6);
-                
-                Node* n0 = graph.create_node("");
-                
-                bool permissive_banding = true;
-                int band_padding = 1;
-                
-                string read = "G";
-                string qual = "H";
-                
-                Alignment aln;
-                aln.set_sequence(read);
-                aln.set_quality(qual);
-                alignment_quality_char_to_short(aln);
-                
-                aligner.align_global_banded(aln, graph.graph, band_padding, permissive_banding);
-                
-                // is a global alignment
-                REQUIRE(aln.path().mapping(0).position().offset() == 0);
-                REQUIRE(mapping_from_length(aln.path().mapping(aln.path().mapping_size() - 1)) == graph.graph.node(aln.path().mapping(aln.path().mapping_size() - 1).position().node_id() - 1).sequence().length());
-                
-                // follows correct path
-                REQUIRE(aln.path().mapping(0).position().node_id() == n0->id());
-                
-                // has corrects edits
-                REQUIRE(aln.path().mapping(0).edit(0).from_length() == 0);
-                REQUIRE(aln.path().mapping(0).edit(0).to_length() == 1);
-                REQUIRE(aln.path().mapping(0).edit(0).sequence() == read);
-            }
-            
-            
-            SECTION( "Banded global aligner can align to an empty graph of more than one node" ) {
-                VG graph;
-                
-                QualAdjAligner aligner(1, 4, 6, 1, 6);
-                
-                Node* n0 = graph.create_node("");
-                Node* n1 = graph.create_node("");
-                
-                graph.create_edge(n0, n1);
-                
-                bool permissive_banding = true;
-                int band_padding = 1;
-                
-                string read = "G";
-                string qual = "H";
-                
-                Alignment aln;
-                aln.set_sequence(read);
-                aln.set_quality(qual);
-                alignment_quality_char_to_short(aln);
-                
-                aligner.align_global_banded(aln, graph.graph, band_padding, permissive_banding);
-                
-                // is a global alignment
-                REQUIRE(aln.path().mapping(0).position().offset() == 0);
-                REQUIRE(mapping_from_length(aln.path().mapping(aln.path().mapping_size() - 1)) == graph.graph.node(aln.path().mapping(aln.path().mapping_size() - 1).position().node_id() - 1).sequence().length());
-                
-                // follows correct path
-                REQUIRE(aln.path().mapping(0).position().node_id() == n0->id());
-                REQUIRE(aln.path().mapping(1).position().node_id() == n1->id());
-                
-                // has corrects edits
-                REQUIRE(aln.path().mapping(0).edit(0).from_length() == 0);
-                REQUIRE(aln.path().mapping(1).edit(0).from_length() == 0);
-                
-                REQUIRE((aln.path().mapping(0).edit(0).to_length() == 1) != (aln.path().mapping(1).edit(0).to_length() == 1));
-                REQUIRE((aln.path().mapping(0).edit(0).to_length() == 0) != (aln.path().mapping(1).edit(0).to_length() == 0));
-                
-                REQUIRE((aln.path().mapping(0).edit(0).sequence() == read) != (aln.path().mapping(1).edit(0).sequence() == read));
-                REQUIRE((aln.path().mapping(0).edit(0).sequence().empty()) != (aln.path().mapping(1).edit(0).sequence().empty()));
-            }
-            
-            SECTION( "Banded global aligner can align to a graph with empty and non-empty paths" ) {
-                VG graph;
-                
-                QualAdjAligner aligner(1, 4, 6, 1, 6);
-                
-                Node* n0 = graph.create_node("");
-                Node* n1 = graph.create_node("");
-                Node* n2 = graph.create_node("TCA");
-                
-                graph.create_edge(n0, n1);
-                
-                bool permissive_banding = true;
-                int band_padding = 1;
-                
-                string read = "G";
-                string qual = "H";
-                
-                Alignment aln;
-                aln.set_sequence(read);
-                aln.set_quality(qual);
-                alignment_quality_char_to_short(aln);
-                
-                aligner.align_global_banded(aln, graph.graph, band_padding, permissive_banding);
-                
-                // is a global alignment
-                REQUIRE(aln.path().mapping(0).position().offset() == 0);
-                REQUIRE(mapping_from_length(aln.path().mapping(aln.path().mapping_size() - 1)) == graph.graph.node(aln.path().mapping(aln.path().mapping_size() - 1).position().node_id() - 1).sequence().length());
-                
-                // follows correct path
-                REQUIRE(aln.path().mapping(0).position().node_id() == n0->id());
-                REQUIRE(aln.path().mapping(1).position().node_id() == n1->id());
-                
-                // has corrects edits
-                REQUIRE(aln.path().mapping(0).edit(0).from_length() == 0);
-                REQUIRE(aln.path().mapping(1).edit(0).from_length() == 0);
-                
-                REQUIRE((aln.path().mapping(0).edit(0).to_length() == 1) != (aln.path().mapping(1).edit(0).to_length() == 1));
-                REQUIRE((aln.path().mapping(0).edit(0).to_length() == 0) != (aln.path().mapping(1).edit(0).to_length() == 0));
-                
-                REQUIRE((aln.path().mapping(0).edit(0).sequence() == read) != (aln.path().mapping(1).edit(0).sequence() == read));
-                REQUIRE((aln.path().mapping(0).edit(0).sequence().empty()) != (aln.path().mapping(1).edit(0).sequence().empty()));
-                
-                
-                aln.Clear();
-                read = "TCA";
-                qual = "HHH";
-                
-                aln.set_sequence(read);
-                aln.set_quality(qual);
-                alignment_quality_char_to_short(aln);
-                
-                aligner.align_global_banded(aln, graph.graph, band_padding, permissive_banding);
-                
-                // is a global alignment
-                REQUIRE(aln.path().mapping(0).position().offset() == 0);
-                REQUIRE(mapping_from_length(aln.path().mapping(aln.path().mapping_size() - 1)) == graph.graph.node(aln.path().mapping(aln.path().mapping_size() - 1).position().node_id() - 1).sequence().length());
-                
-                // follows correct path
-                REQUIRE(aln.path().mapping(0).position().node_id() == n2->id());
-                
-                // has corrects edits
-                REQUIRE(aln.path().mapping(0).edit(0).from_length() == 3);
-                REQUIRE(aln.path().mapping(0).edit(0).to_length() == 3);
-                REQUIRE(aln.path().mapping(0).edit(0).sequence().empty());
-            }
-            
-            SECTION( "Banded global aligner can find multi-alignments over empty sink nodes" ) {
-                
-                VG graph;
-                
-                QualAdjAligner aligner(1, 4, 6, 1, 6);
-                
-                Node* n0 = graph.create_node("GA");
-                Node* n1 = graph.create_node("");
-                Node* n2 = graph.create_node("");
-                
-                graph.create_edge(n0, n1);
-                graph.create_edge(n0, n2);
-                
-                bool permissive_banding = true;
-                int band_padding = 1;
-                int max_multi_alns = 2;
-                vector<Alignment> multi_alns;
-                
-                string read = "GA";
-                string qual = "HH";
-                
-                Alignment aln;
-                aln.set_sequence(read);
-                aln.set_quality(qual);
-                alignment_quality_char_to_short(aln);
-                
-                aligner.align_global_banded_multi(aln, multi_alns, graph.graph, max_multi_alns,
-                                                  band_padding, permissive_banding);
-                
-                bool found_first_opt = false;
-                bool found_second_opt = false;
-                for (Alignment& alt_aln : multi_alns) {
-                    const Path& path = alt_aln.path();
-                    
-                    bool is_first_opt = true;
-                    bool is_second_opt = true;
-                    
-                    // is a global alignment
-                    REQUIRE(path.mapping(0).position().offset() == 0);
-                    REQUIRE(mapping_from_length(path.mapping(path.mapping_size() - 1)) == graph.graph.node(path.mapping(path.mapping_size() - 1).position().node_id() - 1).sequence().length());
-                    
-                    // follows correct path
-                    is_first_opt = is_first_opt && (path.mapping(0).position().node_id() == n0->id());
-                    is_first_opt = is_first_opt && (path.mapping(1).position().node_id() == n1->id());
-                    
-                    // has corrects edits
-                    is_first_opt = is_first_opt && (path.mapping(0).edit(0).from_length() == 2);
-                    is_first_opt = is_first_opt && (path.mapping(0).edit(0).to_length() == 2);
-                    is_first_opt = is_first_opt && (path.mapping(0).edit(0).sequence().empty());
-                    
-                    is_first_opt = is_first_opt && (path.mapping(1).edit(0).from_length() == 0);
-                    is_first_opt = is_first_opt && (path.mapping(1).edit(0).to_length() == 0);
-                    is_first_opt = is_first_opt && (path.mapping(1).edit(0).sequence().empty());
-                    
-                    // follows correct path
-                    is_second_opt = is_second_opt && (path.mapping(0).position().node_id() == n0->id());
-                    is_second_opt = is_second_opt && (path.mapping(1).position().node_id() == n2->id());
-                    
-                    // has corrects edits
-                    is_second_opt = is_second_opt && (path.mapping(0).edit(0).from_length() == 2);
-                    is_second_opt = is_second_opt && (path.mapping(0).edit(0).to_length() == 2);
-                    is_second_opt = is_second_opt && (path.mapping(0).edit(0).sequence().empty());
-                    
-                    is_second_opt = is_second_opt && (path.mapping(1).edit(0).from_length() == 0);
-                    is_second_opt = is_second_opt && (path.mapping(1).edit(0).to_length() == 0);
-                    is_second_opt = is_second_opt && (path.mapping(1).edit(0).sequence().empty());
-                    
-                    found_first_opt = found_first_opt || is_first_opt;
-                    found_second_opt = found_second_opt || is_second_opt;
-                }
-                
-                REQUIRE(found_first_opt);
-                REQUIRE(found_second_opt);
-                
-            }
-            
-            // note: alternate alignments over different paths of empty nodes from the same non-empty node
-            // to either the same non-empty node or a source are not supported
-            
-            SECTION( "Banded global aligner can find multi-alignments over empty and non-empty separated components" ) {
-                
-                VG graph;
-                
-                QualAdjAligner aligner(1, 4, 6, 1, 6);
-                
-                Node* n0 = graph.create_node("C");
-                Node* n1 = graph.create_node("TT");
-                Node* n2 = graph.create_node("");
-                
-                bool permissive_banding = true;
-                int band_padding = 1;
-                int max_multi_alns = 3;
-                vector<Alignment> multi_alns;
-                
-                string read = "C";
-                string qual = "H";
-                
-                Alignment aln;
-                aln.set_sequence(read);
-                aln.set_quality(qual);
-                alignment_quality_char_to_short(aln);
-                
-                aligner.align_global_banded_multi(aln, multi_alns, graph.graph, max_multi_alns,
-                                                  band_padding, permissive_banding);
-                
-                REQUIRE(multi_alns.size() <= 3);
-                
-                bool found_first_opt = false;
-                bool found_second_opt = false;
-                bool found_third_opt = false;
-                for (Alignment& alt_aln : multi_alns) {
-                    
-                    const Path& path = alt_aln.path();
-                    
-                    bool is_first_opt = true;
-                    bool is_second_opt = true;
-                    bool is_third_opt = true;
-                    
-                    // is a global alignment
-                    REQUIRE(path.mapping(0).position().offset() == 0);
-                    REQUIRE(mapping_from_length(path.mapping(path.mapping_size() - 1)) == graph.graph.node(path.mapping(path.mapping_size() - 1).position().node_id() - 1).sequence().length());
-                    
-                    // follows correct path
-                    is_first_opt = is_first_opt && (path.mapping(0).position().node_id() == n0->id());
-                    
-                    // has corrects edits
-                    is_first_opt = is_first_opt && (path.mapping(0).edit(0).from_length() == 1);
-                    is_first_opt = is_first_opt && (path.mapping(0).edit(0).to_length() == 1);
-                    is_first_opt = is_first_opt && (path.mapping(0).edit(0).sequence().empty());
-                    
-                    // follows correct path
-                    is_second_opt = is_second_opt && (path.mapping(0).position().node_id() == n2->id());
-                    
-                    // has corrects edits
-                    is_second_opt = is_second_opt && (path.mapping(0).edit(0).from_length() == 0);
-                    is_second_opt = is_second_opt && (path.mapping(0).edit(0).to_length() == 1);
-                    is_second_opt = is_second_opt && (path.mapping(0).edit(0).sequence() == read);
-                    
-                    // follows correct path
-                    is_third_opt = is_third_opt && (path.mapping(0).position().node_id() == n1->id());
-                    
-                    // has corrects edits
-                    is_third_opt = is_third_opt && (path.mapping(0).edit(0).from_length() == 1);
-                    is_third_opt = is_third_opt && (path.mapping(0).edit(1).from_length() == 1);
-                    is_third_opt = is_third_opt && (path.mapping(0).edit(0).to_length() == 0 || path.mapping(0).edit(0).to_length() == 1);
-                    is_third_opt = is_third_opt && (path.mapping(0).edit(1).to_length() == 0 || path.mapping(0).edit(1).to_length() == 1);
-                    is_third_opt = is_third_opt && (path.mapping(0).edit(0).to_length() == 0 != path.mapping(0).edit(1).to_length() == 0);
-                    
-                    found_first_opt = found_first_opt || is_first_opt;
-                    found_second_opt = found_second_opt || is_second_opt;
-                    found_third_opt = found_third_opt || is_third_opt;
-                }
-                
-                REQUIRE(found_first_opt);
-                REQUIRE(found_second_opt);
-                REQUIRE(found_third_opt);
-=======
-                string read = string("NNNGCTGANNN");
-                Alignment aln;
-                aln.set_sequence(read);
-                
-                int band_width = 1;
-                BandedGlobalAligner<int8_t> banded_aligner = BandedGlobalAligner<int8_t>(aln,
-                                                                                         graph.graph,
-                                                                                         band_width,
-                                                                                         true);
-                
-                
-                banded_aligner.align(aligner.score_matrix, aligner.nt_table, aligner.gap_open,
-                                     aligner.gap_extension);
+                aligner.align_global_banded(aln, graph.graph, band_width, permissive_banding);
                 
                 SECTION("alignment ends in full-length matches/mismatches") {
                     REQUIRE(aln.path().mapping_size() == 3);
@@ -3027,9 +2283,745 @@
                     REQUIRE(mapping_from_length(aln.path().mapping(2)) == 6);
                     REQUIRE(mapping_to_length(aln.path().mapping(2)) == 6);
                 }
-                
-                  
->>>>>>> 1a01539b
+            }
+        }
+        
+
+        
+        TEST_CASE( "Banded global aligner can align to graphs with empty sources and sinks",
+                  "[alignment][banded][mapping]" ) {
+            
+            SECTION( "Banded global aligner can align to a graph with an empty source node") {
+                
+                VG graph;
+                
+                QualAdjAligner aligner(1, 4, 6, 1, 6);
+                
+                Node* n0 = graph.create_node("");
+                Node* n1 = graph.create_node("CT");
+                Node* n2 = graph.create_node("TA");
+                Node* n3 = graph.create_node("GA");
+                
+                graph.create_edge(n0, n1);
+                graph.create_edge(n0, n2);
+                graph.create_edge(n1, n3);
+                graph.create_edge(n2, n3);
+                
+                bool permissive_banding = true;
+                int band_padding = 1;
+                
+                string read = "CTGA";
+                string qual = "HHHH";
+                
+                Alignment aln;
+                aln.set_sequence(read);
+                aln.set_quality(qual);
+                alignment_quality_char_to_short(aln);
+                
+                aligner.align_global_banded(aln, graph.graph, band_padding, permissive_banding);
+                
+                // is a global alignment
+                REQUIRE(aln.path().mapping(0).position().offset() == 0);
+                REQUIRE(mapping_from_length(aln.path().mapping(aln.path().mapping_size() - 1)) == graph.graph.node(aln.path().mapping(aln.path().mapping_size() - 1).position().node_id() - 1).sequence().length());
+                
+                // follows correct path
+                REQUIRE(aln.path().mapping(0).position().node_id() == n0->id());
+                REQUIRE(aln.path().mapping(1).position().node_id() == n1->id());
+                REQUIRE(aln.path().mapping(2).position().node_id() == n3->id());
+                
+                // has corrects edits
+                REQUIRE(aln.path().mapping(0).edit(0).from_length() == 0);
+                REQUIRE(aln.path().mapping(0).edit(0).to_length() == 0);
+                REQUIRE(aln.path().mapping(0).edit(0).sequence().empty());
+                
+                REQUIRE(aln.path().mapping(1).edit(0).from_length() == 2);
+                REQUIRE(aln.path().mapping(1).edit(0).to_length() == 2);
+                REQUIRE(aln.path().mapping(1).edit(0).sequence().empty());
+                
+                REQUIRE(aln.path().mapping(2).edit(0).from_length() == 2);
+                REQUIRE(aln.path().mapping(2).edit(0).to_length() == 2);
+                REQUIRE(aln.path().mapping(2).edit(0).sequence().empty());
+                
+                aln.Clear();
+                read = "TGA";
+                qual = "HHH";
+                
+                aln.set_sequence(read);
+                aln.set_quality(qual);
+                alignment_quality_char_to_short(aln);
+                
+                aligner.align_global_banded(aln, graph.graph, band_padding, permissive_banding);
+                
+                // is a global alignment
+                REQUIRE(aln.path().mapping(0).position().offset() == 0);
+                REQUIRE(mapping_from_length(aln.path().mapping(aln.path().mapping_size() - 1)) == graph.graph.node(aln.path().mapping(aln.path().mapping_size() - 1).position().node_id() - 1).sequence().length());
+                
+                // follows correct path
+                REQUIRE(aln.path().mapping(0).position().node_id() == n0->id());
+                REQUIRE(aln.path().mapping(1).position().node_id() == n1->id());
+                REQUIRE(aln.path().mapping(2).position().node_id() == n3->id());
+                
+                // has corrects edits
+                REQUIRE(aln.path().mapping(0).edit(0).from_length() == 0);
+                REQUIRE(aln.path().mapping(0).edit(0).to_length() == 0);
+                REQUIRE(aln.path().mapping(0).edit(0).sequence().empty());
+                
+                REQUIRE(aln.path().mapping(1).edit(0).from_length() == 1);
+                REQUIRE(aln.path().mapping(1).edit(0).to_length() == 0);
+                REQUIRE(aln.path().mapping(1).edit(0).sequence().empty());
+                
+                REQUIRE(aln.path().mapping(1).edit(1).from_length() == 1);
+                REQUIRE(aln.path().mapping(1).edit(1).to_length() == 1);
+                REQUIRE(aln.path().mapping(1).edit(1).sequence().empty());
+                
+                REQUIRE(aln.path().mapping(2).edit(0).from_length() == 2);
+                REQUIRE(aln.path().mapping(2).edit(0).to_length() == 2);
+                REQUIRE(aln.path().mapping(2).edit(0).sequence().empty());
+                
+            }
+            
+            SECTION( "Banded global aligner can align to a graph with an empty sink node") {
+                VG graph;
+                
+                QualAdjAligner aligner(1, 4, 6, 1, 6);
+                
+                Node* n0 = graph.create_node("GA");
+                Node* n1 = graph.create_node("CT");
+                Node* n2 = graph.create_node("TA");
+                Node* n3 = graph.create_node("");
+
+                
+                graph.create_edge(n0, n1);
+                graph.create_edge(n0, n2);
+                graph.create_edge(n1, n3);
+                graph.create_edge(n2, n3);
+                
+                bool permissive_banding = true;
+                int band_padding = 1;
+                
+                string read = "GACT";
+                string qual = "HHHH";
+                
+                Alignment aln;
+                aln.set_sequence(read);
+                aln.set_quality(qual);
+                alignment_quality_char_to_short(aln);
+                
+                aligner.align_global_banded(aln, graph.graph, band_padding, permissive_banding);
+                
+                // is a global alignment
+                REQUIRE(aln.path().mapping(0).position().offset() == 0);
+                REQUIRE(mapping_from_length(aln.path().mapping(aln.path().mapping_size() - 1)) == graph.graph.node(aln.path().mapping(aln.path().mapping_size() - 1).position().node_id() - 1).sequence().length());
+                
+                // follows correct path
+                REQUIRE(aln.path().mapping(0).position().node_id() == n0->id());
+                REQUIRE(aln.path().mapping(1).position().node_id() == n1->id());
+                REQUIRE(aln.path().mapping(2).position().node_id() == n3->id());
+                
+                // has corrects edits
+                REQUIRE(aln.path().mapping(0).edit(0).from_length() == 2);
+                REQUIRE(aln.path().mapping(0).edit(0).to_length() == 2);
+                REQUIRE(aln.path().mapping(0).edit(0).sequence().empty());
+                
+                REQUIRE(aln.path().mapping(1).edit(0).from_length() == 2);
+                REQUIRE(aln.path().mapping(1).edit(0).to_length() == 2);
+                REQUIRE(aln.path().mapping(1).edit(0).sequence().empty());
+                
+                REQUIRE(aln.path().mapping(2).edit(0).from_length() == 0);
+                REQUIRE(aln.path().mapping(2).edit(0).to_length() == 0);
+                REQUIRE(aln.path().mapping(2).edit(0).sequence().empty());
+            }
+            
+            SECTION( "Banded global aligner can align to a graph with an empty source and sink node") {
+                VG graph;
+                
+                QualAdjAligner aligner(1, 4, 6, 1, 6);
+                
+                Node* n0 = graph.create_node("");
+                Node* n1 = graph.create_node("CT");
+                Node* n2 = graph.create_node("TA");
+                Node* n3 = graph.create_node("");
+                
+                graph.create_edge(n0, n1);
+                graph.create_edge(n0, n2);
+                graph.create_edge(n1, n3);
+                graph.create_edge(n2, n3);
+                
+                bool permissive_banding = true;
+                int band_padding = 1;
+                
+                string read = "CT";
+                string qual = "HH";
+                
+                Alignment aln;
+                aln.set_sequence(read);
+                aln.set_quality(qual);
+                alignment_quality_char_to_short(aln);
+                
+                aligner.align_global_banded(aln, graph.graph, band_padding, permissive_banding);
+                
+                // is a global alignment
+                REQUIRE(aln.path().mapping(0).position().offset() == 0);
+                REQUIRE(mapping_from_length(aln.path().mapping(aln.path().mapping_size() - 1)) == graph.graph.node(aln.path().mapping(aln.path().mapping_size() - 1).position().node_id() - 1).sequence().length());
+                
+                // follows correct path
+                REQUIRE(aln.path().mapping(0).position().node_id() == n0->id());
+                REQUIRE(aln.path().mapping(1).position().node_id() == n1->id());
+                REQUIRE(aln.path().mapping(2).position().node_id() == n3->id());
+                
+                // has corrects edits
+                REQUIRE(aln.path().mapping(0).edit(0).from_length() == 0);
+                REQUIRE(aln.path().mapping(0).edit(0).to_length() == 0);
+                REQUIRE(aln.path().mapping(0).edit(0).sequence().empty());
+                
+                REQUIRE(aln.path().mapping(1).edit(0).from_length() == 2);
+                REQUIRE(aln.path().mapping(1).edit(0).to_length() == 2);
+                REQUIRE(aln.path().mapping(1).edit(0).sequence().empty());
+                
+                REQUIRE(aln.path().mapping(2).edit(0).from_length() == 0);
+                REQUIRE(aln.path().mapping(2).edit(0).to_length() == 0);
+                REQUIRE(aln.path().mapping(2).edit(0).sequence().empty());
+            }
+            
+            SECTION( "Banded global aligner can align to a graph with a chained empty source and sink nodes") {
+                VG graph;
+                
+                QualAdjAligner aligner(1, 4, 6, 1, 6);
+                
+                Node* n0 = graph.create_node("");
+                Node* n1 = graph.create_node("");
+                Node* n2 = graph.create_node("CT");
+                Node* n3 = graph.create_node("TA");
+                Node* n4 = graph.create_node("");
+                Node* n5 = graph.create_node("");
+                
+                graph.create_edge(n0, n1);
+                graph.create_edge(n1, n2);
+                graph.create_edge(n1, n3);
+                graph.create_edge(n2, n4);
+                graph.create_edge(n3, n4);
+                graph.create_edge(n4, n5);
+                
+                bool permissive_banding = true;
+                int band_padding = 1;
+                
+                string read = "CT";
+                string qual = "HH";
+                
+                Alignment aln;
+                aln.set_sequence(read);
+                aln.set_quality(qual);
+                alignment_quality_char_to_short(aln);
+                
+                aligner.align_global_banded(aln, graph.graph, band_padding, permissive_banding);
+                
+                // is a global alignment
+                REQUIRE(aln.path().mapping(0).position().offset() == 0);
+                REQUIRE(mapping_from_length(aln.path().mapping(aln.path().mapping_size() - 1)) == graph.graph.node(aln.path().mapping(aln.path().mapping_size() - 1).position().node_id() - 1).sequence().length());
+                
+                // follows correct path
+                REQUIRE(aln.path().mapping(0).position().node_id() == n0->id());
+                REQUIRE(aln.path().mapping(1).position().node_id() == n1->id());
+                REQUIRE(aln.path().mapping(2).position().node_id() == n2->id());
+                REQUIRE(aln.path().mapping(3).position().node_id() == n4->id());
+                REQUIRE(aln.path().mapping(4).position().node_id() == n5->id());
+                
+                // has corrects edits
+                REQUIRE(aln.path().mapping(0).edit(0).from_length() == 0);
+                REQUIRE(aln.path().mapping(0).edit(0).to_length() == 0);
+                REQUIRE(aln.path().mapping(0).edit(0).sequence().empty());
+                
+                REQUIRE(aln.path().mapping(1).edit(0).from_length() == 0);
+                REQUIRE(aln.path().mapping(1).edit(0).to_length() == 0);
+                REQUIRE(aln.path().mapping(1).edit(0).sequence().empty());
+                
+                REQUIRE(aln.path().mapping(2).edit(0).from_length() == 2);
+                REQUIRE(aln.path().mapping(2).edit(0).to_length() == 2);
+                REQUIRE(aln.path().mapping(2).edit(0).sequence().empty());
+                
+                REQUIRE(aln.path().mapping(3).edit(0).from_length() == 0);
+                REQUIRE(aln.path().mapping(3).edit(0).to_length() == 0);
+                REQUIRE(aln.path().mapping(3).edit(0).sequence().empty());
+                
+                REQUIRE(aln.path().mapping(4).edit(0).from_length() == 0);
+                REQUIRE(aln.path().mapping(4).edit(0).to_length() == 0);
+                REQUIRE(aln.path().mapping(4).edit(0).sequence().empty());
+            }
+            
+            SECTION( "Banded global aligner can align to a graph with an empty nodes that is both a source and sink") {
+                VG graph;
+                
+                QualAdjAligner aligner(1, 4, 6, 1, 6);
+                
+                Node* n0 = graph.create_node("");
+                
+                bool permissive_banding = true;
+                int band_padding = 1;
+                
+                string read = "CT";
+                string qual = "HH";
+                
+                Alignment aln;
+                aln.set_sequence(read);
+                aln.set_quality(qual);
+                alignment_quality_char_to_short(aln);
+                
+                aligner.align_global_banded(aln, graph.graph, band_padding, permissive_banding);
+                
+                // is a global alignment
+                REQUIRE(aln.path().mapping(0).position().offset() == 0);
+                REQUIRE(mapping_from_length(aln.path().mapping(aln.path().mapping_size() - 1)) == graph.graph.node(aln.path().mapping(aln.path().mapping_size() - 1).position().node_id() - 1).sequence().length());
+                
+                // follows correct path
+                REQUIRE(aln.path().mapping(0).position().node_id() == n0->id());
+                
+                // has corrects edits
+                REQUIRE(aln.path().mapping(0).edit(0).from_length() == 0);
+                REQUIRE(aln.path().mapping(0).edit(0).to_length() == 2);
+                REQUIRE(aln.path().mapping(0).edit(0).sequence() == read);
+            }
+            
+            SECTION( "Banded global aligner can align to a graph with both empty and non-empty sources and sinks") {
+                VG graph;
+                
+                QualAdjAligner aligner(1, 4, 6, 1, 6);
+                
+                Node* n0 = graph.create_node("");
+                Node* n1 = graph.create_node("GA");
+                Node* n2 = graph.create_node("CT");
+                Node* n3 = graph.create_node("GA");
+                Node* n4 = graph.create_node("");
+                
+                graph.create_edge(n0, n2);
+                graph.create_edge(n1, n2);
+                graph.create_edge(n2, n3);
+                graph.create_edge(n2, n4);
+                
+                bool permissive_banding = true;
+                int band_padding = 1;
+                
+                string read = "CTGA";
+                string qual = "HHHH";
+                
+                Alignment aln;
+                aln.set_sequence(read);
+                aln.set_quality(qual);
+                alignment_quality_char_to_short(aln);
+                
+                aligner.align_global_banded(aln, graph.graph, band_padding, permissive_banding);
+                
+                // is a global alignment
+                REQUIRE(aln.path().mapping(0).position().offset() == 0);
+                REQUIRE(mapping_from_length(aln.path().mapping(aln.path().mapping_size() - 1)) == graph.graph.node(aln.path().mapping(aln.path().mapping_size() - 1).position().node_id() - 1).sequence().length());
+                
+                // follows correct path
+                REQUIRE(aln.path().mapping(0).position().node_id() == n0->id());
+                REQUIRE(aln.path().mapping(1).position().node_id() == n2->id());
+                REQUIRE(aln.path().mapping(2).position().node_id() == n3->id());
+                
+                // has corrects edits
+                REQUIRE(aln.path().mapping(0).edit(0).from_length() == 0);
+                REQUIRE(aln.path().mapping(0).edit(0).to_length() == 0);
+                REQUIRE(aln.path().mapping(0).edit(0).sequence().empty());
+                
+                REQUIRE(aln.path().mapping(1).edit(0).from_length() == 2);
+                REQUIRE(aln.path().mapping(1).edit(0).to_length() == 2);
+                REQUIRE(aln.path().mapping(1).edit(0).sequence().empty());
+                
+                REQUIRE(aln.path().mapping(2).edit(0).from_length() == 2);
+                REQUIRE(aln.path().mapping(2).edit(0).to_length() == 2);
+                REQUIRE(aln.path().mapping(2).edit(0).sequence().empty());
+                
+                
+                aln.Clear();
+                read = "GACT";
+                qual = "HHHH";
+                
+                aln.set_sequence(read);
+                aln.set_quality(qual);
+                alignment_quality_char_to_short(aln);
+                
+                aligner.align_global_banded(aln, graph.graph, band_padding, permissive_banding);
+                
+                // is a global alignment
+                REQUIRE(aln.path().mapping(0).position().offset() == 0);
+                REQUIRE(mapping_from_length(aln.path().mapping(aln.path().mapping_size() - 1)) == graph.graph.node(aln.path().mapping(aln.path().mapping_size() - 1).position().node_id() - 1).sequence().length());
+                
+                // follows correct path
+                REQUIRE(aln.path().mapping(0).position().node_id() == n1->id());
+                REQUIRE(aln.path().mapping(1).position().node_id() == n2->id());
+                REQUIRE(aln.path().mapping(2).position().node_id() == n4->id());
+                
+                // has corrects edits
+                REQUIRE(aln.path().mapping(0).edit(0).from_length() == 2);
+                REQUIRE(aln.path().mapping(0).edit(0).to_length() == 2);
+                REQUIRE(aln.path().mapping(0).edit(0).sequence().empty());
+                
+                REQUIRE(aln.path().mapping(1).edit(0).from_length() == 2);
+                REQUIRE(aln.path().mapping(1).edit(0).to_length() == 2);
+                REQUIRE(aln.path().mapping(1).edit(0).sequence().empty());
+                
+                REQUIRE(aln.path().mapping(2).edit(0).from_length() == 0);
+                REQUIRE(aln.path().mapping(2).edit(0).to_length() == 0);
+                REQUIRE(aln.path().mapping(2).edit(0).sequence().empty());
+            }
+            
+            SECTION( "Banded global aligner can align to a graph with empty interior nodes") {
+                VG graph;
+                
+                QualAdjAligner aligner(1, 4, 6, 1, 6);
+                
+                Node* n0 = graph.create_node("GA");
+                Node* n1 = graph.create_node("");
+                Node* n2 = graph.create_node("");
+                Node* n3 = graph.create_node("CT");
+                Node* n4 = graph.create_node("TA");
+                
+                graph.create_edge(n0, n1);
+                graph.create_edge(n0, n3);
+                graph.create_edge(n1, n2);
+                graph.create_edge(n2, n4);
+                graph.create_edge(n3, n4);
+                
+                bool permissive_banding = true;
+                int band_padding = 1;
+                
+                string read = "GATA";
+                string qual = "HHHH";
+                
+                Alignment aln;
+                aln.set_sequence(read);
+                aln.set_quality(qual);
+                alignment_quality_char_to_short(aln);
+                
+                aligner.align_global_banded(aln, graph.graph, band_padding, permissive_banding);
+                
+                // is a global alignment
+                REQUIRE(aln.path().mapping(0).position().offset() == 0);
+                REQUIRE(mapping_from_length(aln.path().mapping(aln.path().mapping_size() - 1)) == graph.graph.node(aln.path().mapping(aln.path().mapping_size() - 1).position().node_id() - 1).sequence().length());
+                
+                // follows correct path
+                REQUIRE(aln.path().mapping(0).position().node_id() == n0->id());
+                REQUIRE(aln.path().mapping(1).position().node_id() == n1->id());
+                REQUIRE(aln.path().mapping(2).position().node_id() == n2->id());
+                REQUIRE(aln.path().mapping(3).position().node_id() == n4->id());
+                
+                // has corrects edits
+                REQUIRE(aln.path().mapping(0).edit(0).from_length() == 2);
+                REQUIRE(aln.path().mapping(0).edit(0).to_length() == 2);
+                REQUIRE(aln.path().mapping(0).edit(0).sequence().empty());
+                
+                REQUIRE(aln.path().mapping(1).edit(0).from_length() == 0);
+                REQUIRE(aln.path().mapping(1).edit(0).to_length() == 0);
+                REQUIRE(aln.path().mapping(1).edit(0).sequence().empty());
+                
+                REQUIRE(aln.path().mapping(2).edit(0).from_length() == 0);
+                REQUIRE(aln.path().mapping(2).edit(0).to_length() == 0);
+                REQUIRE(aln.path().mapping(2).edit(0).sequence().empty());
+                
+                REQUIRE(aln.path().mapping(3).edit(0).from_length() == 2);
+                REQUIRE(aln.path().mapping(3).edit(0).to_length() == 2);
+                REQUIRE(aln.path().mapping(3).edit(0).sequence().empty());
+            }
+            
+            SECTION( "Banded global aligner can align to an empty graph" ) {
+                VG graph;
+                
+                QualAdjAligner aligner(1, 4, 6, 1, 6);
+                
+                Node* n0 = graph.create_node("");
+                
+                bool permissive_banding = true;
+                int band_padding = 1;
+                
+                string read = "G";
+                string qual = "H";
+                
+                Alignment aln;
+                aln.set_sequence(read);
+                aln.set_quality(qual);
+                alignment_quality_char_to_short(aln);
+                
+                aligner.align_global_banded(aln, graph.graph, band_padding, permissive_banding);
+                
+                // is a global alignment
+                REQUIRE(aln.path().mapping(0).position().offset() == 0);
+                REQUIRE(mapping_from_length(aln.path().mapping(aln.path().mapping_size() - 1)) == graph.graph.node(aln.path().mapping(aln.path().mapping_size() - 1).position().node_id() - 1).sequence().length());
+                
+                // follows correct path
+                REQUIRE(aln.path().mapping(0).position().node_id() == n0->id());
+                
+                // has corrects edits
+                REQUIRE(aln.path().mapping(0).edit(0).from_length() == 0);
+                REQUIRE(aln.path().mapping(0).edit(0).to_length() == 1);
+                REQUIRE(aln.path().mapping(0).edit(0).sequence() == read);
+            }
+            
+            
+            SECTION( "Banded global aligner can align to an empty graph of more than one node" ) {
+                VG graph;
+                
+                QualAdjAligner aligner(1, 4, 6, 1, 6);
+                
+                Node* n0 = graph.create_node("");
+                Node* n1 = graph.create_node("");
+                
+                graph.create_edge(n0, n1);
+                
+                bool permissive_banding = true;
+                int band_padding = 1;
+                
+                string read = "G";
+                string qual = "H";
+                
+                Alignment aln;
+                aln.set_sequence(read);
+                aln.set_quality(qual);
+                alignment_quality_char_to_short(aln);
+                
+                aligner.align_global_banded(aln, graph.graph, band_padding, permissive_banding);
+                
+                // is a global alignment
+                REQUIRE(aln.path().mapping(0).position().offset() == 0);
+                REQUIRE(mapping_from_length(aln.path().mapping(aln.path().mapping_size() - 1)) == graph.graph.node(aln.path().mapping(aln.path().mapping_size() - 1).position().node_id() - 1).sequence().length());
+                
+                // follows correct path
+                REQUIRE(aln.path().mapping(0).position().node_id() == n0->id());
+                REQUIRE(aln.path().mapping(1).position().node_id() == n1->id());
+                
+                // has corrects edits
+                REQUIRE(aln.path().mapping(0).edit(0).from_length() == 0);
+                REQUIRE(aln.path().mapping(1).edit(0).from_length() == 0);
+                
+                REQUIRE((aln.path().mapping(0).edit(0).to_length() == 1) != (aln.path().mapping(1).edit(0).to_length() == 1));
+                REQUIRE((aln.path().mapping(0).edit(0).to_length() == 0) != (aln.path().mapping(1).edit(0).to_length() == 0));
+                
+                REQUIRE((aln.path().mapping(0).edit(0).sequence() == read) != (aln.path().mapping(1).edit(0).sequence() == read));
+                REQUIRE((aln.path().mapping(0).edit(0).sequence().empty()) != (aln.path().mapping(1).edit(0).sequence().empty()));
+            }
+            
+            SECTION( "Banded global aligner can align to a graph with empty and non-empty paths" ) {
+                VG graph;
+                
+                QualAdjAligner aligner(1, 4, 6, 1, 6);
+                
+                Node* n0 = graph.create_node("");
+                Node* n1 = graph.create_node("");
+                Node* n2 = graph.create_node("TCA");
+                
+                graph.create_edge(n0, n1);
+                
+                bool permissive_banding = true;
+                int band_padding = 1;
+                
+                string read = "G";
+                string qual = "H";
+                
+                Alignment aln;
+                aln.set_sequence(read);
+                aln.set_quality(qual);
+                alignment_quality_char_to_short(aln);
+                
+                aligner.align_global_banded(aln, graph.graph, band_padding, permissive_banding);
+                
+                // is a global alignment
+                REQUIRE(aln.path().mapping(0).position().offset() == 0);
+                REQUIRE(mapping_from_length(aln.path().mapping(aln.path().mapping_size() - 1)) == graph.graph.node(aln.path().mapping(aln.path().mapping_size() - 1).position().node_id() - 1).sequence().length());
+                
+                // follows correct path
+                REQUIRE(aln.path().mapping(0).position().node_id() == n0->id());
+                REQUIRE(aln.path().mapping(1).position().node_id() == n1->id());
+                
+                // has corrects edits
+                REQUIRE(aln.path().mapping(0).edit(0).from_length() == 0);
+                REQUIRE(aln.path().mapping(1).edit(0).from_length() == 0);
+                
+                REQUIRE((aln.path().mapping(0).edit(0).to_length() == 1) != (aln.path().mapping(1).edit(0).to_length() == 1));
+                REQUIRE((aln.path().mapping(0).edit(0).to_length() == 0) != (aln.path().mapping(1).edit(0).to_length() == 0));
+                
+                REQUIRE((aln.path().mapping(0).edit(0).sequence() == read) != (aln.path().mapping(1).edit(0).sequence() == read));
+                REQUIRE((aln.path().mapping(0).edit(0).sequence().empty()) != (aln.path().mapping(1).edit(0).sequence().empty()));
+                
+                
+                aln.Clear();
+                read = "TCA";
+                qual = "HHH";
+                
+                aln.set_sequence(read);
+                aln.set_quality(qual);
+                alignment_quality_char_to_short(aln);
+                
+                aligner.align_global_banded(aln, graph.graph, band_padding, permissive_banding);
+                
+                // is a global alignment
+                REQUIRE(aln.path().mapping(0).position().offset() == 0);
+                REQUIRE(mapping_from_length(aln.path().mapping(aln.path().mapping_size() - 1)) == graph.graph.node(aln.path().mapping(aln.path().mapping_size() - 1).position().node_id() - 1).sequence().length());
+                
+                // follows correct path
+                REQUIRE(aln.path().mapping(0).position().node_id() == n2->id());
+                
+                // has corrects edits
+                REQUIRE(aln.path().mapping(0).edit(0).from_length() == 3);
+                REQUIRE(aln.path().mapping(0).edit(0).to_length() == 3);
+                REQUIRE(aln.path().mapping(0).edit(0).sequence().empty());
+            }
+            
+            SECTION( "Banded global aligner can find multi-alignments over empty sink nodes" ) {
+                
+                VG graph;
+                
+                QualAdjAligner aligner(1, 4, 6, 1, 6);
+                
+                Node* n0 = graph.create_node("GA");
+                Node* n1 = graph.create_node("");
+                Node* n2 = graph.create_node("");
+                
+                graph.create_edge(n0, n1);
+                graph.create_edge(n0, n2);
+                
+                bool permissive_banding = true;
+                int band_padding = 1;
+                int max_multi_alns = 2;
+                vector<Alignment> multi_alns;
+                
+                string read = "GA";
+                string qual = "HH";
+                
+                Alignment aln;
+                aln.set_sequence(read);
+                aln.set_quality(qual);
+                alignment_quality_char_to_short(aln);
+                
+                aligner.align_global_banded_multi(aln, multi_alns, graph.graph, max_multi_alns,
+                                                  band_padding, permissive_banding);
+                
+                bool found_first_opt = false;
+                bool found_second_opt = false;
+                for (Alignment& alt_aln : multi_alns) {
+                    const Path& path = alt_aln.path();
+                    
+                    bool is_first_opt = true;
+                    bool is_second_opt = true;
+                    
+                    // is a global alignment
+                    REQUIRE(path.mapping(0).position().offset() == 0);
+                    REQUIRE(mapping_from_length(path.mapping(path.mapping_size() - 1)) == graph.graph.node(path.mapping(path.mapping_size() - 1).position().node_id() - 1).sequence().length());
+                    
+                    // follows correct path
+                    is_first_opt = is_first_opt && (path.mapping(0).position().node_id() == n0->id());
+                    is_first_opt = is_first_opt && (path.mapping(1).position().node_id() == n1->id());
+                    
+                    // has corrects edits
+                    is_first_opt = is_first_opt && (path.mapping(0).edit(0).from_length() == 2);
+                    is_first_opt = is_first_opt && (path.mapping(0).edit(0).to_length() == 2);
+                    is_first_opt = is_first_opt && (path.mapping(0).edit(0).sequence().empty());
+                    
+                    is_first_opt = is_first_opt && (path.mapping(1).edit(0).from_length() == 0);
+                    is_first_opt = is_first_opt && (path.mapping(1).edit(0).to_length() == 0);
+                    is_first_opt = is_first_opt && (path.mapping(1).edit(0).sequence().empty());
+                    
+                    // follows correct path
+                    is_second_opt = is_second_opt && (path.mapping(0).position().node_id() == n0->id());
+                    is_second_opt = is_second_opt && (path.mapping(1).position().node_id() == n2->id());
+                    
+                    // has corrects edits
+                    is_second_opt = is_second_opt && (path.mapping(0).edit(0).from_length() == 2);
+                    is_second_opt = is_second_opt && (path.mapping(0).edit(0).to_length() == 2);
+                    is_second_opt = is_second_opt && (path.mapping(0).edit(0).sequence().empty());
+                    
+                    is_second_opt = is_second_opt && (path.mapping(1).edit(0).from_length() == 0);
+                    is_second_opt = is_second_opt && (path.mapping(1).edit(0).to_length() == 0);
+                    is_second_opt = is_second_opt && (path.mapping(1).edit(0).sequence().empty());
+                    
+                    found_first_opt = found_first_opt || is_first_opt;
+                    found_second_opt = found_second_opt || is_second_opt;
+                }
+                
+                REQUIRE(found_first_opt);
+                REQUIRE(found_second_opt);
+                
+            }
+            
+            // note: alternate alignments over different paths of empty nodes from the same non-empty node
+            // to either the same non-empty node or a source are not supported
+            
+            SECTION( "Banded global aligner can find multi-alignments over empty and non-empty separated components" ) {
+                
+                VG graph;
+                
+                QualAdjAligner aligner(1, 4, 6, 1, 6);
+                
+                Node* n0 = graph.create_node("C");
+                Node* n1 = graph.create_node("TT");
+                Node* n2 = graph.create_node("");
+                
+                bool permissive_banding = true;
+                int band_padding = 1;
+                int max_multi_alns = 3;
+                vector<Alignment> multi_alns;
+                
+                string read = "C";
+                string qual = "H";
+                
+                Alignment aln;
+                aln.set_sequence(read);
+                aln.set_quality(qual);
+                alignment_quality_char_to_short(aln);
+                
+                aligner.align_global_banded_multi(aln, multi_alns, graph.graph, max_multi_alns,
+                                                  band_padding, permissive_banding);
+                
+                REQUIRE(multi_alns.size() <= 3);
+                
+                bool found_first_opt = false;
+                bool found_second_opt = false;
+                bool found_third_opt = false;
+                for (Alignment& alt_aln : multi_alns) {
+                    
+                    const Path& path = alt_aln.path();
+                    
+                    bool is_first_opt = true;
+                    bool is_second_opt = true;
+                    bool is_third_opt = true;
+                    
+                    // is a global alignment
+                    REQUIRE(path.mapping(0).position().offset() == 0);
+                    REQUIRE(mapping_from_length(path.mapping(path.mapping_size() - 1)) == graph.graph.node(path.mapping(path.mapping_size() - 1).position().node_id() - 1).sequence().length());
+                    
+                    // follows correct path
+                    is_first_opt = is_first_opt && (path.mapping(0).position().node_id() == n0->id());
+                    
+                    // has corrects edits
+                    is_first_opt = is_first_opt && (path.mapping(0).edit(0).from_length() == 1);
+                    is_first_opt = is_first_opt && (path.mapping(0).edit(0).to_length() == 1);
+                    is_first_opt = is_first_opt && (path.mapping(0).edit(0).sequence().empty());
+                    
+                    // follows correct path
+                    is_second_opt = is_second_opt && (path.mapping(0).position().node_id() == n2->id());
+                    
+                    // has corrects edits
+                    is_second_opt = is_second_opt && (path.mapping(0).edit(0).from_length() == 0);
+                    is_second_opt = is_second_opt && (path.mapping(0).edit(0).to_length() == 1);
+                    is_second_opt = is_second_opt && (path.mapping(0).edit(0).sequence() == read);
+                    
+                    // follows correct path
+                    is_third_opt = is_third_opt && (path.mapping(0).position().node_id() == n1->id());
+                    
+                    // has corrects edits
+                    is_third_opt = is_third_opt && (path.mapping(0).edit(0).from_length() == 1);
+                    is_third_opt = is_third_opt && (path.mapping(0).edit(1).from_length() == 1);
+                    is_third_opt = is_third_opt && (path.mapping(0).edit(0).to_length() == 0 || path.mapping(0).edit(0).to_length() == 1);
+                    is_third_opt = is_third_opt && (path.mapping(0).edit(1).to_length() == 0 || path.mapping(0).edit(1).to_length() == 1);
+                    is_third_opt = is_third_opt && (path.mapping(0).edit(0).to_length() == 0 != path.mapping(0).edit(1).to_length() == 0);
+                    
+                    found_first_opt = found_first_opt || is_first_opt;
+                    found_second_opt = found_second_opt || is_second_opt;
+                    found_third_opt = found_third_opt || is_third_opt;
+                }
+                
+                REQUIRE(found_first_opt);
+                REQUIRE(found_second_opt);
+                REQUIRE(found_third_opt);
             }
         }
     }

#ifndef VG_H

#define VG_H

#include <vector>
#include <set>
#include <string>
#include <deque>
#include <list>
#include <omp.h>
#include <unistd.h>
#include <limits.h>
#include <algorithm>
#include <random>

#include "gssw.h"
#include "gcsa.h"
#include "gssw_aligner.hpp"
#include "region.hpp"
#include "path.hpp"
#include "utility.hpp"
#include "alignment.hpp"

#include "vg.pb.h"
#include "hash_map.hpp"

#include "progress_bar.hpp"
#include "lru_cache.h"

#include "Variant.h"
#include "Fasta.h"

#include "swap_remove.hpp"

#include "pictographs.hpp"
#include "colors.hpp"

#include "types.hpp"

// uncomment to enable verbose debugging to stderr
//#define debug

namespace vg {

// Represents a node traversed in a certain orientation. The default orientation
// is start to end, but if `backward` is set, represents the node being
// traversed end to start. A list of these can serve as an edit-free version of
// a path, especially if supplemented with a length and an initial node offset.
// A path node has a left and a right side, which are the start and end of the
// node if it is forward, or the end and start of the node if it is backward.
class NodeTraversal {
public:
    Node* node;
    bool backward;

    inline NodeTraversal(Node* node, bool backward = false): node(node), backward(backward) {
        // Nothing to do
    }

    inline NodeTraversal(): NodeTraversal(nullptr) {
        // Nothing to do
    }

    inline bool operator==(const NodeTraversal& other) const {
        return node == other.node && backward == other.backward;
    }

    inline bool operator!=(const NodeTraversal& other) const {
        return node != other.node || backward != other.backward;
    }

    inline bool operator<(const NodeTraversal& other) const {
        return node < other.node || (node == other.node && backward < other.backward);
    }
};

inline ostream& operator<<(ostream& out, const NodeTraversal& nodetraversal) {
    return out << nodetraversal.node->id() << " " << (nodetraversal.backward ? "rev" : "fwd");
}

// Represents one side of a Node, identified by ID, for the purposes of
// indexing edges.
class NodeSide {
public:
    id_t node;
    bool is_end;

    // We need this to be a converting constructor so we can represent the empty and deleted item keys in a pair_hash_map.
    inline NodeSide(id_t node, bool is_end = false): node(node), is_end(is_end) {
        // Nothing to do
    }

    inline NodeSide(): NodeSide(0, false) {
        // Nothing to do
    }

    inline bool operator==(const NodeSide& other) const {
        return node == other.node && is_end == other.is_end;
    }

    inline bool operator!=(const NodeSide& other) const {
        return node != other.node || is_end != other.is_end;
    }

    inline bool operator<(const NodeSide& other) const {
        return node < other.node || (node == other.node && is_end < other.is_end);
    }

    // Make an edge into a canonically ordered pair of NodeSides
    static inline pair<NodeSide, NodeSide> pair_from_edge(Edge* e) {
        return minmax(NodeSide(e->from(), !e->from_start()), NodeSide(e->to(), e->to_end()));
    }

    // Make an edge into a canonically ordered pair of NodeSides
    static inline pair<NodeSide, NodeSide> pair_from_edge(Edge& e) {
        return pair_from_edge(&e);
    }

    // Make a canonically ordered pair of NodeSides from an edge off of the
    // start of a node, to another node in the given relative orientation.
    static inline pair<NodeSide, NodeSide> pair_from_start_edge(id_t start_id, const pair<id_t, bool>& oriented_other) {
        // If it's in the same relative orientation, we go to its end.
        return minmax(NodeSide(start_id, false), NodeSide(oriented_other.first, !oriented_other.second));
    }

    // Make a canonically ordered pair of NodeSides from an edge off of the
    // end of a node, to another node in the given relative orientation.
    static inline pair<NodeSide, NodeSide> pair_from_end_edge(id_t end_id, const pair<id_t, bool>& oriented_other) {
        // If it's in the same relative orientation, we go to its start.
        return minmax(NodeSide(end_id, true), NodeSide(oriented_other.first, oriented_other.second));
    }
};

// We create a struct that represents each kmer record we want to send to gcsa2
struct KmerPosition {
    string kmer;
    string pos;
    set<char> prev_chars;
    set<char> next_chars;
    set<string> next_positions;
};

inline ostream& operator<<(ostream& out, const NodeSide& nodeside) {
    return out << nodeside.node << " " << (nodeside.is_end ? "end" : "start");
}

}

// Go up to std namespace for a moment
namespace std {
// We need to implement a hash function for these if we want to be able to use them in keys.
template <> struct hash<vg::NodeSide>
{
    // Produce a hash of a NodeSide
    size_t operator()(const vg::NodeSide& item) const
    {
        // Hash it just as we would a pair.
        return hash<pair<id_t, bool>>()(make_pair(item.node, item.is_end));
    }
};
}

namespace vg {

// Represents a sequence graph. Graphs consist of nodes, connected by edges.
// Graphs are bidirected and may be cyclic. Nodes carry forward-oriented
// sequences. Edges are directed, with a "from" and to" node, and are generally
// used to connect the end of the "from" node to the start of the "to" node.
// However, edges can connect to either the start or end of either node, in
// general, as long as they do not allow the same node to be visited twice along
// a path. Graphs have "head" and "tail" nodes, which are overall at the
// left/right of the graph, with nothing before/after them. Because otherwise
// identifying these nodes (i.e. classifying a terminal node as a head or a
// tail) would require a topological sort, we require that all head and tail
// nodes be in the same relative orientation. Head nodes must have edges only to
// their right sides, and tail nodes must have edges only to their left sides.
// There must be no possible path in the graph containing two head nodes or two
// tail nodes.
class VG {

public:

    // protobuf-based representation
    // NB: we can't subclass this safely, so it's best as a member
    Graph graph;

    // manages paths of the graph
    // initialized by setting paths._paths = graph.paths
    Paths paths;

    // name
    string name;

    // current id
    id_t current_id;
    // todo
    //id_t min_id;
    //id_t max_id;

    // nodes by id
    hash_map<id_t, Node*> node_by_id;

    // edges by sides of nodes they connect
    // Since duplicate edges are not permitted, two edges cannot connect the same pair of node sides.
    // Each edge is indexed here with the smaller NodeSide first. The actual node order is recorded in the Edge object.
    pair_hash_map<pair<NodeSide, NodeSide>, Edge*> edge_by_sides;

    // nodes by position in nodes repeated field
    // this is critical to allow fast deletion of nodes
    hash_map<Node*, int> node_index;

    // edges by position in edges repeated field
    // same as for nodes, this allows fast deletion
    hash_map<Edge*, int> edge_index;

    // edges indexed by nodes they connect
    // Stores the destinations and backward flags for edges attached to the starts of nodes (whether that node is "from" or "to").
    hash_map<id_t, vector<pair<id_t, bool>>> edges_on_start;
    // Stores the destinations and backward flags for edges attached to the ends of nodes (whether that node is "from" or "to").
    hash_map<id_t, vector<pair<id_t, bool>>> edges_on_end;

    // Set the edge indexes through this function. Picks up the sides being
    // connected by the edge automatically, and silently drops the edge if they
    // are already connected.
    void set_edge(Edge*);
    void print_edges(void);

    // access the edge indexes through these functions
    // Get nodes and backward flags following edges that attach to this node's start
    vector<pair<id_t, bool>>& edges_start(Node* node);
    vector<pair<id_t, bool>>& edges_start(id_t id);
    // Get nodes and backward flags following edges that attach to this node's end
    vector<pair<id_t, bool>>& edges_end(Node* node);
    vector<pair<id_t, bool>>& edges_end(id_t id);
<<<<<<< HEAD
    
    
   // properties of the graph
=======

    // properties of the graph
>>>>>>> 55605082
    size_t size(void); // number of nodes
    size_t length(void);

    // clear everything
    //void clear(void);

    // constructors

    // default
    VG(void);

    // construct from protobufs
    VG(istream& in, bool showp = false);

    // construct from an arbitrary source of Graph protobuf messages (which
    // populates the given Graph and returns a flag for whether it's valid).
    VG(function<bool(Graph&)>& get_next_graph, bool showp = false);

    // construct from sets of nodes and edges (e.g. subgraph of another graph)
    VG(set<Node*>& nodes, set<Edge*>& edges);

    // construct from VCF
    VG(vcflib::VariantCallFile& variantCallFile,
       FastaReference& reference,
       string& target,
       bool target_is_chrom,
       int vars_per_region,
       int max_node_size = 0,
       bool flat_input_vcf = false,
       bool showprog = false);
    void from_alleles(const map<long, set<vcflib::VariantAllele> >& altp,
                      string& seq,
                      string& chrom);
    void vcf_records_to_alleles(vector<vcflib::Variant>& records,
                                map<long, set<vcflib::VariantAllele> >& altp,
                                int start_pos,
                                int stop_pos,
                                int max_node_size = 0,
                                bool flat_input_vcf = false);
    void slice_alleles(map<long, set<vcflib::VariantAllele> >& altp,
                       int start_pos,
                       int stop_pos,
                       int max_node_size);
    // chops up the nodes
    void dice_nodes(int max_node_size);
    // does the reverse
    void unchop(void);
    // the set of components that could be merged into single nodes without
    // changing the path space of the graph
    set<list<Node*>> simple_components(int min_size = 1);
    set<list<Node*>> simple_multinode_components(void);
    // strongly connected components of the graph
    set<set<id_t> > strongly_connected_components(void);
    // only multi-node components
    set<set<id_t> > multinode_strongly_connected_components(void);
    // removes all elements which are not in a strongly connected component
    void keep_multinode_strongly_connected_components(void);
    // combines the nodes into a new node that has the same external linkage as the provided component
    void merge_nodes(const list<Node*>& nodes);
    // uses unchop and sibling merging to simplify the graph into a normalized form
    void normalize(void);
    // removes pieces of the graph which are not part of any path
    void remove_non_path(void);
    // converts edges that are both from_start and to_end to "regular" ones from end to start
    void flip_doubly_reversed_edges(void);

    void from_gfa(istream& in, bool showp = false);


    // default constructor, destructor
    ~VG(void);

    // copy constructor
    VG(const VG& other) {
        init();
        if (this != &other) {
            // cleanup
            clear_indexes();
            // assign
            graph = other.graph;
            paths = other.paths;
            // re-index
            rebuild_indexes();
        }
    }

    // move constructor
    VG(VG&& other) noexcept {
        init();
        graph = other.graph;
        paths = other.paths;
        other.graph.Clear();
        rebuild_indexes();
        // should copy over indexes
    }

    // copy assignment operator
    VG& operator=(const VG& other) {
        VG tmp(other);
        *this = std::move(tmp);
        return *this;
    }

    // move assignment operator
    VG& operator=(VG&& other) noexcept {
        std::swap(graph, other.graph);
        rebuild_indexes();
        return *this;
    }

    void build_indexes(void);
    void build_node_indexes(void);
    void build_edge_indexes(void);
    void index_paths(void);
    void clear_node_indexes(void);
    void clear_node_indexes_no_resize(void);
    void clear_edge_indexes(void);
    void clear_edge_indexes_no_resize(void);
    void clear_indexes(void);
    void clear_indexes_no_resize(void);
    void resize_indexes(void);
    void rebuild_indexes(void);
    void rebuild_edge_indexes(void);

    // literally merge protobufs
    void merge(Graph& g);
    void merge(VG& g);

    // clear the paths object (which indexes the graph.paths) and the graph paths themselves
    void clear_paths(void);
    // synchronizes in-memory indexes and protobuf graph
    void sync_paths(void);

    // merge protobufs after removing overlaps
    // good when there aren't many overlaps
    void merge_union(VG& g);
    // helper to merge_union
    void remove_duplicated_in(VG& g);

    // limit the local complexity of the graph, connecting pruned components to a head and tail node
    // depending on the direction which we come into the node when the edge_max is passed
    void prune_complex_paths(int length, int edge_max, Node* head_node, Node* tail_node);
    void prune_short_subgraphs(size_t min_size);

    // write to a stream in chunked graphs
    void serialize_to_ostream(ostream& out, id_t chunk_size = 1000);
    void serialize_to_file(const string& file_name, id_t chunk_size = 1000);

    // can we handle this with merge?
    //void concatenate(VG& g);

    id_t max_node_id(void);
    id_t min_node_id(void);
    // Squish the node IDs down into as small a space as possible. Fixes up paths itself.
    void compact_ids(void);
    // Add the given value to all node IDs. Preserves the paths.
    void increment_node_ids(id_t increment);
    // Subtract the given value from all the node IDs. Must not create a node with 0 or negative IDs. Invalidates the paths.
    void decrement_node_ids(id_t decrement);
    // Change the ID of the node with the first id to the second, new ID not
    // used by any node. Invalidates any paths containing the node, since they
    // are not updated.
    void swap_node_id(id_t node_id, id_t new_id);
    // Change the ID of the given node to the second, new ID not used by any
    // node. Invalidates the paths. Invalidates any paths containing the node,
    // since they are not updated.
    void swap_node_id(Node* node, id_t new_id);

    // Iteratively add when nodes and edges are novel. Good when there are very
    // many overlaps. TODO: If you are using this with warn on duplicates on,
    // and you know there shouldn't be any duplicates, maybe you should use
    // merge instead.
    void extend(VG& g, bool warn_on_duplicates = false);
    void extend(Graph& graph, bool warn_on_duplicates = false);

    // modify ids of the second graph to ensure we don't have conflicts
    // then attach tails of this graph to the heads of the other, and extend(g)
    void append(VG& g);

    // don't append or join the nodes in the graphs
    // just ensure that ids are unique, then apply extend
    void combine(VG& g);

    // edit the graph to include the path
    void include(const Path& path);
    // or a set of mappings against one node
    void edit_node(id_t node_id,
                   const vector<tuple<Mapping, bool, bool> >& mappings,
                   map<pair<id_t, size_t>, pair<set<Node*>, set<Node*>>>& cut_trans);
    // for each node, modify it with the associated mappings
    void edit(const map<id_t, vector<tuple<Mapping, bool, bool> > >& mappings,
              map<pair<id_t, size_t>, pair<set<Node*>, set<Node*>>>& cut_trans,
              map<pair<id_t, size_t>, pair<id_t, size_t> >& del_f,
              map<pair<id_t, size_t>, pair<id_t, size_t> >& del_t);
    void edit(const vector<Path>& paths);
    // Edit the graph to include all the sequence and edges added by the given
    // paths. Can handle paths that visit nodes in any orientation.
    void edit_both_directions(const vector<Path>& paths);

    // Find all the points at which a Path enters or leaves nodes in the graph. Adds
    // them to the given map by node ID of sets of bases in the node that will need
    // to become the starts of new nodes.
<<<<<<< HEAD
   void find_breakpoints(const Path& path, map<id_t, set<pos_t>>& breakpoints);
    
   // Take a map from node ID to a set of offsets at which new nodes should
=======
    void find_breakpoints(const Path& path, map<id_t, set<pos_t>>& breakpoints);
    
    // Take a map from node ID to a set of offsets at which new nodes should
>>>>>>> 55605082
    // start (which may include 0 and 1-past-the-end, which should be ignored),
    // break the specified nodes at those positions. Returns a map from old node
    // ID to a map from old node start position to new node pointer in the
    // graph. Note that the caller will have to crear and rebuild path rank
    // data.
    map<pos_t, Node*> ensure_breakpoints(const map<id_t, set<pos_t>>& breakpoints);

    // flips the breakpoints onto the forward strand
<<<<<<< HEAD
   map<id_t, set<pos_t>> forwardize_breakpoints(const map<id_t, set<pos_t>>& breakpoints);
    
   // Given a path on nodes that may or may not exist, and a map from node ID
=======
    map<id_t, set<pos_t>> forwardize_breakpoints(const map<id_t, set<pos_t>>& breakpoints);

    // Given a path on nodes that may or may not exist, and a map from node ID
>>>>>>> 55605082
    // in the path's node ID space to a table of offset and actual node, add in
    // all the new sequence and edges required by the path. The given path must
    // not contain adjacent perfect match edits in the same mapping (the removal
    // of which can be accomplished with the simplify() function).
    void add_nodes_and_edges(const Path& path, const map<pos_t, Node*>& node_translation);

    // Add in the given node, by value
    void add_node(Node& node);
    void add_nodes(vector<Node>& nodes);
    void add_edge(Edge& edge);
    void add_edges(vector<Edge>& edges);
    void add_nodes(set<Node*>& nodes);
    void add_edges(set<Edge*>& edges);

    id_t node_count(void);
    id_t edge_count(void);
    id_t total_length_of_nodes(void);
    // Number of edges attached to the start of a node
    int start_degree(Node* node);
    // Number of edges attached to the end of a node
    int end_degree(Node* node);
    // Number of edges attached to the left side of a NodeTraversal
    int left_degree(NodeTraversal node);
    // Number of edges attached to the right side of a NodeTraversal
    int right_degree(NodeTraversal node);
    // Get the edges of the specified node, and add them to the given vector.
    // Guaranteed to add each edge only once per call.
    void edges_of_node(Node* node, vector<Edge*>& edges);
    vector<Edge*> edges_of(Node* node);
    // Get the edges of the specified set of nodes, and add them to the given set of edge pointers.
    void edges_of_nodes(set<Node*>& nodes, set<Edge*>& edges);
    // Sides on the other side of edges to this side of the node
    set<NodeSide> sides_to(NodeSide side);
    // Sides on the other side of edges from this side of the node
    set<NodeSide> sides_from(NodeSide side);
    // Sides from both sides of the node
    set<NodeSide> sides_from(id_t id);
    // Sides to both sides of the node
    set<NodeSide> sides_to(id_t id);
    // union of sides_to and sides_from
    set<NodeSide> sides_of(NodeSide side);
    // All sides connecting to this node
    set<pair<NodeSide, bool>> sides_context(id_t node_id);
    // Use sides_from an sides_to to determine if both nodes have the same context
    bool same_context(id_t id1, id_t id2);
    // determine if the node is an ancestor of this one by trying to find it in a given number of steps
    bool is_ancestor_prev(id_t node_id, id_t candidate_id);
    bool is_ancestor_prev(id_t node_id, id_t candidate_id, set<id_t>& seen, size_t steps = 64);
    // the same but in the other direction
    bool is_ancestor_next(id_t node_id, id_t candidate_id);
    bool is_ancestor_next(id_t node_id, id_t candidate_id, set<id_t>& seen, size_t steps = 64);
    // try to find a common ancestor by walking back up to steps from the first node
    id_t common_ancestor_prev(id_t id1, id_t id2, size_t steps = 64);
    // try to find a common ancestor by walking forward up to steps from the first node
    id_t common_ancestor_next(id_t id1, id_t id2, size_t steps = 64);
    // to-siblings are nodes which also have edges to them from the same nodes as this one
    set<NodeTraversal> siblings_to(const NodeTraversal& traversal);
    // from-siblings are nodes which also have edges to them from the same nodes as this one
    set<NodeTraversal> siblings_from(const NodeTraversal& traversal);
    // full to-siblings are nodes traversals which share exactly the same upstream NodeSides
    set<NodeTraversal> full_siblings_to(const NodeTraversal& trav);
    // full from-siblings are nodes traversals which share exactly the same downstream NodeSides
    set<NodeTraversal> full_siblings_from(const NodeTraversal& trav);
    // general siblings of
    set<Node*> siblings_of(Node* node);
    // removes easily-resolvable redundancy in the graph
    void simplify_siblings(void);
    // does so for all provided to-sibling sets
    void simplify_to_siblings(const set<set<NodeTraversal>>& to_sibs);
    // does so for all provided from-sibling sets
    void simplify_from_siblings(const set<set<NodeTraversal>>& from_sibs);
    // removes intransitive sibling sets, such as where (A, B, C) = S1 but C ∊ S2
    set<set<NodeTraversal>> transitive_sibling_sets(const set<set<NodeTraversal>>& sibs);
    // removes sibling sets which don't have identical orientation
    set<set<NodeTraversal>> identically_oriented_sibling_sets(const set<set<NodeTraversal>>& sibs);
    // determines of pos1 occurs directly before pos2
    bool adjacent(const Position& pos1, const Position& pos2);

    // use the VG class to generate ids
    Node* create_node(string seq, id_t id = 0);
    // find a particular node
    Node* get_node(id_t id);
    // Get the subgraph of a node and all the edges it is responsible for (i.e.
    // where it has the minimal ID) and add it into the given VG.
    void nonoverlapping_node_context_without_paths(Node* node, VG& g);
<<<<<<< HEAD
   void expand_context(VG& g, size_t steps, bool add_paths = true);
    
//=======

   // destroy the node at the given pointer. This pointer must point to a Node owned by the graph.
=======
    void expand_context(VG& g, size_t steps, bool add_paths = true);

    // destroy the node at the given pointer. This pointer must point to a Node owned by the graph.
>>>>>>> 55605082
    void destroy_node(Node* node);
    // destroy the node with the given ID.
    void destroy_node(id_t id);
    bool has_node(id_t id);
    bool has_node(Node* node);
    bool has_node(Node& node);
    void for_each_node(function<void(Node*)> lambda);
    void for_each_node_parallel(function<void(Node*)> lambda);
    // Go through all the nodes in the same connected component as the given node. Ignores relative orientation.
    void for_each_connected_node(Node* node, function<void(Node*)> lambda);

    // is the graph empty?
    bool empty(void);

    // generates a digest of the serialized graph
    const string hash(void);

    // remove nodes with no sequence
    // these are created in some cases during the process of graph construction
    void remove_null_nodes(void);
    // remove a node but connect all of its predecessor and successor nodes with new edges
    void remove_node_forwarding_edges(Node* node);
    // remove null nodes but connect predecessors and successors, preserving structure
    void remove_null_nodes_forwarding_edges(void);

    // remove edges for which one of the nodes is not present
    void remove_orphan_edges(void);

    // Keep paths in the given set of path names. Populates kept_names with the names of the paths it actually found to keep.
    // The paths specified may not overlap. Removes all nodes and edges not used by one of the specified paths.
    void keep_paths(set<string>& path_names, set<string>& kept_names);
    void keep_path(string& path_name);

    // path stats
    // starting from offset in the first node, how many edges do we cross?
    // path must be nonempty and longer than the given length. offset is
    // interpreted as relative to the first node in its on-path
    // orientation, and is inclusive.
    int path_edge_count(list<NodeTraversal>& path, int32_t offset, int path_length);
    // At what offset in its last node does the path starting at this offset in its first node end?
    // path must be nonempty and longer than the given length. offset is
    // interpreted as relative to the first node in its on-path
    // orientation, and is inclusive. Returned offset is remaining unused length
    // in the last node touched.
    int path_end_node_offset(list<NodeTraversal>& path, int32_t offset, int path_length);
    // converts the stored paths in this graph to alignments
    const vector<Alignment> paths_as_alignments(void);
    const string path_sequence(const Path& path);

    // edges
    // If the given edge cannot be created, returns null.
    // If the given edge already exists, returns the existing edge.
    Edge* create_edge(Node* from, Node* to, bool from_start = false, bool to_end = false);
    Edge* create_edge(id_t from, id_t to, bool from_start = false, bool to_end = false);
    // Makes a left-to-right edge from the left NodeTraversal to the right one, respecting orientations.
    Edge* create_edge(NodeTraversal left, NodeTraversal right);
    // Makes an edge connecting the given sides of nodes.
    Edge* create_edge(NodeSide side1, NodeSide side2);

    // This can take sides in any order
    Edge* get_edge(const NodeSide& side1, const NodeSide& side2);
    // This can take sides in any order
    Edge* get_edge(const pair<NodeSide, NodeSide>& sides);
    // This gets the edge connecting the given oriented nodes in the given order.
    Edge* get_edge(const NodeTraversal& left, const NodeTraversal& right);
    // destroy the edge at the given pointer. This pointer must point to an edge owned by the graph.
    void destroy_edge(Edge* edge);
    // destroy the edge between the given sides of nodes. These can be in either order.
    void destroy_edge(const NodeSide& side1, const NodeSide& side2);
    // This can take sides in any order
    void destroy_edge(const pair<NodeSide, NodeSide>& sides);
    // remove an edge from the node side indexes, so it doesn't show up when you
    // ask for the edges connected to the side of a node. Makes the edge
    // untraversable until the indexes are rebuilt.
    void unindex_edge_by_node_sides(const NodeSide& side1, const NodeSide& side2);
    void unindex_edge_by_node_sides(Edge* edge);
    // add an edge to the node side indexes. Doesn't touch the index of edges by
    // node pairs or the graph; those must be updated seperately.
    void index_edge_by_node_sides(Edge* edge);
    // Get the edge between the given node sides, which can be in either order.
    bool has_edge(const NodeSide& side1, const NodeSide& side2);
    // This can take sides in any order
    bool has_edge(const pair<NodeSide, NodeSide>& sides);
    bool has_edge(Edge* edge);
    bool has_edge(Edge& edge);
    void for_each_edge(function<void(Edge*)> lambda);
    void for_each_edge_parallel(function<void(Edge*)> lambda);

    // connect node -> nodes
    // Connects from the right side of the first to the left side of the second
    void connect_node_to_nodes(NodeTraversal node, vector<NodeTraversal>& nodes);
    // You can optionally use the start of the first node instead of the end
    void connect_node_to_nodes(Node* node, vector<Node*>& nodes, bool from_start = false);
    // connect nodes -> node
    // Connects from the right side of the first to the left side of the second
    void connect_nodes_to_node(vector<NodeTraversal>& nodes, NodeTraversal node);
    // You can optionally use the end of the second node instead of the start
    void connect_nodes_to_node(vector<Node*>& nodes, Node* node, bool to_end = false);

    // utilities
    // These only work on forward nodes.

    // Divide a node at a given internal position. Inserts the new nodes in the
    // correct paths, but can't update the ranks, so they need to be cleared and
    // re-calculated by the caller.
    void divide_node(Node* node, int pos, Node*& left, Node*& right);
    // Divide a path at a position. Also invalidates stored rank information.
    void divide_path(map<long, id_t>& path, long pos, Node*& left, Node*& right);
    //void node_replace_prev(Node* node, Node* before, Node* after);
    //void node_replace_next(Node* node, Node* before, Node* after);

    void to_dot(ostream& out,
                vector<Alignment> alignments = {},
                bool show_paths = false,
                bool walk_paths = false,
                bool annotate_paths = false,
                bool show_mappings = false,
                bool simple_mode = false,
                bool invert_edge_ports = false,
<<<<<<< HEAD
                int random_seed = 0,
                bool color_variants = false);
                
    
    void to_dot(ostream& out, vector<Alignment> alignments = {}, bool show_paths = false, bool walk_paths = false,
                            bool annotate_paths = false, bool show_mappings = false, bool invert_edge_ports = false, int random_seed = 0, bool color_variants = false);
=======
                bool color_variants = false,
                int random_seed = 0);

>>>>>>> 55605082
    void to_gfa(ostream& out);
    void to_turtle(ostream& out, const string& rdf_base_uri);
    bool is_valid(bool check_nodes = true,
                  bool check_edges = true,
                  bool check_paths = true,
                  bool check_orphans = true);

    // topologically orders nodes
    // Makes sure that Nodes appear in the Protobuf Graph object in their topological sort order.
    void sort(void);
    // helper function, not really meant for external use
    void topological_sort(deque<NodeTraversal>& l);
    void swap_nodes(Node* a, Node* b);

    // Use a topological sort to order and orient the nodes, and then flip some
    // nodes around so that they are oriented the way they are in the sort.
    // Populates nodes_flipped with the ids of the nodes that have had their
    // orientations changed. TODO: update the paths that touch nodes that
    // flipped around
    void orient_nodes_forward(set<id_t>& nodes_flipped);

    // for each path assigns edits that describe a total match of the mapping to the node
    void force_path_match(void);

    // Align to the graph. The graph must be acyclic and contain only end-to-start edges.
    // Will modify the graph by re-ordering the nodes.
    Alignment align(const Alignment& alignment);
    Alignment align(const string& sequence);
    void destroy_alignable_graph(void);

    GSSWAligner* gssw_aligner;

    // returns all node-crossing paths with up to length across node boundaries
    // considers each node in forward orientation to produce the kpaths around it
    void for_each_kpath(int k, int edge_max,
                        function<void(NodeTraversal)> handle_prev_maxed,
                        function<void(NodeTraversal)> handle_next_maxed,
                        function<void(list<NodeTraversal>::iterator, list<NodeTraversal>&)> lambda);
    void for_each_kpath_parallel(int k, int edge_max,
                                 function<void(NodeTraversal)> handle_prev_maxed,
                                 function<void(NodeTraversal)> handle_next_maxed,
                                 function<void(list<NodeTraversal>::iterator, list<NodeTraversal>&)> lambda);
    void for_each_kpath(int k, int edge_max,
                        function<void(NodeTraversal)> handle_prev_maxed,
                        function<void(NodeTraversal)> handle_next_maxed,
                        function<void(size_t,Path&)> lambda);
    void for_each_kpath_parallel(int k, int edge_max,
                                 function<void(NodeTraversal)> handle_prev_maxed,
                                 function<void(NodeTraversal)> handle_next_maxed,
                                 function<void(size_t,Path&)> lambda);
    void for_each_kpath_of_node(Node* node, int k, int edge_max,
                                function<void(NodeTraversal)> handle_prev_maxed,
                                function<void(NodeTraversal)> handle_next_maxed,
                                function<void(list<NodeTraversal>::iterator, list<NodeTraversal>&)> lambda);
    void for_each_kpath_of_node(Node* n, int k, int edge_max,
                                function<void(NodeTraversal)> handle_prev_maxed,
                                function<void(NodeTraversal)> handle_next_maxed,
                                function<void(size_t,Path&)> lambda);

    void kpaths(set<list<NodeTraversal> >& paths, int length, int edge_max,
                function<void(NodeTraversal)> prev_maxed, function<void(NodeTraversal)> next_maxed);
    void kpaths(vector<Path>& paths, int length, int edge_max,
                function<void(NodeTraversal)> prev_maxed, function<void(NodeTraversal)> next_maxed);

    void kpaths_of_node(Node* node, set<list<NodeTraversal> >& paths,
                        int length, int edge_max,
                        function<void(NodeTraversal)> prev_maxed, function<void(NodeTraversal)> next_maxed);
    void kpaths_of_node(Node* node, vector<Path>& paths,
                        int length, int edge_max,
                        function<void(NodeTraversal)> prev_maxed, function<void(NodeTraversal)> next_maxed);
    void kpaths_of_node(id_t node_id, vector<Path>& paths, int length, int edge_max,
                        function<void(NodeTraversal)> prev_maxed, function<void(NodeTraversal)> next_maxed);
    // Given an oriented start node, a length in bp, a maximum number of edges
    // to cross, and a stack of nodes visited so far, fill in the set of paths
    // with all the paths starting at the oriented start node and going left off
    // its end no longer than the specified length, calling maxed_nodes on nodes
    // which can't be visited due to the edge-crossing limit. Produces paths
    // ending with the specified node. TODO: postfix should not be (potentially)
    // copied on every call.
    void prev_kpaths_from_node(NodeTraversal node, int length, int edge_max, bool edge_bounding,
                               list<NodeTraversal> postfix, set<list<NodeTraversal> >& paths,
                               function<void(NodeTraversal)>& maxed_nodes);
    // Do the same as prec_kpaths_from_node, except going right, producing a path starting with the specified node.
    void next_kpaths_from_node(NodeTraversal node, int length, int edge_max, bool edge_bounding,
                               list<NodeTraversal> prefix, set<list<NodeTraversal> >& paths,
                               function<void(NodeTraversal)>& maxed_nodes);

    void paths_between(Node* from, Node* to, vector<Path>& paths);
    void paths_between(id_t from, id_t to, vector<Path>& paths);
    void likelihoods(vector<Alignment>& alignments, vector<Path>& paths, vector<long double>& likelihoods);

    // traversal
    // Get the nodes attached to the left side of the given NodeTraversal, in their proper orientations.
    void nodes_prev(NodeTraversal n, vector<NodeTraversal>& nodes);
    // Get the nodes attached to the right side of the given NodeTraversal, in their proper orientations.
    void nodes_next(NodeTraversal n, vector<NodeTraversal>& nodes);
    // Count the nodes attached to the left side of the given NodeTraversal
    int node_count_prev(NodeTraversal n);
    // Count the nodes attached to the right side of the given NodeTraversal
    int node_count_next(NodeTraversal n);

    // paths
    Path create_path(const list<NodeTraversal>& nodes);
    Path create_path(const vector<NodeTraversal>& nodes);
    string path_string(const list<NodeTraversal>& nodes);
    // Assumes the path covers the entirety of any nodes visited. Handles backward nodes.
    string path_string(const Path& path);
    void expand_path(const list<NodeTraversal>& path, vector<NodeTraversal>& expanded);
    // Fill in the node_start map with the first index along the path at which each node appears.
    // Caller is responsible for dealing with orientations.
    void node_starts_in_path(const list<NodeTraversal>& path,
                             map<Node*, int>& node_start);
    // true if nodes share all paths and the mappings they share in these paths
    // are adjacent
    bool nodes_are_perfect_path_neighbors(id_t id1, id_t id2);
    // true if the mapping completely covers the node it maps to and is a perfect match
    bool mapping_is_total_match(const Mapping& m);
    // merge the mappings for a pair of nodes; handles multiple mappings per path
    map<string, vector<Mapping>> merged_mappings_for_node_pair(id_t id1, id_t id2);
    // for a list of nodes that we want to merge
    map<string, vector<Mapping>> merged_mappings_for_nodes(const list<Node*>& nodes);
    // helper function
    map<string, map<int, Mapping>>
        merge_mapping_groups(map<string, map<int, Mapping>>& r1,
                             map<string, map<int, Mapping>>& r2);

    // These versions handle paths in which nodes can be traversed multiple
    // times. Unfortunately since we're throwing non-const iterators around, we
    // can't take the input path as const.
    void expand_path(list<NodeTraversal>& path, vector<list<NodeTraversal>::iterator>& expanded);
    // To get the starts out of the map this produces, you need to dereference
    // the iterator and then get the address of the NodeTraversal (stored in the
    // list) that you are talking about.
    void node_starts_in_path(list<NodeTraversal>& path,
                             map<NodeTraversal*, int>& node_start);

    // kmers
    void for_each_kmer_parallel(int kmer_size,
                                int edge_max,
                                function<void(string&, list<NodeTraversal>::iterator, int, list<NodeTraversal>&, VG&)> lambda,
                                int stride = 1,
                                bool allow_dups = false,
                                bool allow_negatives = false);
    void for_each_kmer(int kmer_size,
                       int edge_max,
                       function<void(string&, list<NodeTraversal>::iterator, int, list<NodeTraversal>&, VG&)> lambda,
                       int stride = 1,
                       bool allow_dups = false,
                       bool allow_negatives = false);
    void for_each_kmer_of_node(Node* node,
                               int kmer_size,
                               int edge_max,
                               function<void(string&, list<NodeTraversal>::iterator, int, list<NodeTraversal>&, VG&)> lambda,
                               int stride = 1,
                               bool allow_dups = false,
                               bool allow_negatives = false);

    // for gcsa2. For the given kmer of the given length starting at the given
    // offset into the given Node along the given path, fill in end_node and
    // end_offset with where the end of the kmer falls (counting from the right
    // side of the NodeTraversal), prev_chars with the characters that preceed
    // it, next_chars with the characters that follow it, prev_ and
    // next_positions with the ((node ID, orientation), offset) pairs of the
    // places you can come from/go next (from the right end of the kmer).
    // Refuses to follow more than edge_max edges. Offsets are in the path
    // orientation.
    void kmer_context(string& kmer,
                      int kmer_size,
                      int edge_max,
                      bool forward_only,
                      list<NodeTraversal>& path,
                      list<NodeTraversal>::iterator start_node,
                      int32_t start_offset,
                      list<NodeTraversal>::iterator& end_node,
                      int32_t& end_offset,
                      set<tuple<char, id_t, bool, int32_t>>& prev_positions,
                      set<tuple<char, id_t, bool, int32_t>>& next_positions);

    // Do the GCSA2 kmers for a node. head_node and tail_node must both be non-
    // null, but only one of those nodes actually needs to be in the graph. They
    // will be examined directly to get their representative characters. They
    // also don't need to be actually owned by the graph; they can be copies.
    void gcsa_handle_node_in_graph(Node* node, int kmer_size, int edge_max, int stride,
                                   bool forward_only,
                                   Node* head_node, Node* tail_node,
                                   function<void(KmerPosition&)> lambda);

    // GCSA kmers are the kmers in the graph with each node
    // existing in both its forward and reverse-complement orientation. Node IDs
    // in the GCSA graph are 2 * original node ID, +1 if the GCSA node
    // represents the reverse complement, and +0 if it does not. Non-reversing
    // edges link the forward copy of the from node to the forward copy of the
    // to node, and similarly for the reverse complement copies, while reversing
    // edges link the forward copy of the from node to the *reverse complement*
    // copy of the to node, and visa versa. This allows us to index both the
    // forward and reverse strands of every node, and to deal with GCSA's lack
    // of support for reversing edges, with the same trick. Note that
    // start_tail_id, if zero, will be replaced with the ID actually used for the
    // start/end node before lambda is ever called.
    void for_each_gcsa_kmer_position_parallel(int kmer_size, int edge_max, int stride,
                                              bool forward_only,
                                              id_t& head_id, id_t& tail_id,
                                              function<void(KmerPosition&)> lambda);

    void get_gcsa_kmers(int kmer_size, int edge_max, int stride,
                        bool forward_only,
                        vector<gcsa::KMer>& kmers_out,
                        id_t& head_id, id_t& tail_id);

    gcsa::GCSA* build_gcsa_index(int kmer_size, bool forward_only,
                                 size_t doubling_steps = 2,
                                 size_t size_limit = 200);

    // for pruning graph prior to indexing with gcsa2
    // takes all nodes that would introduce paths of > edge_max edge crossings, removes them, and links their neighbors to
    // head_node or tail_node depending on which direction the path extension was stopped
    void prune_complex(int path_length, int edge_max, Node* head_node, Node* tail_node);
    // wraps the graph with heads and tails before doing the prune
    // utility function for preparing for indexing
    void prune_complex_with_head_tail(int path_length, int edge_max);

private:
    // Call the given function on each kmer. If parallel is specified, goes
    // through nodes one per thread. If node is not null, looks only at kmers of
    // that specific node.
    void _for_each_kmer(int kmer_size,
                        int edge_max,
                        function<void(string&, list<NodeTraversal>::iterator, int, list<NodeTraversal>&, VG&)> lambda,
                        bool parallel,
                        int stride,
                        bool allow_dups,
                        bool allow_negatives,
                        Node* node = nullptr);


public:

    // reads
    // note that even if either_strand is false, having backward nodes in the
    // graph will result in some reads from the global reverse strand.
    pair<string, Alignment> random_read(size_t read_len, mt19937& rng, id_t min_id, id_t max_id, bool either_strand);

    // subgraphs
    void disjoint_subgraphs(list<VG>& subgraphs);
    // Get the head nodes (nodes with edges only to their right sides). These are required to be oriented forward.
    void head_nodes(vector<Node*>& nodes);
    vector<Node*> head_nodes(void);
    bool is_head_node(id_t id);
    bool is_head_node(Node* node);
    // distance from head of node to beginning of graph, or -1 if limit exceeded
    int distance_to_head(id_t id, size_t limit = 1000);
    int distance_to_head(Node* node, size_t limit = 1000);
    // Get the tail nodes (nodes with edges only to their left sides). These are required to be oriented forward.
    vector<Node*> tail_nodes(void);
    void tail_nodes(vector<Node*>& nodes);
    bool is_tail_node(id_t id);
    bool is_tail_node(Node* node);
    // distance from tail of node to end of graph, or -1 if limit exceeded
    int distance_to_tail(id_t id, size_t limit = 1000);
    int distance_to_tail(Node* node, size_t limit = 1000);
    void collect_subgraph(Node* node, set<Node*>& subgraph);

    // join head nodes of graph to common null node, creating a new single head.
    Node* join_heads(void);
    // or heads and tails to common new single head or tail (optionally from the start/to the end).
    void join_heads(Node* node, bool from_start = false);
    void join_tails(Node* node, bool to_end = false);

    // add singular head and tail null nodes to graph
    void wrap_with_null_nodes(void);

    // Add a start node and an end node, where all existing heads in the graph
    // are connected to the start node, and all existing tails in the graph are
    // connected to the end node. Any connected components in the graph which do
    // not have either are connected to the start at an arbitrary point, and the
    // end node from nodes going to that arbitrary point. If start_node or
    // end_node is null, a new node will be created. Otherwise, the passed node
    // will be used. Note that this visits every node, to make sure it is
    // attached to all connected components. Note that if a graph has, say,
    // heads but no tails, the start node will be attached buut the end node
    // will be free-floating.
    void add_start_end_markers(int length,
                               char start_char, char end_char,
                               Node*& start_node, Node*& end_node,
                               id_t start_id = 0, id_t end_id = 0);

    bool show_progress;
    string progress_message;
    long progress_count;
    long last_progress;
    ProgressBar* progress;
    void create_progress(const string& message, long count);
    void create_progress(long count);
    void update_progress(long i);
    void destroy_progress(void);

    // for managing parallel construction
    struct Plan {
        VG* graph;
        map<long, set<vcflib::VariantAllele> >* alleles;
        string seq;
        string name;
        Plan(VG* g,
             map<long, set<vcflib::VariantAllele> >* a,
             string s,
             string n)
            : graph(g)
            , alleles(a)
            , seq(s)
            , name(n) { };
        ~Plan(void) { delete alleles; }
    };


private:

    void init(void); // setup, ensures that gssw == NULL on startup
    // placeholders for empty
    vector<id_t> empty_ids;
    vector<pair<id_t, bool>> empty_edge_ends;
};

} // end namespace vg

#endif<|MERGE_RESOLUTION|>--- conflicted
+++ resolved
@@ -232,14 +232,7 @@
     // Get nodes and backward flags following edges that attach to this node's end
     vector<pair<id_t, bool>>& edges_end(Node* node);
     vector<pair<id_t, bool>>& edges_end(id_t id);
-<<<<<<< HEAD
-    
-    
-   // properties of the graph
-=======
-
     // properties of the graph
->>>>>>> 55605082
     size_t size(void); // number of nodes
     size_t length(void);
 
@@ -442,15 +435,9 @@
     // Find all the points at which a Path enters or leaves nodes in the graph. Adds
     // them to the given map by node ID of sets of bases in the node that will need
     // to become the starts of new nodes.
-<<<<<<< HEAD
    void find_breakpoints(const Path& path, map<id_t, set<pos_t>>& breakpoints);
     
-   // Take a map from node ID to a set of offsets at which new nodes should
-=======
-    void find_breakpoints(const Path& path, map<id_t, set<pos_t>>& breakpoints);
-    
     // Take a map from node ID to a set of offsets at which new nodes should
->>>>>>> 55605082
     // start (which may include 0 and 1-past-the-end, which should be ignored),
     // break the specified nodes at those positions. Returns a map from old node
     // ID to a map from old node start position to new node pointer in the
@@ -459,15 +446,11 @@
     map<pos_t, Node*> ensure_breakpoints(const map<id_t, set<pos_t>>& breakpoints);
 
     // flips the breakpoints onto the forward strand
-<<<<<<< HEAD
-   map<id_t, set<pos_t>> forwardize_breakpoints(const map<id_t, set<pos_t>>& breakpoints);
     
    // Given a path on nodes that may or may not exist, and a map from node ID
-=======
     map<id_t, set<pos_t>> forwardize_breakpoints(const map<id_t, set<pos_t>>& breakpoints);
 
     // Given a path on nodes that may or may not exist, and a map from node ID
->>>>>>> 55605082
     // in the path's node ID space to a table of offset and actual node, add in
     // all the new sequence and edges required by the path. The given path must
     // not contain adjacent perfect match edits in the same mapping (the removal
@@ -553,17 +536,9 @@
     // Get the subgraph of a node and all the edges it is responsible for (i.e.
     // where it has the minimal ID) and add it into the given VG.
     void nonoverlapping_node_context_without_paths(Node* node, VG& g);
-<<<<<<< HEAD
    void expand_context(VG& g, size_t steps, bool add_paths = true);
-    
-//=======
-
-   // destroy the node at the given pointer. This pointer must point to a Node owned by the graph.
-=======
-    void expand_context(VG& g, size_t steps, bool add_paths = true);
 
     // destroy the node at the given pointer. This pointer must point to a Node owned by the graph.
->>>>>>> 55605082
     void destroy_node(Node* node);
     // destroy the node with the given ID.
     void destroy_node(id_t id);
@@ -683,19 +658,13 @@
                 bool show_mappings = false,
                 bool simple_mode = false,
                 bool invert_edge_ports = false,
-<<<<<<< HEAD
                 int random_seed = 0,
                 bool color_variants = false);
                 
     
     void to_dot(ostream& out, vector<Alignment> alignments = {}, bool show_paths = false, bool walk_paths = false,
                             bool annotate_paths = false, bool show_mappings = false, bool invert_edge_ports = false, int random_seed = 0, bool color_variants = false);
-=======
-                bool color_variants = false,
-                int random_seed = 0);
-
->>>>>>> 55605082
-    void to_gfa(ostream& out);
+   void to_gfa(ostream& out);
     void to_turtle(ostream& out, const string& rdf_base_uri);
     bool is_valid(bool check_nodes = true,
                   bool check_edges = true,

--- conflicted
+++ resolved
@@ -5,11 +5,7 @@
 
 PATH=../bin:$PATH # for vg
 
-<<<<<<< HEAD
-plan tests 20
-=======
-plan tests 19
->>>>>>> f84ecd0b
+plan tests 21
 
 vg construct -r 1mb1kgp/z.fa -v 1mb1kgp/z.vcf.gz >z.vg
 #is $? 0 "construction of a 1 megabase graph from the 1000 Genomes succeeds"
@@ -77,6 +73,7 @@
 is "$?" 0 "vg stats -D found correct degree distribution of tiny graph"
 rm -f tiny.def tiny.true.deg
 
+
 # List self-loops and nondeterministic edge sets.
 vg convert -g -a graphs/special_cases.gfa > weird.vg
 

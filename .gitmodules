[submodule "vcflib"]
	path = deps/vcflib
	url = https://github.com/vcflib/vcflib.git
[submodule "fastahack"]
	path = deps/fastahack
	url = https://github.com/vgteam/fastahack.git
[submodule "gssw"]
	path = deps/gssw
	url = https://github.com/vgteam/gssw.git
[submodule "bash-tap"]
	path = deps/bash-tap
	url = https://github.com/illusori/bash-tap.git
[submodule "progress_bar"]
	path = deps/progress_bar
	url = https://github.com/vgteam/cpp_progress_bar.git
[submodule "lru_cache"]
	path = deps/lru_cache
	url = https://github.com/ekg/lru_cache.git
[submodule "sha1"]
	path = deps/sha1
	url = https://github.com/vog/sha1.git
[submodule "gcsa2"]
	path = deps/gcsa2
	url = https://github.com/jltsiren/gcsa2.git
[submodule "sdsl-lite"]
	path = deps/sdsl-lite
    url = https://github.com/simongog/sdsl-lite
[submodule "deps/libVCFH"]
	path = deps/libVCFH
	url = https://github.com/edawson/libVCFH.git
[submodule "deps/sparsehash"]
	path = deps/sparsehash
	url = https://github.com/sparsehash/sparsehash.git
[submodule "gfakluge"]
    path = deps/gfakluge
    url = https://github.com/vgteam/gfakluge.git
[submodule "deps/DYNAMIC"]
	path = deps/DYNAMIC
	url = https://github.com/vgteam/DYNAMIC
[submodule "deps/raptor"]
	path = deps/raptor
	url = https://github.com/vgteam/raptor.git
[submodule "deps/snappy"]
	path = deps/snappy
	url = https://github.com/google/snappy.git
[submodule "deps/Complete-Striped-Smith-Waterman-Library"]
	path = deps/ssw
	url = https://github.com/vgteam/Complete-Striped-Smith-Waterman-Library.git
[submodule "deps/pinchesAndCacti"]
	path = deps/pinchesAndCacti
	url = https://github.com/benedictpaten/pinchesAndCacti.git
[submodule "deps/sonLib"]
	path = deps/sonLib
	url = https://github.com/benedictpaten/sonLib.git
[submodule "deps/fermi-lite"]
	path = deps/fermi-lite
<<<<<<< HEAD
	url = https://github.com/mr-c/fermi-lite.git
[submodule "deps/rocksdb"]
    path = deps/rocksdb
    url = https://github.com/facebook/rocksdb.git
=======
    url = https://github.com/edawson/fermi-lite.git
>>>>>>> 02c9a64b
[submodule "deps/gbwt"]
	path = deps/gbwt
	url = https://github.com/jltsiren/gbwt.git
[submodule "deps/sublinear-Li-Stephens"]
	path = deps/sublinear-Li-Stephens
	url = https://github.com/yoheirosen/sublinear-Li-Stephens.git
[submodule "deps/backward-cpp"]
	path = deps/backward-cpp
	url = https://github.com/adamnovak/backward-cpp.git
[submodule "deps/elfutils"]
	path = deps/elfutils
	url = git://sourceware.org/git/elfutils.git
[submodule "deps/structures"]
	path = deps/structures
	url = https://github.com/vgteam/structures.git
[submodule "deps/sparsepp"]
	path = deps/sparsepp
	url = https://github.com/greg7mdp/sparsepp.git
[submodule "deps/vowpal_wabbit"]
	path = deps/vowpal_wabbit
	url = https://github.com/vgteam/vowpal_wabbit.git
[submodule "deps/libdeflate"]
	path = deps/libdeflate
	url = https://github.com/ebiggers/libdeflate.git
[submodule "deps/dozeu"]
	path = deps/dozeu
	url = https://github.com/ocxtal/dozeu.git
[submodule "deps/libhandlegraph"]
	path = deps/libhandlegraph
	url = https://github.com/vgteam/libhandlegraph.git
[submodule "deps/libvgio"]
	path = deps/libvgio
	url = https://github.com/vgteam/libvgio.git
[submodule "deps/jemalloc"]
	path = deps/jemalloc
	url = https://github.com/jemalloc/jemalloc.git
[submodule "deps/sglib"]
	path = deps/sglib
	url = https://github.com/vgteam/sglib.git
	branch = master
[submodule "deps/FlameGraph"]
	path = deps/FlameGraph
	url = https://github.com/brendangregg/FlameGraph
[submodule "deps/libbdsg"]
	path = deps/libbdsg
	url = https://github.com/vgteam/libbdsg.git
[submodule "deps/xg"]
	path = deps/xg
	url = https://github.com/vgteam/xg.git
[submodule "deps/gbwtgraph"]
	path = deps/gbwtgraph
	url = https://github.com/jltsiren/gbwtgraph.git
[submodule "deps/ips4o"]
	path = deps/ips4o
	url = https://github.com/vgteam/ips4o.git
[submodule "deps/mmmultimap"]
	path = deps/mmmultimap
	url = https://github.com/ekg/mmmultimap.git
[submodule "vgteam_bbhash"]
	path = deps/BBHash
	url = https://github.com/vgteam/BBHash.git
<<<<<<< HEAD
[submodule "src/simde"]
	path = src/simde
	url = https://github.com/nemequ/simde-no-tests
=======
[submodule "doc/wiki"]
	path = doc/wiki
	url = https://github.com/vgteam/vg.wiki.git
>>>>>>> 02c9a64b
<|MERGE_RESOLUTION|>--- conflicted
+++ resolved
@@ -54,14 +54,10 @@
 	url = https://github.com/benedictpaten/sonLib.git
 [submodule "deps/fermi-lite"]
 	path = deps/fermi-lite
-<<<<<<< HEAD
 	url = https://github.com/mr-c/fermi-lite.git
 [submodule "deps/rocksdb"]
     path = deps/rocksdb
     url = https://github.com/facebook/rocksdb.git
-=======
-    url = https://github.com/edawson/fermi-lite.git
->>>>>>> 02c9a64b
 [submodule "deps/gbwt"]
 	path = deps/gbwt
 	url = https://github.com/jltsiren/gbwt.git
@@ -123,12 +119,9 @@
 [submodule "vgteam_bbhash"]
 	path = deps/BBHash
 	url = https://github.com/vgteam/BBHash.git
-<<<<<<< HEAD
 [submodule "src/simde"]
 	path = src/simde
 	url = https://github.com/nemequ/simde-no-tests
-=======
 [submodule "doc/wiki"]
 	path = doc/wiki
-	url = https://github.com/vgteam/vg.wiki.git
->>>>>>> 02c9a64b
+	url = https://github.com/vgteam/vg.wiki.git